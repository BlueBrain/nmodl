import sys

if sys.version_info >= (3, 9):
    from importlib.resources import files
else:
    from importlib_resources import files

from ._nmodl import *

RESOURCE_DIR = "ext/example"


def list_examples():
    """Returns a list of examples available

    The NMODL Framework provides a few examples for testing

    Returns:
        List of available examples
    """
    path = files("nmodl") / RESOURCE_DIR
    if path.exists() and path.is_dir():
<<<<<<< HEAD
        return list(path.glob("*.mod"))
=======
        return [result.name for result in path.glob("*.mod")]
>>>>>>> cd4edec6

    raise FileNotFoundError("Could not find sample directory")


def load_example(example):
    """Load an example from the NMODL examples

    The NMODL Framework provides a few examples for testing. The list of examples can be requested
    using `list_examples()`. This function then returns the NMODL code of the requested example
    file.

    Args:
        example: Filename of an example as provided by `list_examples()`
    Returns:
        An path to the example as a string
    """
    path = files("nmodl") / RESOURCE_DIR / example
    if path.exists():
<<<<<<< HEAD
        return str(path)
=======
        return path.read_text()
>>>>>>> cd4edec6

    raise FileNotFoundError(f"Could not find sample mod file {example}")<|MERGE_RESOLUTION|>--- conflicted
+++ resolved
@@ -20,11 +20,7 @@
     """
     path = files("nmodl") / RESOURCE_DIR
     if path.exists() and path.is_dir():
-<<<<<<< HEAD
-        return list(path.glob("*.mod"))
-=======
         return [result.name for result in path.glob("*.mod")]
->>>>>>> cd4edec6
 
     raise FileNotFoundError("Could not find sample directory")
 
@@ -43,10 +39,6 @@
     """
     path = files("nmodl") / RESOURCE_DIR / example
     if path.exists():
-<<<<<<< HEAD
-        return str(path)
-=======
         return path.read_text()
->>>>>>> cd4edec6
 
     raise FileNotFoundError(f"Could not find sample mod file {example}")