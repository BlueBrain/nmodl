import os
import sys

if sys.version_info >= (3, 9):
    from importlib.resources import files
<<<<<<< HEAD
    from importlib.metadata import version, PackageNotFoundError
else:
    from importlib_resources import files
    from importlib_metadata import version, PackageNotFoundError

from find_libpython import find_libpython

# add libpython*.so path to environment
os.environ["NMODL_PYLIB"] = find_libpython()

# add nmodl home to environment (i.e. necessary for nrnunits.lib)
os.environ["NMODLHOME"] = str(files("nmodl") / ".data")
=======
else:
    from importlib_resources import files

from find_libpython import find_libpython

# try to add libpython*.so path to environment if not already set
try:
    os.environ["NMODL_PYLIB"] = os.environ.get(
        "NMODL_PYLIB",
        find_libpython(),
    )
except TypeError as exc:
    raise RuntimeError(
        "find_libpython was unable to find the Python library on this platform; "
        "please make sure that the Python library is installed correctly\n"
        "You can also try to manually set the NMODL_PYLIB environmental variable "
        "to the Python library"
    ) from exc

# add nmodl home to environment (i.e. necessary for nrnunits.lib) if not
# already set
# `files` will automatically raise a `ModuleNotFoundError`
os.environ["NMODLHOME"] = os.environ.get(
    "NMODLHOME",
    str(files("nmodl") / ".data"),
)
>>>>>>> 1baa906e


try:
    # Try importing but catch exception in case bindings are not available
    from ._nmodl import NmodlDriver, to_json, to_nmodl  # noqa
<<<<<<< HEAD

    try:
        __version__ = version("nmodl")
    except PackageNotFoundError:
        # package is not installed
        pass
=======
    from ._nmodl import __version__
>>>>>>> 1baa906e

    __all__ = ["NmodlDriver", "to_json", "to_nmodl"]
except ImportError:
    print("[NMODL] [warning] :: Python bindings are not available")<|MERGE_RESOLUTION|>--- conflicted
+++ resolved
@@ -3,22 +3,10 @@
 
 if sys.version_info >= (3, 9):
     from importlib.resources import files
-<<<<<<< HEAD
     from importlib.metadata import version, PackageNotFoundError
 else:
     from importlib_resources import files
     from importlib_metadata import version, PackageNotFoundError
-
-from find_libpython import find_libpython
-
-# add libpython*.so path to environment
-os.environ["NMODL_PYLIB"] = find_libpython()
-
-# add nmodl home to environment (i.e. necessary for nrnunits.lib)
-os.environ["NMODLHOME"] = str(files("nmodl") / ".data")
-=======
-else:
-    from importlib_resources import files
 
 from find_libpython import find_libpython
 
@@ -43,22 +31,17 @@
     "NMODLHOME",
     str(files("nmodl") / ".data"),
 )
->>>>>>> 1baa906e
 
 
 try:
     # Try importing but catch exception in case bindings are not available
     from ._nmodl import NmodlDriver, to_json, to_nmodl  # noqa
-<<<<<<< HEAD
 
     try:
         __version__ = version("nmodl")
     except PackageNotFoundError:
         # package is not installed
         pass
-=======
-    from ._nmodl import __version__
->>>>>>> 1baa906e
 
     __all__ = ["NmodlDriver", "to_json", "to_nmodl"]
 except ImportError:
