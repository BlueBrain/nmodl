--- conflicted
+++ resolved
@@ -660,11 +660,7 @@
     if needs_finite_differences(diff):
         diff = (
             transform_expression(diff, discretize_derivative)
-<<<<<<< HEAD
-            .subs({finite_difference_step_variable(x): 1e-3})
-=======
             .subs({finite_difference_step_variable(x): stepsize})
->>>>>>> c1e7fd3b
             .evalf()
         )
 
