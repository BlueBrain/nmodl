--- conflicted
+++ resolved
@@ -609,13 +609,7 @@
     vars.discard(dependent_var)
     # declare all other supplied variables
     sympy_vars = {
-<<<<<<< HEAD
-        var if isinstance(var, str) else str(var): (
-            sp.symbols(var, real=True) if isinstance(var, str) else var
-        )
-=======
         str(var): (sp.symbols(var, real=True) if isinstance(var, str) else var)
->>>>>>> edf33a70
         for var in vars
     }
     sympy_vars[dependent_var] = x
