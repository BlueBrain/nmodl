#=============================================================================
# Azure Pipeline NMODL settings
#=============================================================================
variables:
  # defined in UI
  #- ReleaseWheelBuild: False
  #- UploadWheel: False
  buildWheel: ${{ or(in(variables['Build.Reason'], 'Schedule'), in(variables['Build.Reason'], 'Manual')) }}

# Nightly build master for pypi upload
schedules:
- cron: "5 0 * * *"
  branches:
    include:
    - master
  always: True

# Trigger build for certain branches only
trigger:
- master
- llvm
- releases/*

jobs:
- job: 'ubuntu1804'
  pool:
    vmImage: 'ubuntu-18.04'
  displayName: 'Ubuntu (18.04), GCC 8.4'
  steps:
  - checkout: self
    submodules: False
  - script: |
      sudo add-apt-repository -y ppa:ubuntu-toolchain-r/test
      sudo apt-add-repository -y ppa:deadsnakes/ppa
      sudo apt-get update
      sudo apt-get install -y g++-8 flex bison libfl-dev cython libx11-dev libxcomposite-dev libncurses-dev mpich
      sudo apt-get install -y python3.7 python3.7-dev python3.7-venv
      python3.7 -m pip install --upgrade pip 'setuptools<59.7.0'
      python3.7 -m pip install --user 'Jinja2>=2.9.3' 'PyYAML>=3.13' pytest pytest-cov 'sympy>=1.3,<1.6' numpy
      # we manually get version 3.15.0 to make sure that changes in the cmake
      # files do not require unsupported versions of cmake in our package.
      wget --quiet --output-document=- "https://github.com/Kitware/CMake/releases/download/$CMAKE_VER/$CMAKE_PKG.tar.gz" | tar xzpf -
      # install ISPC compiler for integration testing
      ispc_version="v1.12.0";
      url_os="linux";
      ispc_version_suffix="b";
      url="https://github.com/ispc/ispc/releases/download/${ispc_version}/ispc-${ispc_version}${ispc_version_suffix}-${url_os}.tar.gz";
      mkdir $(pwd)/$CMAKE_PKG/ispc
<<<<<<< HEAD
      wget --output-document=- $url | tar -xvzf - -C $(pwd)/$CMAKE_PKG/ispc --strip 1;
      # install llvm nightly (future v13)
      wget https://apt.llvm.org/llvm.sh
      chmod +x llvm.sh
      sudo ./llvm.sh 13

=======
      wget --quiet --output-document=- $url | tar -xvzf - -C $(pwd)/$CMAKE_PKG/ispc --strip 1;
      # install llvm nightly (future v13) TODO: this will fail now, FIX this!
      wget https://apt.llvm.org/llvm.sh
      chmod +x llvm.sh
      sudo ./llvm.sh 13
>>>>>>> 7524375b
    env:
      CMAKE_VER: 'v3.17.0'
      CMAKE_PKG: 'cmake-3.17.0-Linux-x86_64'
    displayName: 'Install Dependencies'
  - script: |
      export PATH=$(pwd)/$CMAKE_PKG/bin:/home/vsts/.local/bin:$PATH
      export CXX='g++-8'
      mkdir -p $(Build.Repository.LocalPath)/build
      cd $(Build.Repository.LocalPath)/build
      cmake --version
      cmake .. -DPYTHON_EXECUTABLE=$(which python3.7) -DCMAKE_INSTALL_PREFIX=$HOME/nmodl -DCMAKE_BUILD_TYPE=Release -DNMODL_ENABLE_LLVM=ON -DLLVM_DIR=/usr/lib/llvm-13/share/llvm/cmake/
      make -j 2
      if [ $? -ne 0 ]
      then
        make VERBOSE=1
        exit 1
      fi
      make install #this is needed for the integration tests
      env CTEST_OUTPUT_ON_FAILURE=1 make test
    env:
      CMAKE_PKG: 'cmake-3.17.0-Linux-x86_64'
    displayName: 'Build and Run Unit Tests'
  - script: |
      export PATH=$(pwd)/$CMAKE_PKG/bin:/home/vsts/.local/bin:$PATH
      export CXX='g++-8'
      git clone --recursive --single-branch --shallow-submodules https://github.com/neuronsimulator/nrn.git
      mkdir nrn/build
      cd nrn/build
      cmake --version
      cmake .. -DNRN_ENABLE_CORENEURON=ON -DNRN_ENABLE_INTERVIEWS=OFF -DNRN_ENABLE_RX3D=OFF -DNRN_ENABLE_MPI=ON -DNRN_ENABLE_TESTS=ON -DCORENRN_ENABLE_NMODL=ON -DCORENRN_NMODL_DIR=$HOME/nmodl -Dnmodl_PYTHONPATH=$HOME/nmodl/lib -DPYTHON_EXECUTABLE=$(which python3.7) -DCORENRN_NMODL_FLAGS="sympy --analytic"
      make -j 2
      if [ $? -ne 0 ]
      then
        make VERBOSE=1
        exit 1
      fi
      ctest --output-on-failure
      if [ $? -ne 0 ]
      then
        exit 1
      fi
      ./bin/nrnivmodl-core $(Build.Repository.LocalPath)/test/integration/mod
    env:
      CMAKE_PKG: 'cmake-3.17.0-Linux-x86_64'
      SHELL: 'bash'
    displayName: 'Build Neuron and Run Integration Tests'
  - script: |
      export PATH=$(pwd)/$CMAKE_PKG/bin:/home/vsts/.local/bin:$PATH
      export CXX='g++-8'
      git clone --recursive https://github.com/BlueBrain/CoreNeuron.git
      mkdir CoreNeuron/build_ispc
      cd CoreNeuron/build_ispc
      cmake --version
      cmake .. -DCORENRN_ENABLE_MPI=OFF -DCORENRN_ENABLE_NMODL=ON -DCORENRN_NMODL_DIR=$HOME/nmodl -DPYTHON_EXECUTABLE=$(which python3.7) -DCORENRN_NMODL_FLAGS="sympy --analytic" -DCORENRN_ENABLE_ISPC=ON -DCMAKE_ISPC_COMPILER=$(Build.Repository.LocalPath)/$CMAKE_PKG/ispc/bin/ispc
      make -j 2
      if [ $? -ne 0 ]
      then
        make VERBOSE=1
        exit 1
      fi
      ctest --output-on-failure
      if [ $? -ne 0 ]
      then
        exit 1
      fi
      ./bin/nrnivmodl-core $(Build.Repository.LocalPath)/test/integration/mod
    env:
      CMAKE_PKG: 'cmake-3.17.0-Linux-x86_64'
    displayName: 'Build CoreNEURON and Run Integration Tests with ISPC compiler'
- job: 'osx1015'
  pool:
    vmImage: 'macOS-10.15'
<<<<<<< HEAD
  displayName: 'MacOS (10.15), AppleClang 11.0'
=======
  displayName: 'MacOS (10.15), AppleClang 13.0 (trunk, May 2021)'
>>>>>>> 7524375b
  steps:
  - checkout: self
    submodules: True
  - script: |
<<<<<<< HEAD
      brew install flex bison cmake python@3 llvm
      python3 -m pip install -U pip setuptools
      python3 -m pip install --user 'Jinja2>=2.9.3' 'PyYAML>=3.13' pytest pytest-cov numpy 'sympy>=1.3'
=======
      brew install flex bison cmake python@3 gcc@8 llvm
      python3 -m pip install --upgrade pip 'setuptools<59.7.0'
      python3 -m pip install --user 'Jinja2>=2.9.3' 'PyYAML>=3.13' pytest pytest-cov numpy 'sympy>=1.3,<1.9'
>>>>>>> 7524375b
    displayName: 'Install Dependencies'
  - script: |
      cd $HOME
      git clone --depth 1 https://github.com/pramodk/llvm-nightly.git
    displayName: 'Setup LLVM v13'
  - script: |
      export PATH=/usr/local/opt/flex/bin:/usr/local/opt/bison/bin:$PATH;
      mkdir -p $(Build.Repository.LocalPath)/build
      cd $(Build.Repository.LocalPath)/build
<<<<<<< HEAD
      cmake .. -DPYTHON_EXECUTABLE=$(which python3) -DCMAKE_INSTALL_PREFIX=$HOME/nmodl -DCMAKE_BUILD_TYPE=RelWithDebInfo -DNMODL_ENABLE_PYTHON_BINDINGS=OFF -DLLVM_DIR=$HOME/llvm-nightly/0621/osx/lib/cmake/llvm -DNMODL_ENABLE_LLVM=ON
=======
      cmake .. -DPYTHON_EXECUTABLE=$(which python3) -DCMAKE_INSTALL_PREFIX=$HOME/nmodl -DCMAKE_BUILD_TYPE=RelWithDebInfo -DNMODL_ENABLE_PYTHON_BINDINGS=OFF -DLLVM_DIR=$(brew --prefix llvm)/lib/cmake/llvm -DNMODL_ENABLE_LLVM=ON
>>>>>>> 7524375b
      make -j 2
      if [ $? -ne 0 ]
      then
        make VERBOSE=1
        exit 1
      fi
      ctest --output-on-failure
      if [ $? -ne 0 ]
      then
        exit 1
      fi
      make install
    displayName: 'Build and Run Tests'
  - script: |
      export PATH=$(pwd)/$CMAKE_PKG/bin:/home/vsts/.local/bin:$PATH
      export CXX='g++-8'
      git clone --single-branch --recursive --shallow-submodules https://github.com/neuronsimulator/nrn.git
      mkdir nrn/build
      cd nrn/build
      cmake --version
      cmake .. -DNRN_ENABLE_CORENEURON=ON -DNRN_ENABLE_INTERVIEWS=OFF -DNRN_ENABLE_RX3D=OFF -DNRN_ENABLE_BINARY_SPECIAL=ON -DNRN_ENABLE_MPI=OFF -DNRN_ENABLE_TESTS=ON -DCORENRN_ENABLE_MPI=OFF -DCORENRN_ENABLE_NMODL=ON -DCORENRN_NMODL_DIR=$HOME/nmodl -Dnmodl_PYTHONPATH=$HOME/nmodl/lib -DPYTHON_EXECUTABLE=$(which python3) -DCORENRN_NMODL_FLAGS="sympy --analytic"
      make -j 2
      if [ $? -ne 0 ]
      then
        make VERBOSE=1
        exit 1
      fi
      ctest --output-on-failure
      if [ $? -ne 0 ]
      then
        exit 1
      fi
      ./bin/nrnivmodl-core $(Build.Repository.LocalPath)/test/integration/mod
    env:
      SHELL: 'bash'
    condition: false
    displayName: 'Build Neuron and Run Integration Tests'
- job: 'manylinux_wheels'
  timeoutInMinutes: 45
  condition: eq(1,2)
  pool:
    vmImage: 'ubuntu-18.04'
  strategy:
    matrix:
      ${{ if eq(variables.buildWheel, True) }}:
        Python36:
          python.version: '3.6'
        Python37:
          python.version: '3.7'
        Python38:
          python.version: '3.8'
        Python39:
          python.version: '3.9'
      ${{ if eq(variables.buildWheel, False) }}:
        Python39:
          python.version: '3.9'
  steps:
  - checkout: self
    submodules: True
    condition: succeeded()
  - script: |
      if [[ "$(RELEASEWHEELBUILD)" != "True" ]]; then
        export TAG="-nightly"
      else
        export TAG=""
      fi
      docker run --rm \
        -w /root/nmodl \
        -v $PWD:/root/nmodl \
        -e NMODL_NIGHTLY_TAG=$TAG \
        'bluebrain/nmodl:wheel' \
        packaging/build_wheels.bash linux $(python.version)
    condition: succeeded()
    displayName: 'Building ManyLinux Wheel'
  - task: PublishBuildArtifacts@1
    inputs:
      pathToPublish: '$(Build.SourcesDirectory)/wheelhouse'
    condition: succeeded()
    displayName: 'Publish wheel as build artifact'
  - script: |
      sudo apt-add-repository -y ppa:deadsnakes/ppa
      sudo apt-get update
      sudo apt-get install -y python$(python.version) python$(python.version)-dev python$(python.version)-venv
      packaging/test_wheel.bash python$(python.version) wheelhouse/*.whl
    condition: succeeded()
    displayName: 'Test ManyLinux Wheel with Python $(python.version)'
  - template: ci/upload-wheels.yml
- job: 'macos_wheels'
  timeoutInMinutes: 45
  condition: eq(1,2)
  pool:
    vmImage: 'macOS-10.15'
  strategy:
    matrix:
      ${{ if eq(variables.buildWheel, True) }}:
        Python36:
          python.version: '3.6'
          python.org.version: '3.6.8'
        Python37:
          python.version: '3.7'
          python.org.version: '3.7.7'
        Python38:
          python.version: '3.8'
          python.org.version: '3.8.2'
        Python39:
          python.version: '3.9'
          python.org.version: '3.9.0'
      ${{ if eq(variables.buildWheel, False) }}:
        Python39:
          python.version: '3.9'
          python.org.version: '3.9.0'
  steps:
  - checkout: self
    submodules: True
    condition: succeeded()
  - script: |
      brew install flex bison cmake
      export PATH=/usr/local/opt/flex/bin:/usr/local/opt/bison/bin:$PATH;
    condition: succeeded()
    displayName: 'Install Dependencies'
  - script: |
      installer=python-$(python.org.version)-macosx10.9.pkg
      url=https://www.python.org/ftp/python/$(python.org.version)/$installer
      curl $url -o $installer
      sudo installer -pkg $installer -target /
    condition: succeeded()
    displayName: 'Install Python from python.org'
  - script: |
      export MACOSX_DEPLOYMENT_TARGET=10.9
      export PATH=/usr/local/opt/flex/bin:/usr/local/opt/bison/bin:$PATH
      export SDKROOT=$(xcrun --sdk macosx --show-sdk-path)
      if [[ "$(RELEASEWHEELBUILD)" != "True" ]]; then
        export NMODL_NIGHTLY_TAG="-nightly"
      else
        export NMODL_NIGHTLY_TAG=""
      fi
      packaging/build_wheels.bash osx $(python.version)
    condition: succeeded()
    displayName: 'Build macos Wheel'
  - task: PublishBuildArtifacts@1
    inputs:
      pathToPublish: '$(Build.SourcesDirectory)/wheelhouse'
    condition: succeeded()
    displayName: 'Publish wheel as build artifact'
  - script: |
      packaging/test_wheel.bash python$(python.version) wheelhouse/*.whl
    condition: succeeded()
    displayName: 'Test macos Wheel with Python $(python.version)'
  - template: ci/upload-wheels.yml<|MERGE_RESOLUTION|>--- conflicted
+++ resolved
@@ -46,20 +46,11 @@
       ispc_version_suffix="b";
       url="https://github.com/ispc/ispc/releases/download/${ispc_version}/ispc-${ispc_version}${ispc_version_suffix}-${url_os}.tar.gz";
       mkdir $(pwd)/$CMAKE_PKG/ispc
-<<<<<<< HEAD
-      wget --output-document=- $url | tar -xvzf - -C $(pwd)/$CMAKE_PKG/ispc --strip 1;
-      # install llvm nightly (future v13)
-      wget https://apt.llvm.org/llvm.sh
-      chmod +x llvm.sh
-      sudo ./llvm.sh 13
-
-=======
       wget --quiet --output-document=- $url | tar -xvzf - -C $(pwd)/$CMAKE_PKG/ispc --strip 1;
       # install llvm nightly (future v13) TODO: this will fail now, FIX this!
       wget https://apt.llvm.org/llvm.sh
       chmod +x llvm.sh
       sudo ./llvm.sh 13
->>>>>>> 7524375b
     env:
       CMAKE_VER: 'v3.17.0'
       CMAKE_PKG: 'cmake-3.17.0-Linux-x86_64'
@@ -132,24 +123,14 @@
 - job: 'osx1015'
   pool:
     vmImage: 'macOS-10.15'
-<<<<<<< HEAD
-  displayName: 'MacOS (10.15), AppleClang 11.0'
-=======
   displayName: 'MacOS (10.15), AppleClang 13.0 (trunk, May 2021)'
->>>>>>> 7524375b
   steps:
   - checkout: self
     submodules: True
   - script: |
-<<<<<<< HEAD
-      brew install flex bison cmake python@3 llvm
-      python3 -m pip install -U pip setuptools
-      python3 -m pip install --user 'Jinja2>=2.9.3' 'PyYAML>=3.13' pytest pytest-cov numpy 'sympy>=1.3'
-=======
       brew install flex bison cmake python@3 gcc@8 llvm
       python3 -m pip install --upgrade pip 'setuptools<59.7.0'
       python3 -m pip install --user 'Jinja2>=2.9.3' 'PyYAML>=3.13' pytest pytest-cov numpy 'sympy>=1.3,<1.9'
->>>>>>> 7524375b
     displayName: 'Install Dependencies'
   - script: |
       cd $HOME
@@ -159,11 +140,7 @@
       export PATH=/usr/local/opt/flex/bin:/usr/local/opt/bison/bin:$PATH;
       mkdir -p $(Build.Repository.LocalPath)/build
       cd $(Build.Repository.LocalPath)/build
-<<<<<<< HEAD
-      cmake .. -DPYTHON_EXECUTABLE=$(which python3) -DCMAKE_INSTALL_PREFIX=$HOME/nmodl -DCMAKE_BUILD_TYPE=RelWithDebInfo -DNMODL_ENABLE_PYTHON_BINDINGS=OFF -DLLVM_DIR=$HOME/llvm-nightly/0621/osx/lib/cmake/llvm -DNMODL_ENABLE_LLVM=ON
-=======
       cmake .. -DPYTHON_EXECUTABLE=$(which python3) -DCMAKE_INSTALL_PREFIX=$HOME/nmodl -DCMAKE_BUILD_TYPE=RelWithDebInfo -DNMODL_ENABLE_PYTHON_BINDINGS=OFF -DLLVM_DIR=$(brew --prefix llvm)/lib/cmake/llvm -DNMODL_ENABLE_LLVM=ON
->>>>>>> 7524375b
       make -j 2
       if [ $? -ne 0 ]
       then
