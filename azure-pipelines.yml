--- conflicted
+++ resolved
@@ -210,7 +210,6 @@
         else
           export TAG=""
         fi
-<<<<<<< HEAD
         python3 -m pip install --upgrade pip
         python3 -m pip install cibuildwheel==2.16.5 tomli tomli-w
         # change the name accordingly
@@ -218,20 +217,6 @@
         export SETUPTOOLS_SCM_PRETEND_VERSION="$(git describe --tags | cut -d '-' -f 1,2 | tr - .)"
         echo "$SETUPTOOLS_SCM_PRETEND_VERSION"
         CIBW_ENVIRONMENT_PASS_LINUX='SETUPTOOLS_SCM_PRETEND_VERSION' python3 -m cibuildwheel --output-dir wheelhouse
-=======
-        # the following 2 lines are a workaround for PEP 621 not allowing a
-        # dynamic `name` in `pyproject.toml`
-        python3 -m pip install --user tomli tomli-w
-        python3 packaging/change_name.py pyproject.toml "NMODL${TAG}"
-        export SETUPTOOLS_SCM_PRETEND_VERSION="$(git describe --tags | cut -d '-' -f 1,2 | tr - .)"
-        docker run --rm \
-          -w /root/nmodl \
-          -v $PWD:/root/nmodl \
-          -e NMODL_NIGHTLY_TAG=$TAG \
-          -e SETUPTOOLS_SCM_PRETEND_VERSION=$SETUPTOOLS_SCM_PRETEND_VERSION \
-          'bluebrain/nmodl:wheel' \
-          packaging/build_wheels.bash linux $(python.version)
->>>>>>> 12488299
       condition: succeeded()
       displayName: 'Building ManyLinux Wheels'
     - task: PublishBuildArtifacts@1
@@ -260,19 +245,11 @@
         else
           export NMODL_NIGHTLY_TAG=""
         fi
-<<<<<<< HEAD
         python3 -m pip install --upgrade pip
         python3 -m pip install cibuildwheel==2.16.5 tomli tomli-w
         # change the name accordingly
         python3 packaging/change_name.py pyproject.toml "nmodl$TAG"
         SETUPTOOLS_SCM_PRETEND_VERSION="$(git describe --tags | cut -d '-' -f 1,2 | tr - .)" python3 -m cibuildwheel --output-dir wheelhouse
-=======
-        # the following 2 lines are a workaround for PEP 621 not allowing a
-        # dynamic `name` in `pyproject.toml`
-        python3 -m pip install tomli tomli-w
-        python3 packaging/change_name.py pyproject.toml "NMODL${NMODL_NIGHTLY_TAG}"
-        SETUPTOOLS_SCM_PRETEND_VERSION="$(git describe --tags | cut -d '-' -f 1,2 | tr - .)" packaging/build_wheels.bash osx $(python.version)
->>>>>>> 12488299
       condition: succeeded()
       displayName: 'Build macos Wheel'
     - task: PublishBuildArtifacts@1
@@ -304,23 +281,9 @@
           Python311:
             python.version: '3.11'
     steps:
-      - download: current
-        patterns: '**/*.whl'
-      - script: |
-          sudo apt-add-repository -y ppa:deadsnakes/ppa
-          sudo apt-get update
-          sudo apt-get install -y python$(python.version) python$(python.version)-dev python$(python.version)-venv
-          set -xe
-          package_dir="${PWD}"
-          tmp_dir="$(mktemp -d)"
-          cd "${tmp_dir}"
-          python$(python.version) -m venv "${tmp_dir}/env"
-          # activate the venv
-          . "${tmp_dir}/env/bin/activate"
-          # find manylinux wheels only
-          pattern="*cp$(echo $(python.version) | tr -d '.')-manylinux*.whl"
-          find ${package_dir} -name "${pattern}" -exec python -m pip install '{}[test]' \;
-          bash ${package_dir}/packaging/test_wheel.bash ${package_dir}
-          cd -
-        displayName: 'Test manylinux wheel with Python $(python.version)'
-        condition: succeeded()+    - script: |
+        dotless_version="$(echo "$(python.version)" | tr -d '.')"
+        find . -name "$cp$(python_dotless_version)-manylinux*.whl" -exec bash packaging/test_wheel.bash python$(python.version) wheelhouse/{} \;
+      condition: succeeded()
+      displayName: 'Test manylinux Wheel with Python $(python.version)'
+    - template: ci/upload-wheels.yml