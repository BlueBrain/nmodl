name: NMODL CI

on:
  push:
    branches: 
      - master
      - release/**
  pull_request:
    branches:
      - master
      - release/**

env:
  BUILD_TYPE: Release
  DEVELOPER_DIR: /Applications/Xcode_11.3.1.app/Contents/Developer
  DEFAULT_PY_VERSION: 3.8
  DESIRED_CMAKE_VERSION: 3.8.0

jobs:
  ci:
    runs-on: ${{ matrix.os }}

    name: ${{ matrix.os }}

    env:
      INSTALL_DIR: install
      SDK_ROOT: $(xcrun --sdk macosx --show-sdk-path)

    strategy:
      matrix:
        os: [ ubuntu-18.04, macOS-10.15 ]
      fail-fast: true

    steps:

      - name: Setup cmake
        uses: jwlawson/actions-setup-cmake@v1.4
        with:
          cmake-version: ${{ env.DESIRED_CMAKE_VERSION }}
          
      - name: Install homebrew packages
        if: startsWith(matrix.os, 'macOS')
        run: |
          brew install coreutils bison flex boost openmpi
        shell: bash

      - name: Install apt packages
        if: startsWith(matrix.os, 'ubuntu')
        run: |
          sudo apt-get install flex bison dvipng libfl-dev python3-dev python3-pip
        shell: bash

      - name: Set up Python3
        uses: actions/setup-python@v2
        with:
          python-version: ${{ env.PYTHON_VERSION }}
        env:
          PYTHON_VERSION:  ${{ env.DEFAULT_PY_VERSION }}
       
      - name: Install Python3 dependencies
        run: |
          pip3 install -U pip setuptools scikit-build Jinja2 PyYAML pytest 'sympy>=1.3'
          
      - uses: actions/checkout@v2
        
      - name: Build and Test
        id: build-test
        shell: bash
        working-directory: ${{runner.workspace}}/nmodl
        run:  |
          if [[ "${{ startsWith(matrix.os, 'macOS') }}" = "true" ]]; then
              export PATH=/usr/local/opt/flex/bin:/usr/local/opt/bison/bin:$PATH;
              export CXX=g++;
              export CC=gcc;
          fi
          if [[ "${{ startsWith(matrix.os, 'ubuntu') }}" = "true" ]]; then
              export CXX=c++;
              export CC=cc;
          fi
          echo "------- Build, Test and Install -------"
          mkdir build && pushd build
          cmake .. -DPYTHON_EXECUTABLE=$(which python3) -DCMAKE_INSTALL_PREFIX=$INSTALL_DIR
          make;
          if [ $? -ne 0 ]; then
            make VERBOSE=1;
          fi
          ctest -VV
          make install
         
        env:
          INSTALL_DIR: ${{ runner.workspace }}/install

      # This step will set up an SSH connection on tmate.io for live debugging.
      # To trigger it, simply add 'live-debug-tests' to your last pushed commit message
      - name: live debug session on failure
        if: failure() && contains(github.event.head_commit.message, 'live-debug-tests')
        uses: mxschmitt/action-tmate@v3
<<<<<<< HEAD

      - name: Documentation 
        if: ${{ startsWith(matrix.os, 'ubuntu') }}
        id: documentation
        working-directory: ${{runner.workspace}}/nmodl
        run: |
          echo "------- Build Documentation -------";
          python3 setup.py install;
          python3 setup.py build_ext --inplace docs -j 2 -G "Unix Makefiles";
          cd _skbuild/linux-x86_64-3.8/setuptools/sphinx;
          rm -rf doctest doctrees && touch .nojekyll;
          echo "<meta http-equiv=\"refresh\" content=\"0; url=./html/index.html\" />" > index.html;
          echo ::set-output name=status::done
          
      - name: Deploy 🚀
        uses: JamesIves/github-pages-deploy-action@3.7.1
        if: steps.documentation.outputs.status == 'done' && startsWith(github.ref, 'refs/heads/master')
        with:
          GITHUB_TOKEN: ${{ secrets.GITHUB_TOKEN }}
          BRANCH: gh-pages # The branch the action should deploy to.
          FOLDER: ${{runner.workspace}}/nmodl/_skbuild/linux-x86_64-3.8/setuptools/sphinx # The folder the action should deploy.
          CLEAN: false # Automatically remove deleted files from the deploy branch
=======
>>>>>>> 07c72679
<|MERGE_RESOLUTION|>--- conflicted
+++ resolved
@@ -95,28 +95,3 @@
       - name: live debug session on failure
         if: failure() && contains(github.event.head_commit.message, 'live-debug-tests')
         uses: mxschmitt/action-tmate@v3
-<<<<<<< HEAD
-
-      - name: Documentation 
-        if: ${{ startsWith(matrix.os, 'ubuntu') }}
-        id: documentation
-        working-directory: ${{runner.workspace}}/nmodl
-        run: |
-          echo "------- Build Documentation -------";
-          python3 setup.py install;
-          python3 setup.py build_ext --inplace docs -j 2 -G "Unix Makefiles";
-          cd _skbuild/linux-x86_64-3.8/setuptools/sphinx;
-          rm -rf doctest doctrees && touch .nojekyll;
-          echo "<meta http-equiv=\"refresh\" content=\"0; url=./html/index.html\" />" > index.html;
-          echo ::set-output name=status::done
-          
-      - name: Deploy 🚀
-        uses: JamesIves/github-pages-deploy-action@3.7.1
-        if: steps.documentation.outputs.status == 'done' && startsWith(github.ref, 'refs/heads/master')
-        with:
-          GITHUB_TOKEN: ${{ secrets.GITHUB_TOKEN }}
-          BRANCH: gh-pages # The branch the action should deploy to.
-          FOLDER: ${{runner.workspace}}/nmodl/_skbuild/linux-x86_64-3.8/setuptools/sphinx # The folder the action should deploy.
-          CLEAN: false # Automatically remove deleted files from the deploy branch
-=======
->>>>>>> 07c72679
