--- conflicted
+++ resolved
@@ -1,17 +1,15 @@
 set(NMODL_USECASE_DIRS
     cnexp_scalar
-    # cnexp_array
+    cnexp_array
+    func_proc
+    func_proc_pnt
     global_breakpoint
+    hodgkin_huxley
+    nonspecific_current
+    net_receive
     point_process
     parameter
-    func_proc
-    func_proc_pnt
-    nonspecific_current
-<<<<<<< HEAD
-    hodgkin_huxley)
-=======
-    net_receive)
->>>>>>> ada65dfc
+  )
 
 file(GLOB NMODL_GOLDEN_REFERENCES "${CMAKE_CURRENT_SOURCE_DIR}/references/*")
 if(NMODL_GOLDEN_REFERENCES STREQUAL "")
