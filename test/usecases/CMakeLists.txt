--- conflicted
+++ resolved
@@ -12,11 +12,8 @@
     point_process
     parameter
     func_in_breakpoint
-<<<<<<< HEAD
-    table)
-=======
+    table
     recursion)
->>>>>>> 341b89e0
 
 foreach(usecase ${NMODL_USECASE_DIRS})
   add_test(NAME usecase_${usecase}
