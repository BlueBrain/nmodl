set(NMODL_USECASE_DIRS
    at_time
    builtin_functions
    constant
    constructor
    electrode_current
    external
    function
    global
    hodgkin_huxley
    kinetic
    linear
    morphology
    net_event
    net_move
    net_receive
    net_send
    neuron_variables
    nonspecific_current
    parameter
    point_process
    procedure
    random
    solve
    state
    steady_state
    suffix
    table
<<<<<<< HEAD
    useion
    at_time
    cvode)
=======
    useion)
>>>>>>> 8fba98bb

foreach(usecase ${NMODL_USECASE_DIRS})
  add_test(NAME usecase_${usecase}
           COMMAND ${CMAKE_CURRENT_SOURCE_DIR}/run_test.sh ${CMAKE_BINARY_DIR}/bin/nmodl
                   ${CMAKE_CURRENT_SOURCE_DIR}/${usecase})
endforeach()<|MERGE_RESOLUTION|>--- conflicted
+++ resolved
@@ -26,13 +26,9 @@
     steady_state
     suffix
     table
-<<<<<<< HEAD
     useion
     at_time
     cvode)
-=======
-    useion)
->>>>>>> 8fba98bb
 
 foreach(usecase ${NMODL_USECASE_DIRS})
   add_test(NAME usecase_${usecase}
