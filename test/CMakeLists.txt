--- conflicted
+++ resolved
@@ -22,30 +22,6 @@
 add_executable(testmodtoken modtoken/modtoken.cpp)
 add_executable(testlexer lexer/tokens.cpp)
 add_executable(testparser parser/parser.cpp)
-<<<<<<< HEAD
-add_executable(testvisitor
-               visitor/main.cpp
-               visitor/constant_folder.cpp
-               visitor/defuse_analyze.cpp
-               visitor/global_to_range.cpp
-               visitor/inline.cpp
-               visitor/json.cpp
-               visitor/kinetic_block.cpp
-               visitor/localize.cpp
-               visitor/lookup.cpp
-               visitor/loop_unroll.cpp
-               visitor/misc.cpp
-               visitor/neuron_solve.cpp
-               visitor/nmodl.cpp
-               visitor/perf.cpp
-               visitor/rename.cpp
-               visitor/solve_block.cpp
-               visitor/steadystate.cpp
-               visitor/sympy_conductance.cpp
-               visitor/sympy_solver.cpp
-               visitor/units.cpp
-               visitor/verbatim.cpp)
-=======
 add_executable(
   testvisitor
   visitor/main.cpp
@@ -69,7 +45,6 @@
   visitor/units.cpp
   visitor/var_usage.cpp
   visitor/verbatim.cpp)
->>>>>>> 2342ae9c
 add_executable(testprinter printer/printer.cpp)
 add_executable(testsymtab symtab/symbol_table.cpp)
 add_executable(testnewton newton/newton.cpp ${SOLVER_SOURCE_FILES})
