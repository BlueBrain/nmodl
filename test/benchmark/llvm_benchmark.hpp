--- conflicted
+++ resolved
@@ -92,11 +92,8 @@
         , instance_size(instance_size)
         , platform(platform)
         , opt_level_ir(opt_level_ir)
-<<<<<<< HEAD
         , opt_level_codegen(opt_level_codegen)
         , external_kernel(external_kernel) {}
-=======
-        , opt_level_codegen(opt_level_codegen) {}
     LLVMBenchmark(codegen::CodegenLLVMVisitor& llvm_visitor,
                   const std::string& mod_filename,
                   const std::string& output_dir,
@@ -106,6 +103,7 @@
                   const Platform& platform,
                   int opt_level_ir,
                   int opt_level_codegen,
+                  bool external_kernel
                   const GPUExecutionParameters& gpu_exec_params)
         : llvm_visitor(llvm_visitor)
         , mod_filename(mod_filename)
@@ -116,8 +114,8 @@
         , platform(platform)
         , opt_level_ir(opt_level_ir)
         , opt_level_codegen(opt_level_codegen)
+        , external_kernel(external_kernel)
         , gpu_execution_parameters(gpu_exec_params) {}
->>>>>>> 84304ab2
 
     /// Runs the benchmark.
     void run(const std::shared_ptr<ast::Program>& node);
