--- conflicted
+++ resolved
@@ -13,12 +13,9 @@
 #include <tuple>
 
 #include "codegen/llvm/codegen_llvm_visitor.hpp"
-<<<<<<< HEAD
 #include "gpu_parameters.hpp"
 #include "test/benchmark/jit_driver.hpp"
 #include "utils/logger.hpp"
-=======
->>>>>>> c154efba
 
 #ifdef NMODL_LLVM_CUDA_BACKEND
 #include "test/benchmark/cuda_driver.hpp"
@@ -130,13 +127,8 @@
     /// Visits the AST to construct the LLVM IR module.
     void generate_llvm();
 
-<<<<<<< HEAD
-    /// Runs the main body of the benchmark, executing the compute kernels on CPU or GPU.
-    void run_benchmark(const std::shared_ptr<ast::Program>& node);
-=======
     /// Runs the main body of the benchmark, executing the compute kernels.
     BenchmarkResults run_benchmark();
->>>>>>> c154efba
 
     /// Sets the log output stream (file or console).
     void set_log_output();
