: simple first-order model of calcium dynamics

NEURON {
        SUFFIX cadyn
        USEION ca READ cai,ica WRITE cai 
        RANGE ca 
        GLOBAL depth,cainf,taur
        RANGE var
        RANGE ainf
}

UNITS {
        (molar) = (1/liter)		
        (mM) = (milli/liter)
	(um)	= (micron) 
        (mA) = (milliamp)
	(msM)	= (ms mM)  
        FARADAY    = (faraday) (coul)
}

PARAMETER {
       depth	= .1	(um)		
        taur =  200 (ms)	: rate of calcium removal for stress conditions
	cainf	= 50e-6(mM)	:changed oct2
	cai		(mM)
}

ASSIGNED {
	ica		(mA/cm2)
	drive_channel	(mM/ms)
    var     (mV)
    ainf
}

STATE {
	ca		(mM) 
}

 
BREAKPOINT {
	SOLVE state METHOD euler
}

INCLUDE "var_init.inc"

DERIVATIVE state {
    VERBATIM
    cai = 2 * _ion_cai;
    ENDVERBATIM
	drive_channel =  - (10000) * ica / (2 * FARADAY * depth)
	if (drive_channel <= 0.) { drive_channel = 0.  }   : cannot pump inward 
        ca' = drive_channel/18 + (cainf -ca)/taur*11
	cai = ca
}

<<<<<<< HEAD
PROCEDURE test_table(br, e) {
=======
: to test code generation for TABLE statement
PROCEDURE test_table(br) {
>>>>>>> 55e4a6f1
    TABLE ainf FROM 0 TO 1 WITH 1
    ainf = 1
}

INITIAL {
    var_init(var)
    ca = cainf
}<|MERGE_RESOLUTION|>--- conflicted
+++ resolved
@@ -53,12 +53,8 @@
 	cai = ca
 }
 
-<<<<<<< HEAD
-PROCEDURE test_table(br, e) {
-=======
 : to test code generation for TABLE statement
 PROCEDURE test_table(br) {
->>>>>>> 55e4a6f1
     TABLE ainf FROM 0 TO 1 WITH 1
     ainf = 1
 }
