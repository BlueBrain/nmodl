--- conflicted
+++ resolved
@@ -192,21 +192,6 @@
                 R2      8314 mV-coul/degC
                 )";
                 std::string parsed_units = parse_string(reindent_text(units_definitions));
-<<<<<<< HEAD
-                REQUIRE_THAT(parsed_units, Contains("mV 0.00100000: 2 1 -2 -1 0 0 0 0 0 0"));
-                REQUIRE_THAT(parsed_units, Contains("mM 1.00000000: -3 0 0 0 0 0 0 0 0 0"));
-                REQUIRE_THAT(parsed_units, Contains("mA 0.00100000: 0 0 -1 1 0 0 0 0 0 0"));
-                REQUIRE_THAT(parsed_units, Contains("KTOMV 0.00008530: 2 1 -2 -1 0 0 0 0 0 -1"));
-                REQUIRE_THAT(parsed_units, Contains("B 26.00000000: -1 0 0 -1 0 0 0 0 0 0"));
-                REQUIRE_THAT(parsed_units, Contains("dummy1 0.02500000: -2 0 0 0 0 0 0 0 0 0"));
-                REQUIRE_THAT(parsed_units, Contains("dummy2 0.02500000: -2 0 0 0 0 0 0 0 0 0"));
-                REQUIRE_THAT(parsed_units, Contains("dummy3 0.02500000: -2 0 0 0 0 0 0 0 0 0"));
-                REQUIRE_THAT(parsed_units, Contains("dummy4 -0.02500000: -2 0 0 0 0 0 0 0 0 0"));
-                REQUIRE_THAT(parsed_units, Contains("dummy5 0.02500000: 0 0 0 0 0 0 0 0 0 0"));
-                REQUIRE_THAT(parsed_units, Contains("newR 8.31446262: 2 1 -2 0 0 0 0 0 0 -1"));
-                REQUIRE_THAT(parsed_units, Contains("R1 8.31400000: 2 1 -2 0 0 0 0 0 0 -1"));
-                REQUIRE_THAT(parsed_units, Contains("R2 8.31400000: 2 1 -2 0 0 0 0 0 0 -1"));
-=======
                 REQUIRE_THAT(parsed_units, Contains("mV 0.001: 2 1 -2 -1 0 0 0 0 0 0"));
                 REQUIRE_THAT(parsed_units, Contains("mM 1: -3 0 0 0 0 0 0 0 0 0"));
                 REQUIRE_THAT(parsed_units, Contains("mA 0.001: 0 0 -1 1 0 0 0 0 0 0"));
@@ -217,10 +202,9 @@
                 REQUIRE_THAT(parsed_units, Contains("dummy3 0.025: -2 0 0 0 0 0 0 0 0 0"));
                 REQUIRE_THAT(parsed_units, Contains("dummy4 -0.025: -2 0 0 0 0 0 0 0 0 0"));
                 REQUIRE_THAT(parsed_units, Contains("dummy5 0.025: 0 0 0 0 0 0 0 0 0 0"));
-                REQUIRE_THAT(parsed_units, Contains("R 8.31446: 2 1 -2 0 0 0 0 0 0 -1"));
+                REQUIRE_THAT(parsed_units, Contains("newR 8.31446: 2 1 -2 0 0 0 0 0 0 -1"));
                 REQUIRE_THAT(parsed_units, Contains("R1 8.314: 2 1 -2 0 0 0 0 0 0 -1"));
                 REQUIRE_THAT(parsed_units, Contains("R2 8.314: 2 1 -2 0 0 0 0 0 0 -1"));
->>>>>>> 3b148fc1
                 REQUIRE_THAT(parsed_units, Contains("m kg sec coul candela dollar bit erlang K"));
             }
         }
