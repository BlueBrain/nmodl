# Copyright 2023 Blue Brain Project, EPFL.
# See the top-level LICENSE file for details.
#
# SPDX-License-Identifier: Apache-2.0

<<<<<<< HEAD
from nmodl.ode import differentiate2c, integrate2c
import numpy as np
=======
from nmodl.ode import differentiate2c, integrate2c, make_symbol
>>>>>>> 19094485
import pytest

import sympy as sp


def _equivalent(
    lhs, rhs, vars=["a", "b", "c", "d", "e", "f", "v", "w", "x", "y", "z", "t", "dt"]
):
    """Helper function to test equivalence of analytic expressions
    Analytic expressions can often be written in many different,
    but mathematically equivalent ways. This helper function uses
    SymPy to check if two analytic expressions are equivalent.
    If the expressions contain an "=", each is split into two expressions,
    and the two pairs of expressions are compared, i.e.
    _equivalent("a=b+c", "a=c+b") is the same thing as doing
    _equivalent("a", "a") and _equivalent("b+c", "c+b")
    Args:
        lhs: first expression, e.g. "x*(1-a)"
        rhs: second expression, e.g. "-a*x + x"
        vars: list of variables used in expressions, e.g. ["a", "x"]
    Returns:
        True if expressions are equivalent, False if they are not
    """
    lhs = lhs.replace("pow(", "Pow(")
    rhs = rhs.replace("pow(", "Pow(")
<<<<<<< HEAD
    sympy_vars = {
        str(var): (sp.symbols(var, real=True) if isinstance(var, str) else var)
        for var in vars
    }
=======
    sympy_vars = {str(var): make_symbol(var) for var in vars}
>>>>>>> 19094485
    for l, r in zip(lhs.split("=", 1), rhs.split("=", 1)):
        eq_l = sp.sympify(l, locals=sympy_vars)
        eq_r = sp.sympify(r, locals=sympy_vars)
        difference = (eq_l - eq_r).evalf().simplify()
        if difference != 0:
            return False
    return True


def test_differentiate2c():

    # simple examples, no prev_expressions
    assert _equivalent(differentiate2c("0", "x", ""), "0")
    assert _equivalent(differentiate2c("x", "x", ""), "1")
    assert _equivalent(differentiate2c("a", "x", "a"), "0")
    assert _equivalent(differentiate2c("a*x", "x", "a"), "a")
    assert _equivalent(differentiate2c("a*x", "a", "x"), "x")
    assert _equivalent(differentiate2c("a*x", "y", {"x", "y"}), "0")
    assert _equivalent(differentiate2c("a*x + b*x*x", "x", {"a", "b"}), "2*b*x+a")
    assert _equivalent(
        differentiate2c("a*cos(x+b)", "x", {"a", "b"}), "-a * sin(b + x)"
    )
    assert _equivalent(
        differentiate2c("a*cos(x+b) + c*x*x", "x", {"a", "b", "c"}),
        "-a*sin(b+x) + 2*c*x",
    )

    # single prev_expression to substitute
    assert _equivalent(
        differentiate2c("a*x + b", "x", {"a", "b", "c", "d"}, ["c = sqrt(d)"]), "a"
    )
    assert _equivalent(
        differentiate2c("a*x + b", "x", {"a", "b"}, ["b = 2*x"]), "a + 2"
    )

    # multiple prev_eqs to substitute
    # (these statements should be in the same order as in the mod file)
    assert _equivalent(
        differentiate2c("a*x + b", "x", {"a", "b"}, ["b = 2*x", "a = -2*x*x"]),
        "-6*x*x+2",
    )
    assert _equivalent(
        differentiate2c("a*x + b", "x", {"a", "b"}, ["b = 2*x*x", "a = -2*x"]), "0"
    )

    # multiple prev_eqs to recursively substitute
    # note prev_eqs always substituted in reverse order
    # and only x-dependent rhs's are substituted, e.g. 'a' remains 'a' here:
    assert _equivalent(
        differentiate2c("a*x + b", "x", {"a", "b"}, ["a=3", "b = 2*a*x"]), "3*a"
    )
    assert _equivalent(
        differentiate2c(
            "a*x + b*c", "x", {"a", "b", "c"}, ["a=3", "b = 2*a*x", "c = a/x"]
        ),
        "a",
    )
    assert _equivalent(
        differentiate2c("-a*x + b*c", "x", {"a", "b", "c"}, ["b = 2*x*x", "c = a/x"]),
        "a",
    )
    assert _equivalent(
        differentiate2c(
            "(g1 + g2)*(v-e)",
            "v",
            {"g", "e", "g1", "g2", "c", "d"},
            ["g2 = sqrt(d) + 3", "g1 = 2*c", "g = g1 + g2"],
        ),
        "g",
    )

<<<<<<< HEAD
=======
    assert _equivalent(
        differentiate2c(
            "(s[0] + s[1])*(z[0]*z[1]*z[2])*x",
            "x",
            {sp.IndexedBase("s", shape=[1]), sp.IndexedBase("z", shape=[1])},
        ),
        "(s[0] + s[1])*(z[0]*z[1]*z[2])",
        {sp.IndexedBase("s", shape=[1]), sp.IndexedBase("z", shape=[1])},
    )

>>>>>>> 19094485
    result = differentiate2c(
        "-f(x)",
        "x",
        {},
    )
    # instead of comparing the expression as a string, we convert the string
    # back to an expression and compare with an explicit function
<<<<<<< HEAD
    for value in np.linspace(-5, 5, 100):
        np.testing.assert_allclose(
=======
    size = 100
    for index in range(size):
        a, b = -5, 5
        value = (b - a) * index / size + a
        pytest.approx(
>>>>>>> 19094485
            float(
                sp.sympify(result)
                .subs(sp.Function("f"), sp.sin)
                .subs({"x": value})
                .evalf()
<<<<<<< HEAD
            ),
            float(
                -sp.Derivative(sp.sin("x"))
                .as_finite_difference(1e-3)
                .subs({"x": value})
                .evalf()
            ),
=======
            )
        ) == float(
            -sp.Derivative(sp.sin("x"))
            .as_finite_difference(1e-3)
            .subs({"x": value})
            .evalf()
>>>>>>> 19094485
        )
    with pytest.raises(ValueError):
        differentiate2c(
            "-f(x)",
            "x",
            {},
            stepsize=-1,
        )


def test_integrate2c():

    # list of variables used for integrate2c
    var_list = ["x", "a", "b"]
    # pairs of (f(x), g(x))
    # where f(x) is the differential equation: dx/dt = f(x)
    # and g(x) is the solution: x(t+dt) = g(x(t))
    test_cases = [
        ("0", "x"),
        ("a", "x + a*dt"),
        ("a*x", "x*exp(a*dt)"),
        ("a*x+b", "(-b + (a*x + b)*exp(a*dt))/a"),
    ]
    for eq, sol in test_cases:
        assert _equivalent(
            integrate2c(f"x'={eq}", "dt", var_list, use_pade_approx=False), f"x = {sol}"
        )

    # repeat with solutions replaced with (1,1) Pade approximant
    pade_test_cases = [
        ("0", "x"),
        ("a", "x + a*dt"),
        ("a*x", "-x*(a*dt+2)/(a*dt-2)"),
        ("a*x+b", "-(a*dt*x+2*b*dt+2*x)/(a*dt-2)"),
    ]
    for eq, sol in pade_test_cases:
        assert _equivalent(
            integrate2c(f"x'={eq}", "dt", var_list, use_pade_approx=True), f"x = {sol}"
        )<|MERGE_RESOLUTION|>--- conflicted
+++ resolved
@@ -3,12 +3,7 @@
 #
 # SPDX-License-Identifier: Apache-2.0
 
-<<<<<<< HEAD
-from nmodl.ode import differentiate2c, integrate2c
-import numpy as np
-=======
 from nmodl.ode import differentiate2c, integrate2c, make_symbol
->>>>>>> 19094485
 import pytest
 
 import sympy as sp
@@ -34,14 +29,7 @@
     """
     lhs = lhs.replace("pow(", "Pow(")
     rhs = rhs.replace("pow(", "Pow(")
-<<<<<<< HEAD
-    sympy_vars = {
-        str(var): (sp.symbols(var, real=True) if isinstance(var, str) else var)
-        for var in vars
-    }
-=======
     sympy_vars = {str(var): make_symbol(var) for var in vars}
->>>>>>> 19094485
     for l, r in zip(lhs.split("=", 1), rhs.split("=", 1)):
         eq_l = sp.sympify(l, locals=sympy_vars)
         eq_r = sp.sympify(r, locals=sympy_vars)
@@ -113,8 +101,6 @@
         "g",
     )
 
-<<<<<<< HEAD
-=======
     assert _equivalent(
         differentiate2c(
             "(s[0] + s[1])*(z[0]*z[1]*z[2])*x",
@@ -125,7 +111,6 @@
         {sp.IndexedBase("s", shape=[1]), sp.IndexedBase("z", shape=[1])},
     )
 
->>>>>>> 19094485
     result = differentiate2c(
         "-f(x)",
         "x",
@@ -133,37 +118,22 @@
     )
     # instead of comparing the expression as a string, we convert the string
     # back to an expression and compare with an explicit function
-<<<<<<< HEAD
-    for value in np.linspace(-5, 5, 100):
-        np.testing.assert_allclose(
-=======
     size = 100
     for index in range(size):
         a, b = -5, 5
         value = (b - a) * index / size + a
         pytest.approx(
->>>>>>> 19094485
             float(
                 sp.sympify(result)
                 .subs(sp.Function("f"), sp.sin)
                 .subs({"x": value})
                 .evalf()
-<<<<<<< HEAD
-            ),
-            float(
-                -sp.Derivative(sp.sin("x"))
-                .as_finite_difference(1e-3)
-                .subs({"x": value})
-                .evalf()
-            ),
-=======
             )
         ) == float(
             -sp.Derivative(sp.sin("x"))
             .as_finite_difference(1e-3)
             .subs({"x": value})
             .evalf()
->>>>>>> 19094485
         )
     with pytest.raises(ValueError):
         differentiate2c(
