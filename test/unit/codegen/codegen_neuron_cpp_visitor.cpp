/*
 * Copyright 2023 Blue Brain Project, EPFL.
 * See the top-level LICENSE file for details.
 *
 * SPDX-License-Identifier: Apache-2.0
 */

#include <catch2/catch_test_macros.hpp>
#include <catch2/matchers/catch_matchers_string.hpp>

#include "ast/program.hpp"
#include "codegen/codegen_neuron_cpp_visitor.hpp"
#include "parser/nmodl_driver.hpp"
#include "test/unit/utils/test_utils.hpp"
#include "visitors/function_callpath_visitor.hpp"
#include "visitors/inline_visitor.hpp"
#include "visitors/neuron_solve_visitor.hpp"
#include "visitors/solve_block_visitor.hpp"
#include "visitors/symtab_visitor.hpp"

using Catch::Matchers::ContainsSubstring;

using namespace nmodl;
using namespace visitor;
using namespace codegen;

using nmodl::parser::NmodlDriver;
using nmodl::test_utils::reindent_text;
using symtab::syminfo::NmodlType;

/// Helper for creating C codegen visitor
std::shared_ptr<CodegenNeuronCppVisitor> create_neuron_cpp_visitor(
    const std::shared_ptr<ast::Program>& ast,
    const std::string& /* text */,
    std::stringstream& ss) {
    /// construct symbol table
    SymtabVisitor().visit_program(*ast);

    /// run all necessary pass
    InlineVisitor().visit_program(*ast);
    NeuronSolveVisitor().visit_program(*ast);
    SolveBlockVisitor().visit_program(*ast);
    FunctionCallpathVisitor().visit_program(*ast);

    /// create C code generation visitor
    auto cv = std::make_shared<CodegenNeuronCppVisitor>("_test", ss, "double", false);
    cv->setup(*ast);
    return cv;
}


/// print entire code
std::string get_neuron_cpp_code(const std::string& nmodl_text) {
    const auto& ast = NmodlDriver().parse_string(nmodl_text);
    std::stringstream ss;
    auto cvisitor = create_neuron_cpp_visitor(ast, nmodl_text, ss);
    cvisitor->visit_program(*ast);
    return ss.str();
}

std::string reindent_and_trim_text(const std::string& text) {
    return reindent_text(stringutils::trim(text));
};

SCENARIO("Check NEURON codegen for simple MOD file", "[codegen][neuron_boilerplate]") {
    GIVEN("A simple mod file with RANGE, ARRAY and ION variables") {
        std::string const nmodl_text = R"(
            TITLE unit test based on passive membrane channel

            UNITS {
                (mV) = (millivolt)
                (mA) = (milliamp)
                (S) = (siemens)
            }

            NEURON {
                SUFFIX pas_test
                USEION na READ ena WRITE ina
                NONSPECIFIC_CURRENT i
                RANGE g, e
                RANGE ar
            }

            PARAMETER {
                g = .001	(S/cm2)	<0,1e9>
                e = -70	(mV)
            }

            ASSIGNED {
                v (mV)
                i (mA/cm2)
                ena (mV)
                ina (mA/cm2)
                ar[2]
            }

            INITIAL {
                ar[0] = 1
            }

            BREAKPOINT {
                SOLVE states METHOD cnexp
                i = g*(v - e)
                ina = g*(v - ena)
            }

            STATE {
                s
            }

            DERIVATIVE states {
                s' = ar[0]
            }
        )";
        auto const generated = reindent_and_trim_text(get_neuron_cpp_code(nmodl_text));
        THEN("Correct includes are printed") {
            std::string expected_includes = R"(#include <math.h>
#include <stdio.h>
#include <stdlib.h>

#include "mech_api.h"
#include "neuron/cache/mechanism_range.hpp"
#include "nrniv_mf.h"
#include "section_fwd.hpp")";

            REQUIRE_THAT(generated, ContainsSubstring(reindent_and_trim_text(expected_includes)));
        }
        THEN("Correct number of variables are printed") {
            std::string expected_num_variables =
                R"(static constexpr auto number_of_datum_variables = 3;
static constexpr auto number_of_floating_point_variables = 10;)";

            REQUIRE_THAT(generated,
                         ContainsSubstring(reindent_and_trim_text(expected_num_variables)));
        }
        THEN("Correct using-directives are printed ") {
            std::string expected_using_directives = R"(namespace {
template <typename T>
using _nrn_mechanism_std_vector = std::vector<T>;
using _nrn_model_sorted_token = neuron::model_sorted_token;
using _nrn_mechanism_cache_range = neuron::cache::MechanismRange<number_of_floating_point_variables, number_of_datum_variables>;
using _nrn_mechanism_cache_instance = neuron::cache::MechanismInstance<number_of_floating_point_variables, number_of_datum_variables>;
using _nrn_non_owning_id_without_container = neuron::container::non_owning_identifier_without_container;
template <typename T>
using _nrn_mechanism_field = neuron::mechanism::field<T>;
template <typename... Args>
void _nrn_mechanism_register_data_fields(Args&&... args) {
    neuron::mechanism::register_data_fields(std::forward<Args>(args)...);
}
}  // namespace)";

            REQUIRE_THAT(generated,
                         ContainsSubstring(reindent_and_trim_text(expected_using_directives)));
        }
        THEN("Correct namespace is printed") {
            std::string expected_namespace = R"(namespace neuron {)";

            REQUIRE_THAT(generated, ContainsSubstring(reindent_and_trim_text(expected_namespace)));
        }
        THEN("Correct channel information are printed") {
            std::string expected_channel_info = R"(/** channel information */
    static const char *mechanism_info[] = {
        "7.7.0",
        "pas_test",
        "g_pas_test",
        "e_pas_test",
        0,
        "i_pas_test",
        "ar_pas_test[2]",
        0,
        "s_pas_test",
        0,
        0
    };)";

            REQUIRE_THAT(generated,
                         ContainsSubstring(reindent_and_trim_text(expected_channel_info)));
        }
        THEN("Correct global variables are printed") {
            std::string expected_global_variables =
                R"(static neuron::container::field_index _slist1[1], _dlist1[1];)";

            REQUIRE_THAT(generated,
                         ContainsSubstring(reindent_and_trim_text(expected_global_variables)));
        }
        THEN("Correct pas_test_Instance") {
            std::string expected =
                R"(      struct pas_test_Instance  {
        double* g{};
        double* e{};
        double* i{};
        double* ar{};
        double* s{};
        double* ena{};
        double* ina{};
        double* Ds{};
        double* v_unused{};
        double* g_unused{};
        const double* const* ion_ena{};
        double* const* ion_ina{};
        double* const* ion_dinadv{};
        pas_test_Store* global{&pas_test_global};
    };)";

            REQUIRE_THAT(generated, ContainsSubstring(reindent_and_trim_text(expected)));
        }
        THEN("Correct HOC global variables are printed") {
            std::string expected_hoc_global_variables =
                R"(/** connect global (scalar) variables to hoc -- */
    static DoubScal hoc_scalar_double[] = {
        {nullptr, nullptr}
    };


    /** connect global (array) variables to hoc -- */
    static DoubVec hoc_vector_double[] = {
        {nullptr, nullptr, 0}
    };)";

            REQUIRE_THAT(generated,
                         ContainsSubstring(reindent_and_trim_text(expected_hoc_global_variables)));
        }
        THEN("Placeholder nrn_cur function is printed") {
            std::string expected_placeholder_nrn_cur =
                R"(void nrn_cur_pas_test(_nrn_model_sorted_token const& _sorted_token, NrnThread* _nt, Memb_list* _ml_arg, int _type) {})";

            REQUIRE_THAT(generated,
                         ContainsSubstring(reindent_and_trim_text(expected_placeholder_nrn_cur)));
        }
        THEN("Placeholder nrn_state function is printed") {
            std::string expected_placeholder_nrn_state =
                R"(void nrn_state_pas_test(_nrn_model_sorted_token const& _sorted_token, NrnThread* _nt, Memb_list* _ml_arg, int _type) {)";

            REQUIRE_THAT(generated,
                         ContainsSubstring(reindent_and_trim_text(expected_placeholder_nrn_state)));
        }
        THEN("Initialization function for slist/dlist is printed correctly") {
            std::string expected_initlists_s_var = "_slist1[0] = {4, 0};";
            std::string expected_initlists_Ds_var = "_dlist1[0] = {7, 0};";

            REQUIRE_THAT(generated,
                         ContainsSubstring(reindent_and_trim_text(expected_initlists_s_var)));
            REQUIRE_THAT(generated,
                         ContainsSubstring(reindent_and_trim_text(expected_initlists_Ds_var)));
        }
        THEN("Placeholder registration function is printed") {
            std::string expected_placeholder_reg = R"CODE(/** register channel with the simulator */
    extern "C" void __test_reg() {
        _initlists();

        ion_reg("na", -10000.);

        _na_sym = hoc_lookup("na_ion");

        register_mech(mechanism_info, nrn_alloc_pas_test, nrn_cur_pas_test, nrn_jacob_pas_test, nrn_state_pas_test, nrn_init_pas_test, hoc_nrnpointerindex, 1);

        mech_type = nrn_get_mechtype(mechanism_info[1]);
        _nrn_mechanism_register_data_fields(mech_type,
<<<<<<< HEAD
            _nrn_mechanism_field<double>{"g"}, /* float var index 0 */
            _nrn_mechanism_field<double>{"e"}, /* float var index 1 */
            _nrn_mechanism_field<double>{"i"}, /* float var index 2 */
            _nrn_mechanism_field<double>{"ar", 2}, /* float var index 3 */
            _nrn_mechanism_field<double>{"s"}, /* float var index 4 */
            _nrn_mechanism_field<double>{"ena"}, /* float var index 5 */
            _nrn_mechanism_field<double>{"ina"}, /* float var index 6 */
            _nrn_mechanism_field<double>{"Ds"}, /* float var index 7 */
            _nrn_mechanism_field<double>{"v_unused"}, /* float var index 8 */
            _nrn_mechanism_field<double>{"g_unused"}, /* float var index 9 */
            _nrn_mechanism_field<double*>{"ion_ena", "ion_ena"}, /* int var index 0 */
            _nrn_mechanism_field<double*>{"ion_ina", "ion_ina"}, /* int var index 1 */
            _nrn_mechanism_field<double*>{"ion_dinadv", "ion_dinadv"} /* int var index 2 */
        );

        hoc_register_prop_size(mech_type, 10, 3);
        hoc_register_dparam_semantics(mech_type, 0, "ion_ena");
        hoc_register_dparam_semantics(mech_type, 1, "ion_ina");
        hoc_register_dparam_semantics(mech_type, 2, "ion_dinadv");
=======
            _nrn_mechanism_field<double>{"g"} /* 0 */,
            _nrn_mechanism_field<double>{"e"} /* 1 */,
            _nrn_mechanism_field<double>{"i"} /* 2 */,
            _nrn_mechanism_field<double>{"ar", 2} /* 3 */,
            _nrn_mechanism_field<double>{"s"} /* 4 */,
            _nrn_mechanism_field<double>{"ena"} /* 5 */,
            _nrn_mechanism_field<double>{"ina"} /* 6 */,
            _nrn_mechanism_field<double>{"Ds"} /* 7 */,
            _nrn_mechanism_field<double>{"v_unused"} /* 8 */,
            _nrn_mechanism_field<double>{"g_unused"} /* 9 */,
            _nrn_mechanism_field<double*>{"ion_ena", "na_ion"} /* 0 */,
            _nrn_mechanism_field<double*>{"ion_ina", "na_ion"} /* 1 */,
            _nrn_mechanism_field<double*>{"ion_dinadv", "na_ion"} /* 2 */
        );

        hoc_register_prop_size(mech_type, 10, 3);
        hoc_register_dparam_semantics(mech_type, 0, "na_ion");
        hoc_register_dparam_semantics(mech_type, 1, "na_ion");
        hoc_register_dparam_semantics(mech_type, 2, "na_ion");
>>>>>>> d1290e06
    })CODE";

            REQUIRE_THAT(generated,
                         ContainsSubstring(reindent_and_trim_text(expected_placeholder_reg)));
        }
    }
<<<<<<< HEAD
    GIVEN("A simple point process mod file") {
        std::string const nmodl_text = R"(
            NEURON {
                POINT_PROCESS test_pp
            }
        )";
        THEN("Correct mechanism registration function is called") {
            std::string expected_placeholder_point_reg =
                "_pointtype = point_register_mech(mechanism_info, nrn_alloc_test_pp, nullptr, "
                "nullptr, nullptr, nrn_init_test_pp, hoc_nrnpointerindex, 1, _hoc_create_pnt, "
                "_hoc_destroy_pnt, _member_func);";

            auto const generated = reindent_and_trim_text(get_neuron_cpp_code(nmodl_text));

            REQUIRE_THAT(generated,
                         ContainsSubstring(reindent_and_trim_text(expected_placeholder_point_reg)));
=======
}


SCENARIO("Check whether PROCEDURE and FUNCTION need setdata call", "[codegen][needsetdata]") {
    GIVEN("mod file with GLOBAL and RANGE variables used in FUNC and PROC") {
        std::string input_nmodl = R"(
            NEURON {
                SUFFIX test
                RANGE x
                GLOBAL s
            }
            PARAMETER {
                s = 2
            }
            ASSIGNED {
                x
            }
            PROCEDURE a() {
                x = get_42()
            }
            FUNCTION b() {
                a()
            }
            FUNCTION get_42() {
                get_42 = 42
            }
        )";
        const auto& ast = NmodlDriver().parse_string(input_nmodl);
        std::stringstream ss;
        auto cvisitor = create_neuron_cpp_visitor(ast, input_nmodl, ss);
        cvisitor->visit_program(*ast);
        const auto symtab = ast->get_symbol_table();
        THEN("use_range_ptr_var property is added to needed FUNC and PROC") {
            auto use_range_ptr_var_funcs = symtab->get_variables_with_properties(
                NmodlType::use_range_ptr_var);
            REQUIRE(use_range_ptr_var_funcs.size() == 2);
            const auto a = symtab->lookup("a");
            REQUIRE(a->has_any_property(NmodlType::use_range_ptr_var));
            const auto b = symtab->lookup("b");
            REQUIRE(b->has_any_property(NmodlType::use_range_ptr_var));
            const auto get_42 = symtab->lookup("get_42");
            REQUIRE(!get_42->has_any_property(NmodlType::use_range_ptr_var));
>>>>>>> d1290e06
        }
    }
}<|MERGE_RESOLUTION|>--- conflicted
+++ resolved
@@ -256,27 +256,6 @@
 
         mech_type = nrn_get_mechtype(mechanism_info[1]);
         _nrn_mechanism_register_data_fields(mech_type,
-<<<<<<< HEAD
-            _nrn_mechanism_field<double>{"g"}, /* float var index 0 */
-            _nrn_mechanism_field<double>{"e"}, /* float var index 1 */
-            _nrn_mechanism_field<double>{"i"}, /* float var index 2 */
-            _nrn_mechanism_field<double>{"ar", 2}, /* float var index 3 */
-            _nrn_mechanism_field<double>{"s"}, /* float var index 4 */
-            _nrn_mechanism_field<double>{"ena"}, /* float var index 5 */
-            _nrn_mechanism_field<double>{"ina"}, /* float var index 6 */
-            _nrn_mechanism_field<double>{"Ds"}, /* float var index 7 */
-            _nrn_mechanism_field<double>{"v_unused"}, /* float var index 8 */
-            _nrn_mechanism_field<double>{"g_unused"}, /* float var index 9 */
-            _nrn_mechanism_field<double*>{"ion_ena", "ion_ena"}, /* int var index 0 */
-            _nrn_mechanism_field<double*>{"ion_ina", "ion_ina"}, /* int var index 1 */
-            _nrn_mechanism_field<double*>{"ion_dinadv", "ion_dinadv"} /* int var index 2 */
-        );
-
-        hoc_register_prop_size(mech_type, 10, 3);
-        hoc_register_dparam_semantics(mech_type, 0, "ion_ena");
-        hoc_register_dparam_semantics(mech_type, 1, "ion_ina");
-        hoc_register_dparam_semantics(mech_type, 2, "ion_dinadv");
-=======
             _nrn_mechanism_field<double>{"g"} /* 0 */,
             _nrn_mechanism_field<double>{"e"} /* 1 */,
             _nrn_mechanism_field<double>{"i"} /* 2 */,
@@ -296,14 +275,12 @@
         hoc_register_dparam_semantics(mech_type, 0, "na_ion");
         hoc_register_dparam_semantics(mech_type, 1, "na_ion");
         hoc_register_dparam_semantics(mech_type, 2, "na_ion");
->>>>>>> d1290e06
     })CODE";
 
             REQUIRE_THAT(generated,
                          ContainsSubstring(reindent_and_trim_text(expected_placeholder_reg)));
         }
     }
-<<<<<<< HEAD
     GIVEN("A simple point process mod file") {
         std::string const nmodl_text = R"(
             NEURON {
@@ -320,7 +297,8 @@
 
             REQUIRE_THAT(generated,
                          ContainsSubstring(reindent_and_trim_text(expected_placeholder_point_reg)));
-=======
+        }
+    }
 }
 
 
@@ -363,7 +341,6 @@
             REQUIRE(b->has_any_property(NmodlType::use_range_ptr_var));
             const auto get_42 = symtab->lookup("get_42");
             REQUIRE(!get_42->has_any_property(NmodlType::use_range_ptr_var));
->>>>>>> d1290e06
         }
     }
 }