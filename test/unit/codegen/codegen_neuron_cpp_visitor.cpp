/*
 * Copyright 2023 Blue Brain Project, EPFL.
 * See the top-level LICENSE file for details.
 *
 * SPDX-License-Identifier: Apache-2.0
 */

#include <catch2/catch_test_macros.hpp>
#include <catch2/matchers/catch_matchers_string.hpp>

#include "ast/program.hpp"
#include "codegen/codegen_neuron_cpp_visitor.hpp"
#include "parser/nmodl_driver.hpp"
#include "test/unit/utils/test_utils.hpp"
#include "visitors/inline_visitor.hpp"
#include "visitors/neuron_solve_visitor.hpp"
#include "visitors/solve_block_visitor.hpp"
#include "visitors/symtab_visitor.hpp"

using Catch::Matchers::ContainsSubstring;

using namespace nmodl;
using namespace visitor;
using namespace codegen;

using nmodl::parser::NmodlDriver;
using nmodl::test_utils::reindent_text;

/// Helper for creating C codegen visitor
std::shared_ptr<CodegenNeuronCppVisitor> create_neuron_cpp_visitor(
    const std::shared_ptr<ast::Program>& ast,
    const std::string& /* text */,
    std::stringstream& ss) {
    /// construct symbol table
    SymtabVisitor().visit_program(*ast);

    /// run all necessary pass
    InlineVisitor().visit_program(*ast);
    NeuronSolveVisitor().visit_program(*ast);
    SolveBlockVisitor().visit_program(*ast);

    /// create C code generation visitor
    auto cv = std::make_shared<CodegenNeuronCppVisitor>("_test", ss, "double", false);
    cv->setup(*ast);
    return cv;
}


/// print entire code
std::string get_neuron_cpp_code(const std::string& nmodl_text,
                                const bool generate_gpu_code = false) {
    const auto& ast = NmodlDriver().parse_string(nmodl_text);
    std::stringstream ss;
    auto cvisitor = create_neuron_cpp_visitor(ast, nmodl_text, ss);
    cvisitor->visit_program(*ast);
    return ss.str();
}


SCENARIO("Check NEURON codegen for simple MOD file", "[codegen][neuron_boilerplate]") {
    GIVEN("A simple mod file with RANGE, ARRAY and ION variables") {
        std::string const nmodl_text = R"(
            TITLE unit test based on passive membrane channel

            UNITS {
                (mV) = (millivolt)
                (mA) = (milliamp)
                (S) = (siemens)
            }

            NEURON {
                SUFFIX pas_test
                USEION na READ ena WRITE ina
                NONSPECIFIC_CURRENT i
                RANGE g, e
                RANGE ar
            }

            PARAMETER {
                g = .001	(S/cm2)	<0,1e9>
                e = -70	(mV)
            }

            ASSIGNED {
                v (mV)
                i (mA/cm2)
                ena (mV)
                ina (mA/cm2)
                ar[2]
            }

            INITIAL {
                ar[0] = 1
            }

            BREAKPOINT {
                SOLVE states METHOD cnexp
                i = g*(v - e)
                ina = g*(v - ena)
            }

            STATE {
                s
            }

            DERIVATIVE states {
                s' = ar[0]
            }
        )";
        auto const reindent_and_trim_text = [](const auto& text) {
            return reindent_text(stringutils::trim(text));
        };
        auto const generated = reindent_and_trim_text(get_neuron_cpp_code(nmodl_text));
        THEN("Correct includes are printed") {
            std::string expected_includes = R"(#include <math.h>
#include <stdio.h>
#include <stdlib.h>

#include "mech_api.h"
#include "neuron/cache/mechanism_range.hpp"
#include "nrniv_mf.h"
#include "section_fwd.hpp")";

            REQUIRE_THAT(generated, ContainsSubstring(reindent_and_trim_text(expected_includes)));
        }
        THEN("Correct number of variables are printed") {
            std::string expected_num_variables =
                R"(static constexpr auto number_of_datum_variables = 3;
static constexpr auto number_of_floating_point_variables = 10;)";

            REQUIRE_THAT(generated,
                         ContainsSubstring(reindent_and_trim_text(expected_num_variables)));
        }
        THEN("Correct using-directives are printed ") {
            std::string expected_using_directives = R"(namespace {
template <typename T>
using _nrn_mechanism_std_vector = std::vector<T>;
using _nrn_model_sorted_token = neuron::model_sorted_token;
using _nrn_mechanism_cache_range = neuron::cache::MechanismRange<number_of_floating_point_variables, number_of_datum_variables>;
using _nrn_mechanism_cache_instance = neuron::cache::MechanismInstance<number_of_floating_point_variables, number_of_datum_variables>;
using _nrn_non_owning_id_without_container = neuron::container::non_owning_identifier_without_container;
template <typename T>
using _nrn_mechanism_field = neuron::mechanism::field<T>;
template <typename... Args>
void _nrn_mechanism_register_data_fields(Args&&... args) {
    neuron::mechanism::register_data_fields(std::forward<Args>(args)...);
}
}  // namespace)";

            REQUIRE_THAT(generated,
                         ContainsSubstring(reindent_and_trim_text(expected_using_directives)));
        }
        THEN("Correct namespace is printed") {
            std::string expected_namespace = R"(namespace neuron {)";

            REQUIRE_THAT(generated, ContainsSubstring(reindent_and_trim_text(expected_namespace)));
        }
        THEN("Correct channel information are printed") {
            std::string expected_channel_info = R"(/** channel information */
    static const char *mechanism_info[] = {
        "7.7.0",
        "pas_test",
        "g_pas_test",
        "e_pas_test",
        0,
        "i_pas_test",
        "ar_pas_test[2]",
        0,
        "s_pas_test",
        0,
        0
    };)";

            REQUIRE_THAT(generated,
                         ContainsSubstring(reindent_and_trim_text(expected_channel_info)));
        }
        THEN("Correct global variables are printed") {
            std::string expected_global_variables =
                R"(static neuron::container::field_index _slist1[1], _dlist1[1];)";

            REQUIRE_THAT(generated,
                         ContainsSubstring(reindent_and_trim_text(expected_global_variables)));
        }
        THEN("Correct range variables' macros are printed") {
            std::string expected_range_macros = R"(/* NEURON RANGE variables macro definitions */
    #define g(id) _ml->template fpfield<0>(id)
    #define e(id) _ml->template fpfield<1>(id)
    #define i(id) _ml->template fpfield<2>(id)
    #define ar(id) _ml->template data_array<3, 2>(id)
    #define s(id) _ml->template fpfield<4>(id)
    #define ena(id) _ml->template fpfield<5>(id)
    #define ina(id) _ml->template fpfield<6>(id)
    #define Ds(id) _ml->template fpfield<7>(id)
    #define v_unused(id) _ml->template fpfield<8>(id)
    #define g_unused(id) _ml->template fpfield<9>(id))";

            REQUIRE_THAT(generated,
                         ContainsSubstring(reindent_and_trim_text(expected_range_macros)));
        }
        THEN("Correct HOC global variables are printed") {
            std::string expected_hoc_global_variables =
                R"(/** connect global (scalar) variables to hoc -- */
    static DoubScal hoc_scalar_double[] = {
        {nullptr, nullptr}
    };


    /** connect global (array) variables to hoc -- */
    static DoubVec hoc_vector_double[] = {
        {nullptr, nullptr, 0}
    };)";

            REQUIRE_THAT(generated,
                         ContainsSubstring(reindent_and_trim_text(expected_hoc_global_variables)));
        }
        THEN("Placeholder nrn_cur function is printed") {
            std::string expected_placeholder_nrn_cur =
                R"(void nrn_cur_pas_test(_nrn_model_sorted_token const& _sorted_token, NrnThread* _nt, Memb_list* _ml_arg, int _type) {})";

            REQUIRE_THAT(generated,
                         ContainsSubstring(reindent_and_trim_text(expected_placeholder_nrn_cur)));
        }
        THEN("Placeholder nrn_state function is printed") {
            std::string expected_placeholder_nrn_state =
                R"(void nrn_state_pas_test(_nrn_model_sorted_token const& _sorted_token, NrnThread* _nt,  Memb_list* _ml_arg, int _type) {})";

            REQUIRE_THAT(generated,
                         ContainsSubstring(reindent_and_trim_text(expected_placeholder_nrn_state)));
        }
        THEN("Placeholder registration function is printed") {
<<<<<<< HEAD
            std::string expected_placeholder_reg = R"(/** register channel with the simulator */
    void __test_reg() {
        _initlists();
=======
            std::string expected_placeholder_reg = R"CODE(/** register channel with the simulator */
    extern "C" void __test_reg() {
        /* s */
        _slist1[0] = {4, 0};
        /* Ds */
        _dlist1[0] = {7, 0};
>>>>>>> 7265ec96

        register_mech(mechanism_info, nrn_alloc_pas_test, nrn_cur_pas_test, nrn_jacob_pas_test, nrn_state_pas_test, nrn_init_pas_test, hoc_nrnpointerindex, 1);

        mech_type = nrn_get_mechtype(mechanism_info[1]);
        _nrn_mechanism_register_data_fields(mech_type,
            _nrn_mechanism_field<double>{"g"} /* 0 */,
            _nrn_mechanism_field<double>{"e"} /* 1 */,
            _nrn_mechanism_field<double>{"i"} /* 2 */,
            _nrn_mechanism_field<double>{"ar", 2} /* 3 */,
            _nrn_mechanism_field<double>{"s"} /* 4 */,
            _nrn_mechanism_field<double>{"ena"} /* 5 */,
            _nrn_mechanism_field<double>{"ina"} /* 6 */,
            _nrn_mechanism_field<double>{"Ds"} /* 7 */,
            _nrn_mechanism_field<double>{"v_unused"} /* 8 */,
            _nrn_mechanism_field<double>{"g_unused"} /* 9 */
        );

    })CODE";

            REQUIRE_THAT(generated,
                         ContainsSubstring(reindent_and_trim_text(expected_placeholder_reg)));
        }
    }
}<|MERGE_RESOLUTION|>--- conflicted
+++ resolved
@@ -228,18 +228,9 @@
                          ContainsSubstring(reindent_and_trim_text(expected_placeholder_nrn_state)));
         }
         THEN("Placeholder registration function is printed") {
-<<<<<<< HEAD
-            std::string expected_placeholder_reg = R"(/** register channel with the simulator */
-    void __test_reg() {
-        _initlists();
-=======
             std::string expected_placeholder_reg = R"CODE(/** register channel with the simulator */
     extern "C" void __test_reg() {
-        /* s */
-        _slist1[0] = {4, 0};
-        /* Ds */
-        _dlist1[0] = {7, 0};
->>>>>>> 7265ec96
+        _initlists();
 
         register_mech(mechanism_info, nrn_alloc_pas_test, nrn_cur_pas_test, nrn_jacob_pas_test, nrn_state_pas_test, nrn_init_pas_test, hoc_nrnpointerindex, 1);
 
