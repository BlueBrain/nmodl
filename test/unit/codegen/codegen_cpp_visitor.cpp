--- conflicted
+++ resolved
@@ -423,7 +423,6 @@
     }
 }
 
-<<<<<<< HEAD
 SCENARIO("Check CONSTANT variables are added to global variable structure",
          "[codegen][global_variables]") {
     GIVEN("A MOD file that use CONSTANT variables") {
@@ -453,7 +452,10 @@
         double q10Fluo{1.67};
     };)";
             REQUIRE_THAT(generated, Contains(reindent_text(stringutils::trim(expected_code))));
-=======
+        }
+    }
+}
+
 SCENARIO("Check code generation for FUNCTION_TABLE block", "[codegen][function_table]") {
     GIVEN("A MOD file with Function table block") {
         std::string const nmodl_text = R"(
@@ -500,7 +502,6 @@
                     inst->tmp[id] = 12.0;
                 })";
             REQUIRE_THAT(generated, Contains(expected_code));
->>>>>>> de6e3e3e
         }
     }
 }