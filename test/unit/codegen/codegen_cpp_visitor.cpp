/*************************************************************************
 * Copyright (C) 2019-2022 Blue Brain Project
 *
 * This file is part of NMODL distributed under the terms of the GNU
 * Lesser General Public License. See top-level LICENSE file for details.
 *************************************************************************/

#include <catch2/catch.hpp>

#include "ast/program.hpp"
#include "codegen/codegen_cpp_visitor.hpp"
#include "codegen/codegen_helper_visitor.hpp"
#include "parser/nmodl_driver.hpp"
#include "test/unit/utils/test_utils.hpp"
#include "visitors/implicit_argument_visitor.hpp"
#include "visitors/inline_visitor.hpp"
#include "visitors/neuron_solve_visitor.hpp"
#include "visitors/perf_visitor.hpp"
#include "visitors/solve_block_visitor.hpp"
#include "visitors/sympy_solver_visitor.hpp"
#include "visitors/symtab_visitor.hpp"

using Catch::Matchers::Contains;  // ContainsSubstring in newer Catch2

using namespace nmodl;
using namespace visitor;
using namespace codegen;

using nmodl::parser::NmodlDriver;
using nmodl::test_utils::reindent_text;

/// Helper for creating C codegen visitor
std::shared_ptr<CodegenCVisitor> create_c_visitor(const std::shared_ptr<ast::Program>& ast,
                                                  const std::string& /* text */,
                                                  std::stringstream& ss) {
    /// construct symbol table
    SymtabVisitor().visit_program(*ast);

    /// run all necessary pass
    InlineVisitor().visit_program(*ast);
    NeuronSolveVisitor().visit_program(*ast);
    SolveBlockVisitor().visit_program(*ast);

    /// create C code generation visitor
    auto cv = std::make_shared<CodegenCVisitor>("temp.mod", ss, "double", false);
    cv->setup(*ast);
    return cv;
}

/// print instance structure for testing purpose
std::string get_instance_var_setup_function(std::string& nmodl_text) {
    const auto& ast = NmodlDriver().parse_string(nmodl_text);
    std::stringstream ss;
    auto cvisitor = create_c_visitor(ast, nmodl_text, ss);
    cvisitor->print_instance_variable_setup();
    return reindent_text(ss.str());
}

/// print entire code
std::string get_cpp_code(const std::string& nmodl_text) {
    const auto& ast = NmodlDriver().parse_string(nmodl_text);
    std::stringstream ss;
    auto cvisitor = create_c_visitor(ast, nmodl_text, ss);
    cvisitor->visit_program(*ast);
    return reindent_text(ss.str());
}

SCENARIO("Check instance variable definition order", "[codegen][var_order]") {
    GIVEN("cal_mig.mod: USEION variables declared as RANGE") {
        // In the below mod file, the ion variables cai and cao are also
        // declared as RANGE variables. The ordering issue was fixed in #443.
        std::string nmodl_text = R"(
            PARAMETER {
              gcalbar=.003 (mho/cm2)
              ki=.001 (mM)
              cai = 50.e-6 (mM)
              cao = 2 (mM)
            }
            NEURON {
              SUFFIX cal
              USEION ca READ cai,cao WRITE ica
              RANGE gcalbar, cai, ica, gcal, ggk
              RANGE minf, tau
            }
            STATE {
              m
            }
            ASSIGNED {
              ica (mA/cm2)
              gcal (mho/cm2)
              minf
              tau   (ms)
              ggk
            }
        )";

        THEN("ionic current variable declared as RANGE appears first") {
            std::string generated_code = R"(
                static inline void setup_instance(NrnThread* nt, Memb_list* ml) {
                    auto* const inst = static_cast<cal_Instance*>(ml->instance);
                    assert(inst);
                    assert(inst->global);
                    assert(inst->global == &cal_global);
                    assert(inst->global == ml->global_variables);
                    assert(ml->global_variables_size == sizeof(cal_Store));
                    int pnodecount = ml->_nodecount_padded;
                    Datum* indexes = ml->pdata;
                    inst->gcalbar = ml->data+0*pnodecount;
                    inst->ica = ml->data+1*pnodecount;
                    inst->gcal = ml->data+2*pnodecount;
                    inst->minf = ml->data+3*pnodecount;
                    inst->tau = ml->data+4*pnodecount;
                    inst->ggk = ml->data+5*pnodecount;
                    inst->m = ml->data+6*pnodecount;
                    inst->cai = ml->data+7*pnodecount;
                    inst->cao = ml->data+8*pnodecount;
                    inst->Dm = ml->data+9*pnodecount;
                    inst->v_unused = ml->data+10*pnodecount;
                    inst->ion_cai = nt->_data;
                    inst->ion_cao = nt->_data;
                    inst->ion_ica = nt->_data;
                    inst->ion_dicadv = nt->_data;
                }
            )";
            auto const expected = reindent_text(generated_code);
            auto const result = get_instance_var_setup_function(nmodl_text);
            REQUIRE_THAT(result, Contains(expected));
        }
    }

    // In the below mod file, the `cao` is defined first in the PARAMETER
    // block but it appears after cai in the USEION statement. As per NEURON
    // implementation, variables should appear in the order of USEION
    // statements i.e. ion_cai should come before ion_cao. This was a bug
    // and it has been fixed in #697.
    GIVEN("LcaMig.mod: mod file from reduced_dentate model") {
        std::string nmodl_text = R"(
            PARAMETER {
              ki = .001(mM)
              cao(mM)
              tfa = 1
            }
            NEURON {
              SUFFIX lca
              USEION ca READ cai, cao VALENCE 2
              RANGE cai, ilca, elca
            }
            STATE {
              m
            }
        )";

        THEN("Ion variables are defined in the order of USEION") {
            std::string generated_code = R"(
                static inline void setup_instance(NrnThread* nt, Memb_list* ml) {
                    auto* const inst = static_cast<lca_Instance*>(ml->instance);
                    assert(inst);
                    assert(inst->global);
                    assert(inst->global == &lca_global);
                    assert(inst->global == ml->global_variables);
                    assert(ml->global_variables_size == sizeof(lca_Store));
                    int pnodecount = ml->_nodecount_padded;
                    Datum* indexes = ml->pdata;
                    inst->m = ml->data+0*pnodecount;
                    inst->cai = ml->data+1*pnodecount;
                    inst->cao = ml->data+2*pnodecount;
                    inst->Dm = ml->data+3*pnodecount;
                    inst->v_unused = ml->data+4*pnodecount;
                    inst->ion_cai = nt->_data;
                    inst->ion_cao = nt->_data;
                }
            )";

            auto const expected = reindent_text(generated_code);
            auto const result = get_instance_var_setup_function(nmodl_text);
            REQUIRE_THAT(result, Contains(expected));
        }
    }

    // In the below mod file, ion variables ncai and lcai are declared
    // as state variables as well as range variables. The issue about
    // this mod file ordering was fixed in #443.
    // We also use example from #888 where mod file declared `g` as a
    // conductance variable in a non-threadsafe mod file and resulting
    // into duplicate definition of `g` in the instance structure.
    GIVEN("ccanl.mod: mod file from reduced_dentate model") {
        std::string nmodl_text = R"(
            NEURON {
              SUFFIX ccanl
              USEION nca READ ncai, inca, enca WRITE enca, ncai VALENCE 2
              USEION lca READ lcai, ilca, elca WRITE elca, lcai VALENCE 2
              RANGE caiinf, catau, cai, ncai, lcai, eca, elca, enca, g
            }
            UNITS {
              FARADAY = 96520(coul)
              R = 8.3134(joule / degC)
            }
            PARAMETER {
              depth = 200(nm): assume volume = area * depth
              catau = 9(ms)
              caiinf = 50.e-6(mM)
              cao = 2(mM)
            }
            ASSIGNED {
              celsius(degC)
              ica(mA / cm2)
              inca(mA / cm2)
              ilca(mA / cm2)
              cai(mM)
              enca(mV)
              elca(mV)
              eca(mV)
              g(S/cm2)
            }
            STATE {
              ncai(mM)
              lcai(mM)
            }
            BREAKPOINT {}
            DISCRETE seq {}
        )";

        THEN("Ion variables are defined in the order of USEION") {
            std::string generated_code = R"(
                static inline void setup_instance(NrnThread* nt, Memb_list* ml) {
                    auto* const inst = static_cast<ccanl_Instance*>(ml->instance);
                    assert(inst);
                    assert(inst->global);
                    assert(inst->global == &ccanl_global);
                    assert(inst->global == ml->global_variables);
                    assert(ml->global_variables_size == sizeof(ccanl_Store));
                    int pnodecount = ml->_nodecount_padded;
                    Datum* indexes = ml->pdata;
                    inst->catau = ml->data+0*pnodecount;
                    inst->caiinf = ml->data+1*pnodecount;
                    inst->cai = ml->data+2*pnodecount;
                    inst->eca = ml->data+3*pnodecount;
                    inst->g = ml->data+4*pnodecount;
                    inst->ica = ml->data+5*pnodecount;
                    inst->inca = ml->data+6*pnodecount;
                    inst->ilca = ml->data+7*pnodecount;
                    inst->enca = ml->data+8*pnodecount;
                    inst->elca = ml->data+9*pnodecount;
                    inst->ncai = ml->data+10*pnodecount;
                    inst->Dncai = ml->data+11*pnodecount;
                    inst->lcai = ml->data+12*pnodecount;
                    inst->Dlcai = ml->data+13*pnodecount;
                    inst->ion_ncai = nt->_data;
                    inst->ion_inca = nt->_data;
                    inst->ion_enca = nt->_data;
                    inst->style_nca = ml->pdata;
                    inst->ion_lcai = nt->_data;
                    inst->ion_ilca = nt->_data;
                    inst->ion_elca = nt->_data;
                    inst->style_lca = ml->pdata;
                }
            )";

            auto const expected = reindent_text(generated_code);
            auto const result = get_instance_var_setup_function(nmodl_text);
            REQUIRE_THAT(result, Contains(expected));
        }
    }
}

std::string get_instance_structure(std::string nmodl_text) {
    // parse mod file & print mechanism structure
    auto const ast = NmodlDriver{}.parse_string(nmodl_text);
    // add implicit arguments
    ImplicitArgumentVisitor{}.visit_program(*ast);
    // update the symbol table for PerfVisitor
    SymtabVisitor{}.visit_program(*ast);
    // we need the read/write counts so the codegen knows whether or not
    // global variables are used
    PerfVisitor{}.visit_program(*ast);
    // setup codegen
    std::stringstream ss{};
    CodegenCVisitor cv{"temp.mod", ss, "double", false};
    cv.setup(*ast);
    cv.print_mechanism_range_var_structure(true);
    return ss.str();
}

SCENARIO("Check parameter constness with VERBATIM block",
         "[codegen][verbatim_variable_constness]") {
    GIVEN("A mod file containing parameter range variables that are updated in VERBATIM block") {
        std::string const nmodl_text = R"(
            NEURON {
                SUFFIX IntervalFire
                RANGE invl, burst_start
            }
            PARAMETER {
                invl = 10 (ms) <1e-9,1e9>
                burst_start = 0 (ms)
            }
            INITIAL {
                LOCAL temp
                : as invl is used in verbatim, it shouldn't be treated as const
                VERBATIM
                invl = 11
                ENDVERBATIM
                : burst_start time is read-only and hence can be const
                temp = burst_start
            }
        )";

        THEN("Variable used in VERBATIM shouldn't be marked as const") {
            auto const generated = get_instance_structure(nmodl_text);
            std::string expected_code = R"(
                /** all mechanism instance variables and global variables */
                struct IntervalFire_Instance  {
                    double* invl{};
                    const double* burst_start{};
                    double* v_unused{};
                    IntervalFire_Store* global{&IntervalFire_global};
                };
            )";
            REQUIRE(reindent_text(generated) == reindent_text(expected_code));
        }
    }
}

SCENARIO("Check NEURON globals are added to the instance struct on demand",
         "[codegen][global_variables]") {
    GIVEN("A MOD file that uses global variables") {
        std::string const nmodl_text = R"(
            NEURON {
                SUFFIX GlobalTest
                RANGE temperature
            }
            INITIAL {
                temperature = celsius + secondorder + pi
            }
        )";
        THEN("The instance struct should contain these variables") {
            auto const generated = get_instance_structure(nmodl_text);
            REQUIRE_THAT(generated, Contains("double* celsius{&coreneuron::celsius}"));
            REQUIRE_THAT(generated, Contains("double* pi{&coreneuron::pi}"));
            REQUIRE_THAT(generated, Contains("int* secondorder{&coreneuron::secondorder}"));
        }
    }
    GIVEN("A MOD file that implicitly uses global variables") {
        std::string const nmodl_text = R"(
            NEURON {
                SUFFIX ImplicitTest
            }
            INITIAL {
                LOCAL x
                x = nrn_ghk(1, 2, 3, 4)
            }
        )";
        THEN("The instance struct should contain celsius for the implicit 5th argument") {
            auto const generated = get_instance_structure(nmodl_text);
            REQUIRE_THAT(generated, Contains("celsius"));
        }
    }
    GIVEN("A MOD file that does not touch celsius, secondorder or pi") {
        std::string const nmodl_text = R"(
            NEURON {
                SUFFIX GlobalTest
            }
        )";
        THEN("The instance struct should not contain those variables") {
            auto const generated = get_instance_structure(nmodl_text);
            REQUIRE_THAT(generated, !Contains("celsius"));
            REQUIRE_THAT(generated, !Contains("pi"));
            REQUIRE_THAT(generated, !Contains("secondorder"));
        }
    }
}

SCENARIO("Check code generation for TABLE statements", "[codegen][array_variables]") {
    GIVEN("A MOD file that uses global and array variables in TABLE") {
        std::string const nmodl_text = R"(
            NEURON {
                SUFFIX glia_Cav2_3
                RANGE inf
                GLOBAL tau
            }

            STATE { m }

            PARAMETER {
                tau = 1
            }

            ASSIGNED {
                inf[2]
            }

            BREAKPOINT {
                 SOLVE states METHOD cnexp
            }

            DERIVATIVE states {
                mhn(v)
                m' =  (inf[0] - m)/tau
            }

            PROCEDURE mhn(v (mV)) {
                TABLE inf, tau DEPEND celsius FROM -100 TO 100 WITH 200
                FROM i=0 TO 1 {
                    inf[i] = v + tau
                }
            }
        )";
        THEN("Array and global variables should be correctly generated") {
            auto const generated = get_cpp_code(nmodl_text);
            REQUIRE_THAT(generated, Contains("double t_inf[2][201]{};"));
            REQUIRE_THAT(generated, Contains("double t_tau[201]{};"));

            REQUIRE_THAT(generated, Contains("inst->global->t_inf[0][i] = (inst->inf+id*2)[0];"));
            REQUIRE_THAT(generated, Contains("inst->global->t_inf[1][i] = (inst->inf+id*2)[1];"));
            REQUIRE_THAT(generated, Contains("inst->global->t_tau[i] = inst->global->tau;"));

            REQUIRE_THAT(generated,
                         Contains("(inst->inf+id*2)[0] = inst->global->t_inf[0][index];"));

            REQUIRE_THAT(generated, Contains("(inst->inf+id*2)[0] = inst->global->t_inf[0][i]"));
            REQUIRE_THAT(generated, Contains("(inst->inf+id*2)[1] = inst->global->t_inf[1][i]"));
            REQUIRE_THAT(generated, Contains("inst->global->tau = inst->global->t_tau[i]"));
        }
    }
}

<<<<<<< HEAD
SCENARIO("Check code generation for FUNCTION_TABLE block", "[codegen][function_table]") {
    GIVEN("A MOD file with Function table block") {
        std::string const nmodl_text = R"(
            NEURON { SUFFIX glia }
            FUNCTION_TABLE ttt(l (mV))
            FUNCTION_TABLE uuu(l, k)
        )";
        THEN("Code should be generated correctly") {
            auto const generated = get_cpp_code(nmodl_text);
            REQUIRE_THAT(generated, Contains("double ttt_glia("));
            REQUIRE_THAT(generated, Contains("double table_ttt_glia("));
            REQUIRE_THAT(generated, Contains("hoc_spec_table(&inst->global->_ptable_ttt, 1"));
            REQUIRE_THAT(generated, Contains("double uuu_glia("));
            REQUIRE_THAT(generated, Contains("double table_uuu_glia("));
            REQUIRE_THAT(generated, Contains("hoc_func_table(inst->global->_ptable_uuu, 2"));
=======
SCENARIO("Check codegen for MUTEX and PROTECT", "[codegen][mutex_protect]") {
    GIVEN("A mod file containing MUTEX & PROTECT") {
        std::string const nmodl_text = R"(
            NEURON {
                SUFFIX TEST
                RANGE tmp
            }
            PARAMETER {
                tmp = 10
            }
            INITIAL {
                MUTEXLOCK
                tmp = 11
                MUTEXUNLOCK
                PROTECT tmp = 12
            }
        )";

        THEN("Code with OpenMP critical sections is generated") {
            auto const generated = get_cpp_code(nmodl_text);
            std::string expected_code = R"(#pragma omp critical TEST {
                    inst->tmp[id] = 11.0;
                }
                #pragma omp critical TEST {
                    inst->tmp[id] = 12.0;
                })";
            REQUIRE_THAT(generated, Contains(expected_code));
>>>>>>> 8b67dae8
        }
    }
}<|MERGE_RESOLUTION|>--- conflicted
+++ resolved
@@ -423,7 +423,6 @@
     }
 }
 
-<<<<<<< HEAD
 SCENARIO("Check code generation for FUNCTION_TABLE block", "[codegen][function_table]") {
     GIVEN("A MOD file with Function table block") {
         std::string const nmodl_text = R"(
@@ -439,7 +438,10 @@
             REQUIRE_THAT(generated, Contains("double uuu_glia("));
             REQUIRE_THAT(generated, Contains("double table_uuu_glia("));
             REQUIRE_THAT(generated, Contains("hoc_func_table(inst->global->_ptable_uuu, 2"));
-=======
+        }
+    }
+}
+
 SCENARIO("Check codegen for MUTEX and PROTECT", "[codegen][mutex_protect]") {
     GIVEN("A mod file containing MUTEX & PROTECT") {
         std::string const nmodl_text = R"(
@@ -467,7 +469,6 @@
                     inst->tmp[id] = 12.0;
                 })";
             REQUIRE_THAT(generated, Contains(expected_code));
->>>>>>> 8b67dae8
         }
     }
 }