/*************************************************************************
 * Copyright (C) 2019-2022 Blue Brain Project
 *
 * This file is part of NMODL distributed under the terms of the GNU
 * Lesser General Public License. See top-level LICENSE file for details.
 *************************************************************************/

#include <catch2/catch_test_macros.hpp>
#include <catch2/matchers/catch_matchers_string.hpp>

#include "ast/program.hpp"
#include "codegen/codegen_acc_visitor.hpp"
#include "codegen/codegen_cpp_visitor.hpp"
#include "codegen/codegen_helper_visitor.hpp"
#include "parser/nmodl_driver.hpp"
#include "test/unit/utils/test_utils.hpp"
#include "visitors/implicit_argument_visitor.hpp"
#include "visitors/inline_visitor.hpp"
#include "visitors/neuron_solve_visitor.hpp"
#include "visitors/perf_visitor.hpp"
#include "visitors/solve_block_visitor.hpp"
#include "visitors/sympy_solver_visitor.hpp"
#include "visitors/symtab_visitor.hpp"

using Catch::Matchers::ContainsSubstring;

using namespace nmodl;
using namespace visitor;
using namespace codegen;

using nmodl::parser::NmodlDriver;
using nmodl::test_utils::reindent_text;

/// Helper for creating C codegen visitor
std::shared_ptr<CodegenCVisitor> create_c_visitor(const std::shared_ptr<ast::Program>& ast,
                                                  const std::string& /* text */,
                                                  std::stringstream& ss) {
    /// construct symbol table
    SymtabVisitor().visit_program(*ast);

    /// run all necessary pass
    InlineVisitor().visit_program(*ast);
    NeuronSolveVisitor().visit_program(*ast);
    SolveBlockVisitor().visit_program(*ast);

    /// create C code generation visitor
    auto cv = std::make_shared<CodegenCVisitor>("temp.mod", ss, "double", false);
    cv->setup(*ast);
    return cv;
}

/// Helper for creating OpenACC codegen visitor
std::shared_ptr<CodegenAccVisitor> create_acc_visitor(const std::shared_ptr<ast::Program>& ast,
                                                      const std::string& /* text */,
                                                      std::stringstream& ss) {
    /// construct symbol table
    SymtabVisitor().visit_program(*ast);

    /// run all necessary pass
    InlineVisitor().visit_program(*ast);
    NeuronSolveVisitor().visit_program(*ast);
    SolveBlockVisitor().visit_program(*ast);

    /// create C code generation visitor
    auto cv = std::make_shared<CodegenAccVisitor>("temp.mod", ss, "double", false);
    cv->setup(*ast);
    return cv;
}

/// print instance structure for testing purpose
std::string get_instance_var_setup_function(std::string& nmodl_text) {
    const auto& ast = NmodlDriver().parse_string(nmodl_text);
    std::stringstream ss;
    auto cvisitor = create_c_visitor(ast, nmodl_text, ss);
    cvisitor->print_instance_variable_setup();
    return reindent_text(ss.str());
}

/// print entire code
std::string get_cpp_code(const std::string& nmodl_text, const bool generate_gpu_code = false) {
    const auto& ast = NmodlDriver().parse_string(nmodl_text);
    std::stringstream ss;
    if (generate_gpu_code) {
        auto accvisitor = create_acc_visitor(ast, nmodl_text, ss);
        accvisitor->visit_program(*ast);
    } else {
        auto cvisitor = create_c_visitor(ast, nmodl_text, ss);
        cvisitor->visit_program(*ast);
    }
    return reindent_text(ss.str());
}

SCENARIO("Check instance variable definition order", "[codegen][var_order]") {
    GIVEN("cal_mig.mod: USEION variables declared as RANGE") {
        // In the below mod file, the ion variables cai and cao are also
        // declared as RANGE variables. The ordering issue was fixed in #443.
        std::string nmodl_text = R"(
            PARAMETER {
              gcalbar=.003 (mho/cm2)
              ki=.001 (mM)
              cai = 50.e-6 (mM)
              cao = 2 (mM)
            }
            NEURON {
              SUFFIX cal
              USEION ca READ cai,cao WRITE ica
              RANGE gcalbar, cai, ica, gcal, ggk
              RANGE minf, tau
            }
            STATE {
              m
            }
            ASSIGNED {
              ica (mA/cm2)
              gcal (mho/cm2)
              minf
              tau   (ms)
              ggk
            }
        )";

        THEN("ionic current variable declared as RANGE appears first") {
            std::string generated_code = R"(
                static inline void setup_instance(NrnThread* nt, Memb_list* ml) {
                    auto* const inst = static_cast<cal_Instance*>(ml->instance);
                    assert(inst);
                    assert(inst->global);
                    assert(inst->global == &cal_global);
                    assert(inst->global == ml->global_variables);
                    assert(ml->global_variables_size == sizeof(cal_Store));
                    int pnodecount = ml->_nodecount_padded;
                    Datum* indexes = ml->pdata;
                    inst->gcalbar = ml->data+0*pnodecount;
                    inst->ica = ml->data+1*pnodecount;
                    inst->gcal = ml->data+2*pnodecount;
                    inst->minf = ml->data+3*pnodecount;
                    inst->tau = ml->data+4*pnodecount;
                    inst->ggk = ml->data+5*pnodecount;
                    inst->m = ml->data+6*pnodecount;
                    inst->cai = ml->data+7*pnodecount;
                    inst->cao = ml->data+8*pnodecount;
                    inst->Dm = ml->data+9*pnodecount;
                    inst->v_unused = ml->data+10*pnodecount;
                    inst->ion_cai = nt->_data;
                    inst->ion_cao = nt->_data;
                    inst->ion_ica = nt->_data;
                    inst->ion_dicadv = nt->_data;
                }
            )";
            auto const expected = reindent_text(generated_code);
            auto const result = get_instance_var_setup_function(nmodl_text);
            REQUIRE_THAT(result, ContainsSubstring(expected));
        }
    }

    // In the below mod file, the `cao` is defined first in the PARAMETER
    // block but it appears after cai in the USEION statement. As per NEURON
    // implementation, variables should appear in the order of USEION
    // statements i.e. ion_cai should come before ion_cao. This was a bug
    // and it has been fixed in #697.
    GIVEN("LcaMig.mod: mod file from reduced_dentate model") {
        std::string nmodl_text = R"(
            PARAMETER {
              ki = .001(mM)
              cao(mM)
              tfa = 1
            }
            NEURON {
              SUFFIX lca
              USEION ca READ cai, cao VALENCE 2
              RANGE cai, ilca, elca
            }
            STATE {
              m
            }
        )";

        THEN("Ion variables are defined in the order of USEION") {
            std::string generated_code = R"(
                static inline void setup_instance(NrnThread* nt, Memb_list* ml) {
                    auto* const inst = static_cast<lca_Instance*>(ml->instance);
                    assert(inst);
                    assert(inst->global);
                    assert(inst->global == &lca_global);
                    assert(inst->global == ml->global_variables);
                    assert(ml->global_variables_size == sizeof(lca_Store));
                    int pnodecount = ml->_nodecount_padded;
                    Datum* indexes = ml->pdata;
                    inst->m = ml->data+0*pnodecount;
                    inst->cai = ml->data+1*pnodecount;
                    inst->cao = ml->data+2*pnodecount;
                    inst->Dm = ml->data+3*pnodecount;
                    inst->v_unused = ml->data+4*pnodecount;
                    inst->ion_cai = nt->_data;
                    inst->ion_cao = nt->_data;
                }
            )";

            auto const expected = reindent_text(generated_code);
            auto const result = get_instance_var_setup_function(nmodl_text);
            REQUIRE_THAT(result, ContainsSubstring(expected));
        }
    }

    // In the below mod file, ion variables ncai and lcai are declared
    // as state variables as well as range variables. The issue about
    // this mod file ordering was fixed in #443.
    // We also use example from #888 where mod file declared `g` as a
    // conductance variable in a non-threadsafe mod file and resulting
    // into duplicate definition of `g` in the instance structure.
    GIVEN("ccanl.mod: mod file from reduced_dentate model") {
        std::string nmodl_text = R"(
            NEURON {
              SUFFIX ccanl
              USEION nca READ ncai, inca, enca WRITE enca, ncai VALENCE 2
              USEION lca READ lcai, ilca, elca WRITE elca, lcai VALENCE 2
              RANGE caiinf, catau, cai, ncai, lcai, eca, elca, enca, g
            }
            UNITS {
              FARADAY = 96520(coul)
              R = 8.3134(joule / degC)
            }
            PARAMETER {
              depth = 200(nm): assume volume = area * depth
              catau = 9(ms)
              caiinf = 50.e-6(mM)
              cao = 2(mM)
            }
            ASSIGNED {
              celsius(degC)
              ica(mA / cm2)
              inca(mA / cm2)
              ilca(mA / cm2)
              cai(mM)
              enca(mV)
              elca(mV)
              eca(mV)
              g(S/cm2)
            }
            STATE {
              ncai(mM)
              lcai(mM)
            }
            BREAKPOINT {}
            DISCRETE seq {}
        )";

        THEN("Ion variables are defined in the order of USEION") {
            std::string generated_code = R"(
                static inline void setup_instance(NrnThread* nt, Memb_list* ml) {
                    auto* const inst = static_cast<ccanl_Instance*>(ml->instance);
                    assert(inst);
                    assert(inst->global);
                    assert(inst->global == &ccanl_global);
                    assert(inst->global == ml->global_variables);
                    assert(ml->global_variables_size == sizeof(ccanl_Store));
                    int pnodecount = ml->_nodecount_padded;
                    Datum* indexes = ml->pdata;
                    inst->catau = ml->data+0*pnodecount;
                    inst->caiinf = ml->data+1*pnodecount;
                    inst->cai = ml->data+2*pnodecount;
                    inst->eca = ml->data+3*pnodecount;
                    inst->g = ml->data+4*pnodecount;
                    inst->ica = ml->data+5*pnodecount;
                    inst->inca = ml->data+6*pnodecount;
                    inst->ilca = ml->data+7*pnodecount;
                    inst->enca = ml->data+8*pnodecount;
                    inst->elca = ml->data+9*pnodecount;
                    inst->ncai = ml->data+10*pnodecount;
                    inst->Dncai = ml->data+11*pnodecount;
                    inst->lcai = ml->data+12*pnodecount;
                    inst->Dlcai = ml->data+13*pnodecount;
                    inst->ion_ncai = nt->_data;
                    inst->ion_inca = nt->_data;
                    inst->ion_enca = nt->_data;
                    inst->style_nca = ml->pdata;
                    inst->ion_lcai = nt->_data;
                    inst->ion_ilca = nt->_data;
                    inst->ion_elca = nt->_data;
                    inst->style_lca = ml->pdata;
                }
            )";

            auto const expected = reindent_text(generated_code);
            auto const result = get_instance_var_setup_function(nmodl_text);
            REQUIRE_THAT(result, ContainsSubstring(expected));
        }
    }
}

std::string get_instance_structure(std::string nmodl_text) {
    // parse mod file & print mechanism structure
    auto const ast = NmodlDriver{}.parse_string(nmodl_text);
    // add implicit arguments
    ImplicitArgumentVisitor{}.visit_program(*ast);
    // update the symbol table for PerfVisitor
    SymtabVisitor{}.visit_program(*ast);
    // we need the read/write counts so the codegen knows whether or not
    // global variables are used
    PerfVisitor{}.visit_program(*ast);
    // setup codegen
    std::stringstream ss{};
    CodegenCVisitor cv{"temp.mod", ss, "double", false};
    cv.setup(*ast);
    cv.print_mechanism_range_var_structure(true);
    return ss.str();
}

SCENARIO("Check parameter constness with VERBATIM block",
         "[codegen][verbatim_variable_constness]") {
    GIVEN("A mod file containing parameter range variables that are updated in VERBATIM block") {
        std::string const nmodl_text = R"(
            NEURON {
                SUFFIX IntervalFire
                RANGE invl, burst_start
            }
            PARAMETER {
                invl = 10 (ms) <1e-9,1e9>
                burst_start = 0 (ms)
            }
            INITIAL {
                LOCAL temp
                : as invl is used in verbatim, it shouldn't be treated as const
                VERBATIM
                invl = 11
                ENDVERBATIM
                : burst_start time is read-only and hence can be const
                temp = burst_start
            }
        )";

        THEN("Variable used in VERBATIM shouldn't be marked as const") {
            auto const generated = get_instance_structure(nmodl_text);
            std::string expected_code = R"(
                /** all mechanism instance variables and global variables */
                struct IntervalFire_Instance  {
                    double* invl{};
                    const double* burst_start{};
                    double* v_unused{};
                    IntervalFire_Store* global{&IntervalFire_global};
                };
            )";
            REQUIRE(reindent_text(generated) == reindent_text(expected_code));
        }
    }
}

SCENARIO("Check NEURON globals are added to the instance struct on demand",
         "[codegen][global_variables]") {
    GIVEN("A MOD file that uses global variables") {
        std::string const nmodl_text = R"(
            NEURON {
                SUFFIX GlobalTest
                RANGE temperature
            }
            INITIAL {
                temperature = celsius + secondorder + pi
            }
        )";
        THEN("The instance struct should contain these variables") {
            auto const generated = get_instance_structure(nmodl_text);
            REQUIRE_THAT(generated, ContainsSubstring("double* celsius{&coreneuron::celsius}"));
            REQUIRE_THAT(generated, ContainsSubstring("double* pi{&coreneuron::pi}"));
            REQUIRE_THAT(generated,
                         ContainsSubstring("int* secondorder{&coreneuron::secondorder}"));
        }
    }
    GIVEN("A MOD file that implicitly uses global variables") {
        std::string const nmodl_text = R"(
            NEURON {
                SUFFIX ImplicitTest
            }
            INITIAL {
                LOCAL x
                x = nrn_ghk(1, 2, 3, 4)
            }
        )";
        THEN("The instance struct should contain celsius for the implicit 5th argument") {
            auto const generated = get_instance_structure(nmodl_text);
            REQUIRE_THAT(generated, ContainsSubstring("celsius"));
        }
    }
    GIVEN("A MOD file that does not touch celsius, secondorder or pi") {
        std::string const nmodl_text = R"(
            NEURON {
                SUFFIX GlobalTest
            }
        )";
        THEN("The instance struct should not contain those variables") {
            auto const generated = get_instance_structure(nmodl_text);
            REQUIRE_THAT(generated, !ContainsSubstring("celsius"));
            REQUIRE_THAT(generated, !ContainsSubstring("pi"));
            REQUIRE_THAT(generated, !ContainsSubstring("secondorder"));
        }
    }
}

SCENARIO("Check code generation for TABLE statements", "[codegen][array_variables]") {
    GIVEN("A MOD file that uses global and array variables in TABLE") {
        std::string const nmodl_text = R"(
            NEURON {
                SUFFIX glia_Cav2_3
                RANGE inf
                GLOBAL tau
            }

            STATE { m }

            PARAMETER {
                tau = 1
            }

            ASSIGNED {
                inf[2]
            }

            BREAKPOINT {
                 SOLVE states METHOD cnexp
            }

            DERIVATIVE states {
                mhn(v)
                m' =  (inf[0] - m)/tau
            }

            PROCEDURE mhn(v (mV)) {
                TABLE inf, tau DEPEND celsius FROM -100 TO 100 WITH 200
                FROM i=0 TO 1 {
                    inf[i] = v + tau
                }
            }
        )";
        THEN("Array and global variables should be correctly generated") {
            auto const generated = get_cpp_code(nmodl_text);
            REQUIRE_THAT(generated, ContainsSubstring("double t_inf[2][201]{};"));
            REQUIRE_THAT(generated, ContainsSubstring("double t_tau[201]{};"));

            REQUIRE_THAT(generated,
                         ContainsSubstring("inst->global->t_inf[0][i] = (inst->inf+id*2)[0];"));
            REQUIRE_THAT(generated,
                         ContainsSubstring("inst->global->t_inf[1][i] = (inst->inf+id*2)[1];"));
            REQUIRE_THAT(generated,
                         ContainsSubstring("inst->global->t_tau[i] = inst->global->tau;"));

            REQUIRE_THAT(generated,
                         ContainsSubstring("(inst->inf+id*2)[0] = inst->global->t_inf[0][index];"));

            REQUIRE_THAT(generated,
                         ContainsSubstring("(inst->inf+id*2)[0] = inst->global->t_inf[0][i]"));
            REQUIRE_THAT(generated,
                         ContainsSubstring("(inst->inf+id*2)[1] = inst->global->t_inf[1][i]"));
            REQUIRE_THAT(generated,
                         ContainsSubstring("inst->global->tau = inst->global->t_tau[i]"));
        }
    }
    GIVEN("A MOD file with two table statements") {
        std::string const nmodl_text = R"(
            NEURON {
                RANGE inf, tau
            }
            PROCEDURE foo(v) {
                TABLE inf FROM 1 TO 3 WITH 100
                FROM i=0 TO 1 {
                }
                TABLE tau FROM 1 TO 3 WITH 100
                FROM i=0 TO 1 {
                }
            }
        )";
        THEN("It should throw") {
            REQUIRE_THROWS(get_cpp_code(nmodl_text));
        }
    }
}

SCENARIO("Check that BEFORE/AFTER block are well generated", "[codegen][before/after]") {
    GIVEN("A mod file full of BEFORE/AFTER of all kinds") {
        std::string const nmodl_text = R"(
            NEURON {
                SUFFIX ba1
            }
            BEFORE BREAKPOINT {
                init_before_breakpoint()
                PROTECT inc = inc + 1
            }
            AFTER SOLVE {
                MUTEXLOCK
                init_after_solve()
                inc = 0
                MUTEXUNLOCK
            }
            BEFORE INITIAL {
                init_before_initial()
                inc = 0
            }
            AFTER INITIAL {
                init_after_initial()
                inc = 0
            }
            BEFORE STEP {
                init_before_step()
                inc = 0
            }
        )";
        THEN("They should be well registered") {
            auto const generated = get_cpp_code(nmodl_text);
            // BEFORE BREAKPOINT
            {
                REQUIRE_THAT(generated,
<<<<<<< HEAD
                             ContainsSubstring(
                                 "hoc_reg_ba(mech_type, nrn_before_after_0_ba1, 11);"));
=======
                             Contains("hoc_reg_ba(mech_type, nrn_before_after_0_ba1, "
                                      "BAType::Before + BAType::Breakpoint);"));
>>>>>>> 74332868
                // in case of PROTECT, there should not be simd or ivdep pragma
                std::string generated_code = R"(

        for (int id = 0; id < nodecount; id++) {
            int node_id = node_index[id];
            double v = voltage[node_id];
            #if NRN_PRCELLSTATE
            inst->v_unused[id] = v;
            #endif
            {
                init_before_breakpoint();
                #pragma omp atomic update
                inc = inc + 1.0;
            }
        })";
                auto const expected = generated_code;
                REQUIRE_THAT(generated, ContainsSubstring(expected));
            }
            // AFTER SOLVE
            {
                REQUIRE_THAT(generated,
<<<<<<< HEAD
                             ContainsSubstring(
                                 "hoc_reg_ba(mech_type, nrn_before_after_1_ba1, 22);"));
=======
                             Contains("hoc_reg_ba(mech_type, nrn_before_after_1_ba1, BAType::After "
                                      "+ BAType::Solve);"));
>>>>>>> 74332868
                // in case of MUTEXLOCK/MUTEXUNLOCK, there should not be simd or ivdep pragma
                std::string generated_code = R"(

        for (int id = 0; id < nodecount; id++) {
            int node_id = node_index[id];
            double v = voltage[node_id];
            #if NRN_PRCELLSTATE
            inst->v_unused[id] = v;
            #endif
            {
                #pragma omp critical (ba1)
                {
                    init_after_solve();
                    inc = 0.0;
                }
            }
        })";
                auto const expected = generated_code;
                REQUIRE_THAT(generated, ContainsSubstring(expected));
            }
            // BEFORE INITIAL
            {
                REQUIRE_THAT(generated,
<<<<<<< HEAD
                             ContainsSubstring(
                                 "hoc_reg_ba(mech_type, nrn_before_after_2_ba1, 13);"));
=======
                             Contains("hoc_reg_ba(mech_type, nrn_before_after_2_ba1, "
                                      "BAType::Before + BAType::Initial);"));
>>>>>>> 74332868
                std::string generated_code = R"(
        #pragma ivdep
        #pragma omp simd
        for (int id = 0; id < nodecount; id++) {
            int node_id = node_index[id];
            double v = voltage[node_id];
            #if NRN_PRCELLSTATE
            inst->v_unused[id] = v;
            #endif
            {
                init_before_initial();
                inc = 0.0;
            }
        })";
                auto const expected = generated_code;
                REQUIRE_THAT(generated, ContainsSubstring(expected));
            }
            // AFTER INITIAL
            {
                REQUIRE_THAT(generated,
<<<<<<< HEAD
                             ContainsSubstring(
                                 "hoc_reg_ba(mech_type, nrn_before_after_3_ba1, 23);"));
=======
                             Contains("hoc_reg_ba(mech_type, nrn_before_after_3_ba1, BAType::After "
                                      "+ BAType::Initial);"));
>>>>>>> 74332868
                std::string generated_code = R"(
        #pragma ivdep
        #pragma omp simd
        for (int id = 0; id < nodecount; id++) {
            int node_id = node_index[id];
            double v = voltage[node_id];
            #if NRN_PRCELLSTATE
            inst->v_unused[id] = v;
            #endif
            {
                init_after_initial();
                inc = 0.0;
            }
        })";
                auto const expected = generated_code;
                REQUIRE_THAT(generated, ContainsSubstring(expected));
            }
            // BEFORE STEP
            {
                REQUIRE_THAT(generated,
<<<<<<< HEAD
                             ContainsSubstring(
                                 "hoc_reg_ba(mech_type, nrn_before_after_4_ba1, 14);"));
=======
                             Contains("hoc_reg_ba(mech_type, nrn_before_after_4_ba1, "
                                      "BAType::Before + BAType::Step);"));
>>>>>>> 74332868
                std::string generated_code = R"(
        #pragma ivdep
        #pragma omp simd
        for (int id = 0; id < nodecount; id++) {
            int node_id = node_index[id];
            double v = voltage[node_id];
            #if NRN_PRCELLSTATE
            inst->v_unused[id] = v;
            #endif
            {
                init_before_step();
                inc = 0.0;
            }
        })";
                auto const expected = generated_code;
                REQUIRE_THAT(generated, ContainsSubstring(expected));
            }
        }
    }

    GIVEN("A mod file with several time same BEFORE or AFTER block") {
        std::string const nmodl_text = R"(
            NEURON {
                SUFFIX ba1
            }
            BEFORE STEP {}
            AFTER SOLVE {}
            BEFORE STEP {}
            AFTER SOLVE {}
        )";
        THEN("They should be all registered") {
            auto const generated = get_cpp_code(nmodl_text);
            REQUIRE_THAT(generated,
<<<<<<< HEAD
                         ContainsSubstring("hoc_reg_ba(mech_type, nrn_before_after_0_ba1, 14);"));
            REQUIRE_THAT(generated,
                         ContainsSubstring("hoc_reg_ba(mech_type, nrn_before_after_1_ba1, 22);"));
            REQUIRE_THAT(generated,
                         ContainsSubstring("hoc_reg_ba(mech_type, nrn_before_after_2_ba1, 14);"));
            REQUIRE_THAT(generated,
                         ContainsSubstring("hoc_reg_ba(mech_type, nrn_before_after_3_ba1, 22);"));
=======
                         Contains("hoc_reg_ba(mech_type, nrn_before_after_0_ba1, BAType::Before + "
                                  "BAType::Step);"));
            REQUIRE_THAT(generated,
                         Contains("hoc_reg_ba(mech_type, nrn_before_after_1_ba1, BAType::After + "
                                  "BAType::Solve);"));
            REQUIRE_THAT(generated,
                         Contains("hoc_reg_ba(mech_type, nrn_before_after_2_ba1, BAType::Before + "
                                  "BAType::Step);"));
            REQUIRE_THAT(generated,
                         Contains("hoc_reg_ba(mech_type, nrn_before_after_3_ba1, BAType::After + "
                                  "BAType::Solve);"));
>>>>>>> 74332868
        }
    }
}

SCENARIO("Check CONSTANT variables are added to global variable structure",
         "[codegen][global_variables]") {
    GIVEN("A MOD file that use CONSTANT variables") {
        std::string const nmodl_text = R"(
            NEURON {
                SUFFIX CONST
                GLOBAL zGateS1
            }
            PARAMETER {
                zGateS1 = 1.2 (1)
            }
            CONSTANT {
                e0 = 1.60217646e-19 (coulombs)
                kB = 1.3806505e-23 (joule/kelvin)
                q10Fluo = 1.67 (1)
            }
        )";
        THEN("The global struct should contain these variables") {
            auto const generated = get_cpp_code(nmodl_text);
            std::string expected_code = R"(
    struct CONST_Store {
        int reset{};
        int mech_type{};
        double zGateS1{1.2};
        double e0{1.60218e-19};
        double kB{1.38065e-23};
        double q10Fluo{1.67};
    };)";
            REQUIRE_THAT(generated,
                         ContainsSubstring(reindent_text(stringutils::trim(expected_code))));
        }
    }
}

SCENARIO("Check code generation for FUNCTION_TABLE block", "[codegen][function_table]") {
    GIVEN("A MOD file with Function table block") {
        std::string const nmodl_text = R"(
            NEURON { SUFFIX glia }
            FUNCTION_TABLE ttt(l (mV))
            FUNCTION_TABLE uuu(l, k)
        )";
        THEN("Code should be generated correctly") {
            auto const generated = get_cpp_code(nmodl_text);
            REQUIRE_THAT(generated, ContainsSubstring("double ttt_glia("));
            REQUIRE_THAT(generated, ContainsSubstring("double table_ttt_glia("));
            REQUIRE_THAT(generated,
                         ContainsSubstring("hoc_spec_table(&inst->global->_ptable_ttt, 1"));
            REQUIRE_THAT(generated, ContainsSubstring("double uuu_glia("));
            REQUIRE_THAT(generated, ContainsSubstring("double table_uuu_glia("));
            REQUIRE_THAT(generated,
                         ContainsSubstring("hoc_func_table(inst->global->_ptable_uuu, 2"));
        }
    }
}

SCENARIO("Check that loops are well generated", "[codegen][loops]") {
    GIVEN("A mod file containing for/while/if/else/FROM") {
        std::string const nmodl_text = R"(
            PROCEDURE foo() {
                LOCAL a, b
                if (a == 1) {
                    b = 5
                } else if (a == 2) {
                    b = 6
                } else {
                    b = 7 ^ 2
                }

                while (b > 0) {
                    b = b - 1
                }
                FROM a = 1 TO 10 BY 2 {
                    b = b + 1
                }
            })";

        THEN("Correct code is generated") {
            auto const generated = get_cpp_code(nmodl_text);
            std::string expected_code = R"(double a, b;
        if (a == 1.0) {
            b = 5.0;
        } else if (a == 2.0) {
            b = 6.0;
        } else {
            b = pow(7.0, 2.0);
        }
        while (b > 0.0) {
            b = b - 1.0;
        }
        for (int a = 1; a <= 10; a += 2) {
            b = b + 1.0;
        })";
            REQUIRE_THAT(generated, ContainsSubstring(expected_code));
        }
    }
}


SCENARIO("Check that top verbatim blocks are well generated", "[codegen][top verbatim block]") {
    GIVEN("A mod file containing top verbatim block") {
        std::string const nmodl_text = R"(
            PROCEDURE foo(nt) {
            }
            VERBATIM
            // This is a top verbatim block
            double a = 2.;
            // This procedure should be replaced
            foo(_nt);
            _tqitem;
            _STRIDE;
            ENDVERBATIM
        )";

        THEN("Correct code is generated") {
            auto const generated = get_cpp_code(nmodl_text);
            std::string expected_code = R"(using namespace coreneuron;


            double a = 2.;
            foo_(nt);
            &tqitem;
            pnodecount+id;)";
            REQUIRE_THAT(generated, ContainsSubstring(expected_code));
        }
    }
}


SCENARIO("Check that codegen generate event functions well", "[codegen][net_events]") {
    GIVEN("A mod file with events") {
        std::string const nmodl_text = R"(
            NET_RECEIVE(w) {
                INITIAL {}
                if (flag == 0) {
                    net_event(t)
                    net_move(t+1)
                } else {
                    net_send(1, 1)
                }
            }
        )";

        THEN("Correct code is generated") {
            auto const generated = get_cpp_code(nmodl_text);
            std::string cpu_net_send_expected_code =
                R"(static inline void net_send_buffering(const NrnThread* nt, NetSendBuffer_t* nsb, int type, int vdata_index, int weight_index, int point_index, double t, double flag) {
        int i = 0;
        i = nsb->_cnt++;
        if (i >= nsb->_size) {
            nsb->grow();
        }
        if (i < nsb->_size) {
            nsb->_sendtype[i] = type;
            nsb->_vdata_index[i] = vdata_index;
            nsb->_weight_index[i] = weight_index;
            nsb->_pnt_index[i] = point_index;
            nsb->_nsb_t[i] = t;
            nsb->_nsb_flag[i] = flag;
        }
    })";
<<<<<<< HEAD
            REQUIRE_THAT(generated, ContainsSubstring(net_send_expected_code));
=======
            REQUIRE_THAT(generated, Contains(cpu_net_send_expected_code));
            auto const gpu_generated = get_cpp_code(nmodl_text, true);
            std::string gpu_net_send_expected_code =
                R"(static inline void net_send_buffering(const NrnThread* nt, NetSendBuffer_t* nsb, int type, int vdata_index, int weight_index, int point_index, double t, double flag) {
        int i = 0;
        if (nt->compute_gpu) {
            nrn_pragma_acc(atomic capture)
            nrn_pragma_omp(atomic capture)
            i = nsb->_cnt++;
        } else {
            i = nsb->_cnt++;
        }
        if (i < nsb->_size) {
            nsb->_sendtype[i] = type;
            nsb->_vdata_index[i] = vdata_index;
            nsb->_weight_index[i] = weight_index;
            nsb->_pnt_index[i] = point_index;
            nsb->_nsb_t[i] = t;
            nsb->_nsb_flag[i] = flag;
        }
    })";
            REQUIRE_THAT(gpu_generated, Contains(gpu_net_send_expected_code));
>>>>>>> 74332868
            std::string net_receive_kernel_expected_code =
                R"(static inline void net_receive_kernel_(double t, Point_process* pnt, _Instance* inst, NrnThread* nt, Memb_list* ml, int weight_index, double flag) {
        int tid = pnt->_tid;
        int id = pnt->_i_instance;
        double v = 0;
        int nodecount = ml->nodecount;
        int pnodecount = ml->_nodecount_padded;
        double* data = ml->data;
        double* weights = nt->weights;
        Datum* indexes = ml->pdata;
        ThreadDatum* thread = ml->_thread;

        inst->tsave[id] = t;
        {
            if (flag == 0.0) {
                net_send_buffering(nt, ml->_net_send_buffer, 1, -1, -1, point_process, t, 0.0);
                net_send_buffering(nt, ml->_net_send_buffer, 2, inst->tqitem[0*pnodecount+id], -1, point_process, t + 1.0, 0.0);
            } else {
                net_send_buffering(nt, ml->_net_send_buffer, 0, inst->tqitem[0*pnodecount+id], weight_index, point_process, t+1.0, 1.0);
            }
        }
    })";
            REQUIRE_THAT(generated, ContainsSubstring(net_receive_kernel_expected_code));
            std::string net_receive_expected_code =
                R"(static void net_receive_(Point_process* pnt, int weight_index, double flag) {
        NrnThread* nt = nrn_threads + pnt->_tid;
        Memb_list* ml = get_memb_list(nt);
        NetReceiveBuffer_t* nrb = ml->_net_receive_buffer;
        if (nrb->_cnt >= nrb->_size) {
            realloc_net_receive_buffer(nt, ml);
        }
        int id = nrb->_cnt;
        nrb->_pnt_index[id] = pnt-nt->pntprocs;
        nrb->_weight_index[id] = weight_index;
        nrb->_nrb_t[id] = nt->_t;
        nrb->_nrb_flag[id] = flag;
        nrb->_cnt++;
    })";
            REQUIRE_THAT(generated, ContainsSubstring(net_receive_expected_code));
            std::string net_buf_receive_expected_code = R"(void net_buf_receive_(NrnThread* nt) {
        Memb_list* ml = get_memb_list(nt);
        if (!ml) {
            return;
        }

        NetReceiveBuffer_t* nrb = ml->_net_receive_buffer;
        auto* const inst = static_cast<_Instance*>(ml->instance);
        int count = nrb->_displ_cnt;
        #pragma ivdep
        #pragma omp simd
        for (int i = 0; i < count; i++) {
            int start = nrb->_displ[i];
            int end = nrb->_displ[i+1];
            for (int j = start; j < end; j++) {
                int index = nrb->_nrb_index[j];
                int offset = nrb->_pnt_index[index];
                double t = nrb->_nrb_t[index];
                int weight_index = nrb->_weight_index[index];
                double flag = nrb->_nrb_flag[index];
                Point_process* point_process = nt->pntprocs + offset;
                net_receive_kernel_(t, point_process, inst, nt, ml, weight_index, flag);
            }
        }
        nrb->_displ_cnt = 0;
        nrb->_cnt = 0;

        NetSendBuffer_t* nsb = ml->_net_send_buffer;
        for (int i=0; i < nsb->_cnt; i++) {
            int type = nsb->_sendtype[i];
            int tid = nt->id;
            double t = nsb->_nsb_t[i];
            double flag = nsb->_nsb_flag[i];
            int vdata_index = nsb->_vdata_index[i];
            int weight_index = nsb->_weight_index[i];
            int point_index = nsb->_pnt_index[i];
            net_sem_from_gpu(type, vdata_index, weight_index, tid, point_index, t, flag);
        }
        nsb->_cnt = 0;
    })";
            REQUIRE_THAT(generated, ContainsSubstring(net_buf_receive_expected_code));
            std::string net_init_expected_code =
                R"(static void net_init(Point_process* pnt, int weight_index, double flag) {
        // do nothing
    })";
            REQUIRE_THAT(generated, ContainsSubstring(net_init_expected_code));
            std::string set_pnt_receive_expected_code =
                "set_pnt_receive(mech_type, net_receive_, net_init, num_net_receive_args());";
            REQUIRE_THAT(generated, ContainsSubstring(set_pnt_receive_expected_code));
        }
    }
    GIVEN("A mod file with an INITIAL inside NET_RECEIVE") {
        std::string const nmodl_text = R"(
            NET_RECEIVE(w) {
                INITIAL {
                    a = 1
                }
            }
        )";
        THEN("It should generate a net_init") {
            auto const generated = get_cpp_code(nmodl_text);
            std::string expected_code =
                R"(static void net_init(Point_process* pnt, int weight_index, double flag) {
        int tid = pnt->_tid;
        int id = pnt->_i_instance;
        double v = 0;
        NrnThread* nt = nrn_threads + tid;
        Memb_list* ml = nt->_ml_list[pnt->_type];
        int nodecount = ml->nodecount;
        int pnodecount = ml->_nodecount_padded;
        double* data = ml->data;
        double* weights = nt->weights;
        Datum* indexes = ml->pdata;
        ThreadDatum* thread = ml->_thread;
        auto* const inst = static_cast<_Instance*>(ml->instance);

        a = 1.0;
        auto& nsb = ml->_net_send_buffer;
    })";
            REQUIRE_THAT(generated, ContainsSubstring(expected_code));
        }
    }

    GIVEN("A mod file with an INITIAL with net_send() inside NET_RECEIVE") {
        std::string const nmodl_text = R"(
            NET_RECEIVE(w) {
                INITIAL {
                    net_send(5, 1)
                }
            }
        )";
        THEN("It should generate a net_send_buffering with weight_index as parameter variable") {
            auto const generated = get_cpp_code(nmodl_text);
            std::string expected_code(
                "net_send_buffering(nt, ml->_net_send_buffer, 0, inst->tqitem[0*pnodecount+id], "
                "weight_index, point_process, nt->_t+5.0, 1.0);");
            REQUIRE_THAT(generated, Contains(expected_code));
        }
    }

    GIVEN("A mod file with a top level INITIAL block with net_send()") {
        std::string const nmodl_text = R"(
            INITIAL {
                net_send(5, 1)
            }
        )";
        THEN("It should generate a net_send_buffering with weight_index parameter as 0") {
            auto const generated = get_cpp_code(nmodl_text);
            std::string expected_code(
                "net_send_buffering(nt, ml->_net_send_buffer, 0, inst->tqitem[0*pnodecount+id], 0, "
                "point_process, nt->_t+5.0, 1.0);");
            REQUIRE_THAT(generated, Contains(expected_code));
        }
    }

    GIVEN("A mod file with FOR_NETCONS") {
        std::string const nmodl_text = R"(
            NET_RECEIVE(w) {
                FOR_NETCONS(v) {
                    b = 2
                }
            }
        )";
        THEN("New code is generated for for_netcons") {
            auto const generated = get_cpp_code(nmodl_text);
            std::string net_receive_kernel_expected_code =
                R"(static inline void net_receive_kernel_(double t, Point_process* pnt, _Instance* inst, NrnThread* nt, Memb_list* ml, int weight_index, double flag) {
        int tid = pnt->_tid;
        int id = pnt->_i_instance;
        double v = 0;
        int nodecount = ml->nodecount;
        int pnodecount = ml->_nodecount_padded;
        double* data = ml->data;
        double* weights = nt->weights;
        Datum* indexes = ml->pdata;
        ThreadDatum* thread = ml->_thread;

        int node_id = ml->nodeindices[id];
        v = nt->_actual_v[node_id];
        inst->tsave[id] = t;
        {
            const size_t offset = 0*pnodecount + id;
            const size_t for_netcon_start = nt->_fornetcon_perm_indices[indexes[offset]];
            const size_t for_netcon_end = nt->_fornetcon_perm_indices[indexes[offset] + 1];
            for (auto i = for_netcon_start; i < for_netcon_end; ++i) {
                b = 2.0;
            }

        }
    })";
            REQUIRE_THAT(generated, ContainsSubstring(net_receive_kernel_expected_code));
            std::string registration_expected_code = "add_nrn_fornetcons(mech_type, 0);";
            REQUIRE_THAT(generated, ContainsSubstring(registration_expected_code));
        }
    }
    GIVEN("A mod file with a net_move outside NET_RECEIVE") {
        std::string const nmodl_text = R"(
            PROCEDURE foo() {
                net_move(t+1)
            }
        )";
        THEN("It should throw") {
            REQUIRE_THROWS(get_cpp_code(nmodl_text));
        }
    }
}


SCENARIO("Some tests on derivimplicit", "[codegen][derivimplicit_solver]") {
    GIVEN("A mod file with derivimplicit") {
        std::string const nmodl_text = R"(
            STATE {
                m
            }
            BREAKPOINT {
                SOLVE state METHOD derivimplicit
            }
            DERIVATIVE state {
               m' = 2 * m
            }
        )";
        THEN("Correct code is generated") {
            auto const generated = get_cpp_code(nmodl_text);
            std::string newton_state_expected_code = R"(namespace {
        struct _newton_state_ {
            int operator()(int id, int pnodecount, double* data, Datum* indexes, ThreadDatum* thread, NrnThread* nt, Memb_list* ml, double v) const {
                auto* const inst = static_cast<_Instance*>(ml->instance);
                double* savstate1 = static_cast<double*>(thread[dith1()].pval);
                auto const& slist1 = inst->global->slist1;
                auto const& dlist1 = inst->global->dlist1;
                double* dlist2 = static_cast<double*>(thread[dith1()].pval) + (1*pnodecount);
                inst->Dm[id] = 2.0 * inst->m[id];
                int counter = -1;
                for (int i=0; i<1; i++) {
                    if (*deriv1_advance(thread)) {
                        dlist2[(++counter)*pnodecount+id] = data[dlist1[i]*pnodecount+id]-(data[slist1[i]*pnodecount+id]-savstate1[i*pnodecount+id])/nt->_dt;
                    } else {
                        dlist2[(++counter)*pnodecount+id] = data[slist1[i]*pnodecount+id]-savstate1[i*pnodecount+id];
                    }
                }
                return 0;
            }
        };
    })";
            REQUIRE_THAT(generated, ContainsSubstring(newton_state_expected_code));
            std::string state_expected_code =
                R"(int state_(int id, int pnodecount, double* data, Datum* indexes, ThreadDatum* thread, NrnThread* nt, Memb_list* ml, double v) {
        auto* const inst = static_cast<_Instance*>(ml->instance);
        double* savstate1 = (double*) thread[dith1()].pval;
        auto const& slist1 = inst->global->slist1;
        auto& slist2 = inst->global->slist2;
        double* dlist2 = static_cast<double*>(thread[dith1()].pval) + (1*pnodecount);
        for (int i=0; i<1; i++) {
            savstate1[i*pnodecount+id] = data[slist1[i]*pnodecount+id];
        }
        int reset = nrn_newton_thread(static_cast<NewtonSpace*>(*newtonspace1(thread)), 1, slist2, _newton_state_{}, dlist2, id, pnodecount, data, indexes, thread, nt, ml, v);
        return reset;
    })";
            REQUIRE_THAT(generated, ContainsSubstring(state_expected_code));
        }
    }
}


SCENARIO("Some tests on euler solver", "[codegen][euler_solver]") {
    GIVEN("A mod file with euler") {
        std::string const nmodl_text = R"(
            NEURON {
                RANGE inf
            }
            INITIAL {
                inf = 2
            }
            STATE {
                n
                m
            }
            BREAKPOINT {
                SOLVE state METHOD euler
            }
            DERIVATIVE state {
               m' = 2 * m
               inf = inf * 3
               n' = (2 + m - inf) * n
            }
        )";
        THEN("Correct code is generated") {
            auto const generated = get_cpp_code(nmodl_text);
            std::string nrn_state_expected_code = R"(inst->Dm[id] = 2.0 * inst->m[id];
            inf = inf * 3.0;
            inst->Dn[id] = (2.0 + inst->m[id] - inf) * inst->n[id];
            inst->m[id] = inst->m[id] + nt->_dt * inst->Dm[id];
            inst->n[id] = inst->n[id] + nt->_dt * inst->Dn[id];)";
            REQUIRE_THAT(generated, Contains(nrn_state_expected_code));
        }
    }
}


SCENARIO("Check codegen for MUTEX and PROTECT", "[codegen][mutex_protect]") {
    GIVEN("A mod file containing MUTEX & PROTECT") {
        std::string const nmodl_text = R"(
            NEURON {
                SUFFIX TEST
                RANGE tmp, foo
            }
            PARAMETER {
                tmp = 10
                foo = 20
            }
            INITIAL {
                MUTEXLOCK
                tmp = 11
                MUTEXUNLOCK
                PROTECT tmp = tmp / 2.5
            }
            PROCEDURE bar() {
                PROTECT foo = foo - 21
            }
        )";

        THEN("Code with OpenMP critical sections is generated") {
            auto const generated = get_cpp_code(nmodl_text);
            // critical section for the mutex block
            std::string expected_code_initial = R"(#pragma omp critical (TEST)
                {
                    inst->tmp[id] = 11.0;
                }
                #pragma omp atomic update
                inst->tmp[id] = inst->tmp[id] / 2.5;)";

            // atomic update for the PROTECT construct
            std::string expected_code_proc = R"(#pragma omp atomic update
        inst->foo[id] = inst->foo[id] - 21.0;)";

            REQUIRE_THAT(generated, ContainsSubstring(expected_code_initial));
            REQUIRE_THAT(generated, ContainsSubstring(expected_code_proc));
        }
    }
}<|MERGE_RESOLUTION|>--- conflicted
+++ resolved
@@ -507,13 +507,8 @@
             // BEFORE BREAKPOINT
             {
                 REQUIRE_THAT(generated,
-<<<<<<< HEAD
                              ContainsSubstring(
-                                 "hoc_reg_ba(mech_type, nrn_before_after_0_ba1, 11);"));
-=======
-                             Contains("hoc_reg_ba(mech_type, nrn_before_after_0_ba1, "
-                                      "BAType::Before + BAType::Breakpoint);"));
->>>>>>> 74332868
+                                 "hoc_reg_ba(mech_type, nrn_before_after_0_ba1, BAType::Before + BAType::Breakpoint);"));
                 // in case of PROTECT, there should not be simd or ivdep pragma
                 std::string generated_code = R"(
 
@@ -535,13 +530,8 @@
             // AFTER SOLVE
             {
                 REQUIRE_THAT(generated,
-<<<<<<< HEAD
                              ContainsSubstring(
-                                 "hoc_reg_ba(mech_type, nrn_before_after_1_ba1, 22);"));
-=======
-                             Contains("hoc_reg_ba(mech_type, nrn_before_after_1_ba1, BAType::After "
-                                      "+ BAType::Solve);"));
->>>>>>> 74332868
+                                 "hoc_reg_ba(mech_type, nrn_before_after_1_ba1, BAType::After + BAType::Solve);"));
                 // in case of MUTEXLOCK/MUTEXUNLOCK, there should not be simd or ivdep pragma
                 std::string generated_code = R"(
 
@@ -565,13 +555,8 @@
             // BEFORE INITIAL
             {
                 REQUIRE_THAT(generated,
-<<<<<<< HEAD
                              ContainsSubstring(
-                                 "hoc_reg_ba(mech_type, nrn_before_after_2_ba1, 13);"));
-=======
-                             Contains("hoc_reg_ba(mech_type, nrn_before_after_2_ba1, "
-                                      "BAType::Before + BAType::Initial);"));
->>>>>>> 74332868
+                                 "hoc_reg_ba(mech_type, nrn_before_after_2_ba1, BAType::Before + BAType::Initial);"));
                 std::string generated_code = R"(
         #pragma ivdep
         #pragma omp simd
@@ -592,13 +577,8 @@
             // AFTER INITIAL
             {
                 REQUIRE_THAT(generated,
-<<<<<<< HEAD
                              ContainsSubstring(
-                                 "hoc_reg_ba(mech_type, nrn_before_after_3_ba1, 23);"));
-=======
-                             Contains("hoc_reg_ba(mech_type, nrn_before_after_3_ba1, BAType::After "
-                                      "+ BAType::Initial);"));
->>>>>>> 74332868
+                                 "hoc_reg_ba(mech_type, nrn_before_after_3_ba1, BAType::After + BAType::Initial);"));
                 std::string generated_code = R"(
         #pragma ivdep
         #pragma omp simd
@@ -619,13 +599,8 @@
             // BEFORE STEP
             {
                 REQUIRE_THAT(generated,
-<<<<<<< HEAD
                              ContainsSubstring(
-                                 "hoc_reg_ba(mech_type, nrn_before_after_4_ba1, 14);"));
-=======
-                             Contains("hoc_reg_ba(mech_type, nrn_before_after_4_ba1, "
-                                      "BAType::Before + BAType::Step);"));
->>>>>>> 74332868
+                                 "hoc_reg_ba(mech_type, nrn_before_after_4_ba1, BAType::Before + BAType::Step);"));
                 std::string generated_code = R"(
         #pragma ivdep
         #pragma omp simd
@@ -659,27 +634,13 @@
         THEN("They should be all registered") {
             auto const generated = get_cpp_code(nmodl_text);
             REQUIRE_THAT(generated,
-<<<<<<< HEAD
-                         ContainsSubstring("hoc_reg_ba(mech_type, nrn_before_after_0_ba1, 14);"));
-            REQUIRE_THAT(generated,
-                         ContainsSubstring("hoc_reg_ba(mech_type, nrn_before_after_1_ba1, 22);"));
-            REQUIRE_THAT(generated,
-                         ContainsSubstring("hoc_reg_ba(mech_type, nrn_before_after_2_ba1, 14);"));
-            REQUIRE_THAT(generated,
-                         ContainsSubstring("hoc_reg_ba(mech_type, nrn_before_after_3_ba1, 22);"));
-=======
-                         Contains("hoc_reg_ba(mech_type, nrn_before_after_0_ba1, BAType::Before + "
-                                  "BAType::Step);"));
-            REQUIRE_THAT(generated,
-                         Contains("hoc_reg_ba(mech_type, nrn_before_after_1_ba1, BAType::After + "
-                                  "BAType::Solve);"));
-            REQUIRE_THAT(generated,
-                         Contains("hoc_reg_ba(mech_type, nrn_before_after_2_ba1, BAType::Before + "
-                                  "BAType::Step);"));
-            REQUIRE_THAT(generated,
-                         Contains("hoc_reg_ba(mech_type, nrn_before_after_3_ba1, BAType::After + "
-                                  "BAType::Solve);"));
->>>>>>> 74332868
+                         ContainsSubstring("hoc_reg_ba(mech_type, nrn_before_after_0_ba1, BAType::Before + BAType::Step);"));
+            REQUIRE_THAT(generated,
+                         ContainsSubstring("hoc_reg_ba(mech_type, nrn_before_after_1_ba1, BAType::After + BAType::Solve);"));
+            REQUIRE_THAT(generated,
+                         ContainsSubstring("hoc_reg_ba(mech_type, nrn_before_after_2_ba1, BAType::Before + BAType::Step);"));
+            REQUIRE_THAT(generated,
+                         ContainsSubstring("hoc_reg_ba(mech_type, nrn_before_after_3_ba1, BAType::After + BAType::Solve);"));
         }
     }
 }
@@ -844,10 +805,7 @@
             nsb->_nsb_flag[i] = flag;
         }
     })";
-<<<<<<< HEAD
-            REQUIRE_THAT(generated, ContainsSubstring(net_send_expected_code));
-=======
-            REQUIRE_THAT(generated, Contains(cpu_net_send_expected_code));
+            REQUIRE_THAT(generated, ContainsSubstring(cpu_net_send_expected_code));
             auto const gpu_generated = get_cpp_code(nmodl_text, true);
             std::string gpu_net_send_expected_code =
                 R"(static inline void net_send_buffering(const NrnThread* nt, NetSendBuffer_t* nsb, int type, int vdata_index, int weight_index, int point_index, double t, double flag) {
@@ -868,8 +826,7 @@
             nsb->_nsb_flag[i] = flag;
         }
     })";
-            REQUIRE_THAT(gpu_generated, Contains(gpu_net_send_expected_code));
->>>>>>> 74332868
+            REQUIRE_THAT(gpu_generated, ContainsSubstring(gpu_net_send_expected_code));
             std::string net_receive_kernel_expected_code =
                 R"(static inline void net_receive_kernel_(double t, Point_process* pnt, _Instance* inst, NrnThread* nt, Memb_list* ml, int weight_index, double flag) {
         int tid = pnt->_tid;
@@ -1005,7 +962,7 @@
             std::string expected_code(
                 "net_send_buffering(nt, ml->_net_send_buffer, 0, inst->tqitem[0*pnodecount+id], "
                 "weight_index, point_process, nt->_t+5.0, 1.0);");
-            REQUIRE_THAT(generated, Contains(expected_code));
+            REQUIRE_THAT(generated, ContainsSubstring(expected_code));
         }
     }
 
@@ -1020,7 +977,7 @@
             std::string expected_code(
                 "net_send_buffering(nt, ml->_net_send_buffer, 0, inst->tqitem[0*pnodecount+id], 0, "
                 "point_process, nt->_t+5.0, 1.0);");
-            REQUIRE_THAT(generated, Contains(expected_code));
+            REQUIRE_THAT(generated, ContainsSubstring(expected_code));
         }
     }
 
@@ -1162,7 +1119,7 @@
             inst->Dn[id] = (2.0 + inst->m[id] - inf) * inst->n[id];
             inst->m[id] = inst->m[id] + nt->_dt * inst->Dm[id];
             inst->n[id] = inst->n[id] + nt->_dt * inst->Dn[id];)";
-            REQUIRE_THAT(generated, Contains(nrn_state_expected_code));
+            REQUIRE_THAT(generated, ContainsSubstring(nrn_state_expected_code));
         }
     }
 }
