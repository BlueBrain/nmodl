/*************************************************************************
 * Copyright (C) 2018-2020 Blue Brain Project
 *
 * This file is part of NMODL distributed under the terms of the GNU
 * Lesser General Public License. See top-level LICENSE file for details.
 *************************************************************************/

#include <catch/catch.hpp>

#include "ast/program.hpp"
#include "codegen/llvm/codegen_llvm_visitor.hpp"
#include "codegen_data_helper.hpp"
#include "parser/nmodl_driver.hpp"
#include "test/benchmark/jit_driver.hpp"
#include "visitors/checkparent_visitor.hpp"
#include "visitors/neuron_solve_visitor.hpp"
#include "visitors/solve_block_visitor.hpp"
#include "visitors/symtab_visitor.hpp"

using namespace nmodl;
using namespace runner;
using namespace visitor;
using nmodl::parser::NmodlDriver;

static double EPSILON = 1e-15;

//=============================================================================
// Utilities for testing.
//=============================================================================

struct InstanceTestInfo {
    codegen::CodegenInstanceData* instance;
    codegen::InstanceVarHelper helper;
    int num_elements;
};

template <typename T>
bool check_instance_variable(InstanceTestInfo& instance_info,
                             std::vector<T>& expected,
                             const std::string& variable_name) {
    std::vector<T> actual;
    int variable_index = instance_info.helper.get_variable_index(variable_name);
    actual.assign(static_cast<T*>(instance_info.instance->members[variable_index]),
                  static_cast<T*>(instance_info.instance->members[variable_index]) +
                      instance_info.num_elements);

    // While we are comparing double types as well, for simplicity the test cases are hand-crafted
    // so that no floating-point arithmetic is really involved.
    return actual == expected;
}

template <typename T>
void initialise_instance_variable(InstanceTestInfo& instance_info,
                                  std::vector<T>& data,
                                  const std::string& variable_name) {
    int variable_index = instance_info.helper.get_variable_index(variable_name);
    T* data_start = static_cast<T*>(instance_info.instance->members[variable_index]);
    for (int i = 0; i < instance_info.num_elements; ++i)
        *(data_start + i) = data[i];
}

//=============================================================================
// Simple functions: no optimisations
//=============================================================================

SCENARIO("Arithmetic expression", "[llvm][runner]") {
    GIVEN("Functions with some arithmetic expressions") {
        std::string nmodl_text = R"(
            FUNCTION exponential() {
                LOCAL i
                i = 1
                exponential = exp(i)
            }

            FUNCTION constant() {
                constant = 10
            }

            FUNCTION arithmetic() {
                LOCAL x, y
                x = 3
                y = 7
                arithmetic = x * y / (x + y)
            }

            FUNCTION bar() {
                LOCAL i, j
                i = 2
                j = i + 2
                bar = 2 * 3 + j
            }

            FUNCTION function_call() {
                foo()
                function_call = bar() / constant()
            }

            PROCEDURE foo() {}

            FUNCTION with_argument(x) {
                with_argument = x
            }

            FUNCTION loop() {
                LOCAL i, j, sum, result
                result = 0
                j = 0
                WHILE (j < 2) {
                    i = 0
                    sum = 0
                    WHILE (i < 10) {
                        sum = sum + i
                        i = i + 1
                    }
                    j = j + 1
                    result = result + sum
                }
                loop = result
            }
        )";


        NmodlDriver driver;
        const auto& ast = driver.parse_string(nmodl_text);

        SymtabVisitor().visit_program(*ast);

        codegen::Platform cpu_platform(/*use_single_precision=*/false,
                                       /*instruction_width=*/1);
        codegen::CodegenLLVMVisitor llvm_visitor(/*mod_filename=*/"unknown",
                                                 /*output_dir=*/".",
                                                 cpu_platform,
                                                 /*opt_level_ir=*/0);
        llvm_visitor.visit_program(*ast);

        std::unique_ptr<llvm::Module> m = llvm_visitor.get_module();
        TestRunner runner(std::move(m));
        runner.initialize_driver();

        THEN("functions are evaluated correctly") {
            auto exp_result = runner.run_without_arguments<double>("exponential");
            REQUIRE(fabs(exp_result - 2.718281828459045) < EPSILON);

            auto constant_result = runner.run_without_arguments<double>("constant");
            REQUIRE(fabs(constant_result - 10.0) < EPSILON);

            auto arithmetic_result = runner.run_without_arguments<double>("arithmetic");
            REQUIRE(fabs(arithmetic_result - 2.1) < EPSILON);

            auto function_call_result = runner.run_without_arguments<double>("function_call");
            REQUIRE(fabs(function_call_result - 1.0) < EPSILON);

            double data = 10.0;
            auto with_argument_result = runner.run_with_argument<double, double>("with_argument",
                                                                                 data);
            REQUIRE(fabs(with_argument_result - 10.0) < EPSILON);

            auto loop_result = runner.run_without_arguments<double>("loop");
            REQUIRE(fabs(loop_result - 90.0) < EPSILON);
        }
    }
}

//=============================================================================
// Simple functions: with optimisations
//=============================================================================

SCENARIO("Optimised arithmetic expression", "[llvm][runner]") {
    GIVEN("Functions with some arithmetic expressions") {
        std::string nmodl_text = R"(
            FUNCTION exponential() {
                LOCAL i
                i = 1
                exponential = exp(i)
            }

            FUNCTION constant() {
                constant = 10 * 2 - 100 / 50 * 5
            }

            FUNCTION arithmetic() {
                LOCAL x, y
                x = 3
                y = 7
                arithmetic = x * y / (x + y)
            }

            FUNCTION conditionals() {
                LOCAL x, y, z
                x = 100
                y = -100
                z = 0
                if (x == 200) {
                    conditionals = 1
                } else if (x == 400) {
                    conditionals = 2
                } else if (x == 100) {
                    if (y == -100 && z != 0) {
                        conditionals = 3
                    } else {
                        if (y < -99 && z == 0) {
                          conditionals = 4
                        } else {
                            conditionals = 5
                        }
                    }
                } else {
                    conditionals = 6
                }
            }

            FUNCTION bar() {
                LOCAL i, j
                i = 2
                j = i + 2
                bar = 2 * 3 + j
            }

            FUNCTION function_call() {
                foo()
                function_call = bar() / constant()
            }

            PROCEDURE foo() {}

        )";


        NmodlDriver driver;
        const auto& ast = driver.parse_string(nmodl_text);

        SymtabVisitor().visit_program(*ast);

        codegen::Platform cpu_platform(/*use_single_precision=*/false,
                                       /*instruction_width=*/1);
        codegen::CodegenLLVMVisitor llvm_visitor(/*mod_filename=*/"unknown",
                                                 /*output_dir=*/".",
                                                 cpu_platform,
                                                 /*opt_level_ir=*/3);
        llvm_visitor.visit_program(*ast);

        std::unique_ptr<llvm::Module> m = llvm_visitor.get_module();
        TestRunner runner(std::move(m));
        runner.initialize_driver();

        THEN("optimizations preserve function results") {
            // Check exponential is turned into a constant.
            auto exp_result = runner.run_without_arguments<double>("exponential");
            REQUIRE(fabs(exp_result - 2.718281828459045) < EPSILON);

            // Check constant folding.
            auto constant_result = runner.run_without_arguments<double>("constant");
            REQUIRE(fabs(constant_result - 10.0) < EPSILON);

            // Check nested conditionals
            auto conditionals_result = runner.run_without_arguments<double>("conditionals");
            REQUIRE(fabs(conditionals_result - 4.0) < EPSILON);

            // Check constant folding.
            auto arithmetic_result = runner.run_without_arguments<double>("arithmetic");
            REQUIRE(fabs(arithmetic_result - 2.1) < EPSILON);

            auto function_call_result = runner.run_without_arguments<double>("function_call");
            REQUIRE(fabs(function_call_result - 1.0) < EPSILON);
        }
    }
}

//=============================================================================
// State scalar kernel.
//=============================================================================

SCENARIO("Simple scalar kernel", "[llvm][runner]") {
    GIVEN("Simple MOD file with a state update") {
        std::string nmodl_text = R"(
            NEURON {
                SUFFIX test
                NONSPECIFIC_CURRENT i
                RANGE x0, x1
            }

            STATE {
                x
            }

            ASSIGNED {
                v
                x0
                x1
                i (mA/cm2)
            }

            BREAKPOINT {
                SOLVE states METHOD cnexp
                i = 0
            }

            DERIVATIVE states {
                x = (x0 - x) / x1
            }
        )";


        NmodlDriver driver;
        const auto& ast = driver.parse_string(nmodl_text);

        // Run passes on the AST to generate LLVM.
        SymtabVisitor().visit_program(*ast);
        NeuronSolveVisitor().visit_program(*ast);
        SolveBlockVisitor().visit_program(*ast);

        codegen::Platform cpu_platform(/*use_single_precision=*/false,
                                       /*instruction_width=*/1);
        codegen::CodegenLLVMVisitor llvm_visitor(/*mod_filename=*/"unknown",
                                                 /*output_dir=*/".",
                                                 cpu_platform,
                                                 /*opt_level_ir=*/0,
                                                 /*add_debug_information=*/false,
                                                 /*fast_math_flags=*/{},
                                                 /*wrap_kernel_functions=*/true);
        llvm_visitor.visit_program(*ast);

        // Create the instance struct data.
        int num_elements = 4;
        const auto& generated_instance_struct = llvm_visitor.get_instance_struct_ptr();
        auto codegen_data = codegen::CodegenDataHelper(generated_instance_struct);
        auto instance_data = codegen_data.create_data(num_elements, /*seed=*/1);

        // Fill the instance struct data with some values.
        std::vector<double> x = {1.0, 2.0, 3.0, 4.0};
        std::vector<double> x0 = {5.0, 5.0, 5.0, 5.0};
        std::vector<double> x1 = {1.0, 1.0, 1.0, 1.0};

        InstanceTestInfo instance_info{&instance_data,
                                       llvm_visitor.get_instance_var_helper(),
                                       num_elements};
        initialise_instance_variable(instance_info, x, "x");
        initialise_instance_variable(instance_info, x0, "x0");
        initialise_instance_variable(instance_info, x1, "x1");

        // Set up the JIT runner.
        std::unique_ptr<llvm::Module> module = llvm_visitor.get_module();
        TestRunner runner(std::move(module));
        runner.initialize_driver();

        THEN("Values in struct have changed according to the formula") {
            runner.run_with_argument<int, void*>("nrn_state_test",
                                                 instance_data.base_ptr);
            std::vector<double> x_expected = {4.0, 3.0, 2.0, 1.0};
            REQUIRE(check_instance_variable(instance_info, x_expected, "x"));
        }
    }
}

//=============================================================================
// State vectorised kernel with optimisations on.
//=============================================================================

SCENARIO("Simple vectorised kernel", "[llvm][runner]") {
    GIVEN("Simple MOD file with a state update") {
        std::string nmodl_text = R"(
            NEURON {
                SUFFIX test
                NONSPECIFIC_CURRENT i
                RANGE x0, x1
            }

            STATE {
                x y
            }

            ASSIGNED {
                v
                x0
                x1
                i (mA/cm2)
            }

            BREAKPOINT {
                SOLVE states METHOD cnexp
                i = 0
            }

            DERIVATIVE states {
                x = (x0 - x) / x1
                y = v
            }
        )";


        NmodlDriver driver;
        const auto& ast = driver.parse_string(nmodl_text);

        // Run passes on the AST to generate LLVM.
        SymtabVisitor().visit_program(*ast);
        NeuronSolveVisitor().visit_program(*ast);
        SolveBlockVisitor().visit_program(*ast);

        codegen::Platform simd_cpu_platform(/*use_single_precision=*/true,
                                            /*instruction_width=*/4);
        codegen::CodegenLLVMVisitor llvm_visitor(/*mod_filename=*/"unknown",
                                                 /*output_dir=*/".",
                                                 simd_cpu_platform,
                                                 /*opt_level_ir=*/3,
                                                 /*add_debug_information=*/false,
                                                 /*fast_math_flags=*/{},
                                                 /*wrap_kernel_functions=*/true);
        llvm_visitor.visit_program(*ast);

        // Create the instance struct data.
        int num_elements = 10;
        const auto& generated_instance_struct = llvm_visitor.get_instance_struct_ptr();
        auto codegen_data = codegen::CodegenDataHelper(generated_instance_struct);
        auto instance_data = codegen_data.create_data(num_elements, /*seed=*/1);

        // Fill the instance struct data with some values for unit testing.
        std::vector<float> x = {1.0, 2.0, 3.0, 4.0, 5.0, 6.0, 7.0, 8.0, 9.0, 10.0};
        std::vector<float> x0 = {11.0, 11.0, 11.0, 11.0, 11.0, 11.0, 11.0, 11.0, 11.0, 11.0};
        std::vector<float> x1 = {1.0, 1.0, 1.0, 1.0, 1.0, 1.0, 1.0, 1.0, 1.0, 1.0};

        std::vector<float> voltage = {3.0, 4.0, 7.0, 1.0, 2.0, 5.0, 8.0, 6.0, 10.0, 9.0};
        std::vector<int> node_index = {3, 4, 0, 1, 5, 7, 2, 6, 9, 8};

        InstanceTestInfo instance_info{&instance_data,
                                       llvm_visitor.get_instance_var_helper(),
                                       num_elements};
        initialise_instance_variable<float>(instance_info, x, "x");
        initialise_instance_variable<float>(instance_info, x0, "x0");
        initialise_instance_variable<float>(instance_info, x1, "x1");

        initialise_instance_variable<float>(instance_info, voltage, "voltage");
        initialise_instance_variable<int>(instance_info, node_index, "node_index");

        // Set up the JIT runner.
        std::unique_ptr<llvm::Module> module = llvm_visitor.get_module();
        TestRunner runner(std::move(module));
        runner.initialize_driver();

        THEN("Values in struct have changed according to the formula") {
            runner.run_with_argument<int, void*>("nrn_state_test",
                                                 instance_data.base_ptr);
            // Check that the main and remainder loops correctly change the data stored in x.
            std::vector<float> x_expected = {10.0, 9.0, 8.0, 7.0, 6.0, 5.0, 4.0, 3.0, 2.0, 1.0};
            REQUIRE(check_instance_variable<float>(instance_info, x_expected, "x"));

            // Check that the gather load produces correct results in y:
            //   y[id] = voltage[node_index[id]]
            std::vector<float> y_expected = {1.0, 2.0, 3.0, 4.0, 5.0, 6.0, 7.0, 8.0, 9.0, 10.0};
            REQUIRE(check_instance_variable<float>(instance_info, y_expected, "y"));
        }
    }
}

//=============================================================================
// Vectorised kernel with ion writes.
//=============================================================================

SCENARIO("Vectorised kernel with scatter instruction", "[llvm][runner]") {
    GIVEN("Simple MOD file with ion writes") {
        std::string nmodl_text = R"(
            NEURON {
                SUFFIX test
                USEION ca WRITE cai
            }

            BREAKPOINT {
                SOLVE states METHOD cnexp
            }

            DERIVATIVE states {
                : increment cai to test scatter
                cai = cai + 1
            }
        )";


        NmodlDriver driver;
        const auto& ast = driver.parse_string(nmodl_text);

        // Run passes on the AST to generate LLVM.
        SymtabVisitor().visit_program(*ast);
        NeuronSolveVisitor().visit_program(*ast);
        SolveBlockVisitor().visit_program(*ast);

        codegen::Platform simd_cpu_platform(/*use_single_precision=*/false,
                                            /*instruction_width=*/2);
        codegen::CodegenLLVMVisitor llvm_visitor(/*mod_filename=*/"unknown",
                                                 /*output_dir=*/".",
                                                 simd_cpu_platform,
                                                 /*opt_level_ir=*/0,
                                                 /*add_debug_information=*/false,
                                                 /*fast_math_flags=*/{},
                                                 /*wrap_kernel_functions=*/true);
        llvm_visitor.visit_program(*ast);

        // Create the instance struct data.
        int num_elements = 5;
        const auto& generated_instance_struct = llvm_visitor.get_instance_struct_ptr();
        auto codegen_data = codegen::CodegenDataHelper(generated_instance_struct);
        auto instance_data = codegen_data.create_data(num_elements, /*seed=*/1);

        // Fill the instance struct data with some values.
        std::vector<double> cai = {1.0, 2.0, 3.0, 4.0, 5.0};
        std::vector<double> ion_cai = {1.0, 2.0, 3.0, 4.0, 5.0};
        std::vector<int> ion_cai_index = {4, 2, 3, 0, 1};

        InstanceTestInfo instance_info{&instance_data,
                                       llvm_visitor.get_instance_var_helper(),
                                       num_elements};
        initialise_instance_variable(instance_info, cai, "cai");
        initialise_instance_variable(instance_info, ion_cai, "ion_cai");
        initialise_instance_variable(instance_info, ion_cai_index, "ion_cai_index");

        // Set up the JIT runner.
        std::unique_ptr<llvm::Module> module = llvm_visitor.get_module();
        TestRunner runner(std::move(module));
        runner.initialize_driver();

        THEN("Ion values in struct have been updated correctly") {
            runner.run_with_argument<int, void*>("nrn_state_test",
                                                 instance_data.base_ptr);
            // cai[id] = ion_cai[ion_cai_index[id]]
            // cai[id] += 1
            std::vector<double> cai_expected = {6.0, 4.0, 5.0, 2.0, 3.0};
            REQUIRE(check_instance_variable(instance_info, cai_expected, "cai"));

            // ion_cai[ion_cai_index[id]] = cai[id]
            std::vector<double> ion_cai_expected = {2.0, 3.0, 4.0, 5.0, 6.0};
            REQUIRE(check_instance_variable(instance_info, ion_cai_expected, "ion_cai"));
        }
    }
}

//=============================================================================
// Vectorised kernel with control flow.
//=============================================================================

SCENARIO("Vectorised kernel with simple control flow", "[llvm][runner]") {
    GIVEN("Simple MOD file with if statement") {
        std::string nmodl_text = R"(
            NEURON {
                SUFFIX test
            }

            STATE {
                w x y z
            }

            BREAKPOINT {
                SOLVE states METHOD cnexp
            }

            DERIVATIVE states {
                IF (v > 0) {
                    w = v * w
                }

                IF (x < 0) {
                    x = 7
                }

                IF (0 <= y && y < 10 || z == 0) {
                    y = 2 * y
                } ELSE {
                    z = z - y
                }

            }
        )";


        NmodlDriver driver;
        const auto& ast = driver.parse_string(nmodl_text);

        // Run passes on the AST to generate LLVM.
        SymtabVisitor().visit_program(*ast);
        NeuronSolveVisitor().visit_program(*ast);
        SolveBlockVisitor().visit_program(*ast);

        codegen::Platform simd_cpu_platform(/*use_single_precision=*/false,
                                            /*instruction_width=*/2);
        codegen::CodegenLLVMVisitor llvm_visitor(/*mod_filename=*/"unknown",
                                                 /*output_dir=*/".",
                                                 simd_cpu_platform,
                                                 /*opt_level_ir=*/0,
                                                 /*add_debug_information=*/false,
                                                 /*fast_math_flags=*/{},
                                                 /*wrap_kernel_functions=*/true);
        llvm_visitor.visit_program(*ast);

        // Create the instance struct data.
        int num_elements = 5;
        const auto& generated_instance_struct = llvm_visitor.get_instance_struct_ptr();
        auto codegen_data = codegen::CodegenDataHelper(generated_instance_struct);
        auto instance_data = codegen_data.create_data(num_elements, /*seed=*/1);

        // Fill the instance struct data with some values.
        std::vector<double> x = {-1.0, 2.0, -3.0, 4.0, -5.0};
        std::vector<double> y = {11.0, 2.0, -3.0, 4.0, 100.0};
        std::vector<double> z = {0.0, 1.0, 20.0, 0.0, 40.0};

        std::vector<double> w = {10.0, 20.0, 30.0, 40.0, 50.0};
        std::vector<double> voltage = {-1.0, 2.0, -1.0, 2.0, -1.0};
        std::vector<int> node_index = {1, 2, 3, 4, 0};

        InstanceTestInfo instance_info{&instance_data,
                                       llvm_visitor.get_instance_var_helper(),
                                       num_elements};
        initialise_instance_variable(instance_info, w, "w");
        initialise_instance_variable(instance_info, voltage, "voltage");
        initialise_instance_variable(instance_info, node_index, "node_index");

        initialise_instance_variable(instance_info, x, "x");
        initialise_instance_variable(instance_info, y, "y");
        initialise_instance_variable(instance_info, z, "z");

        // Set up the JIT runner.
        std::unique_ptr<llvm::Module> module = llvm_visitor.get_module();
        TestRunner runner(std::move(module));
        runner.initialize_driver();

        THEN("Masked instructions are generated") {
            runner.run_with_argument<int, void*>("nrn_state_test",
                                                 instance_data.base_ptr);
            std::vector<double> w_expected = {20.0, 20.0, 60.0, 40.0, 50.0};
            REQUIRE(check_instance_variable(instance_info, w_expected, "w"));

            std::vector<double> x_expected = {7.0, 2.0, 7.0, 4.0, 7.0};
            REQUIRE(check_instance_variable(instance_info, x_expected, "x"));

            std::vector<double> y_expected = {22.0, 4.0, -3.0, 8.0, 100.0};
            std::vector<double> z_expected = {0.0, 1.0, 23.0, 0.0, -60.0};
            REQUIRE(check_instance_variable(instance_info, y_expected, "y"));
            REQUIRE(check_instance_variable(instance_info, z_expected, "z"));
        }
    }
}

//=============================================================================
// Kernel with atomic updates.
//=============================================================================

SCENARIO("Kernel with atomic updates", "[llvm][runner]") {
    GIVEN("An atomic update") {
        std::string nmodl_text = R"(
            NEURON {
                SUFFIX test
                USEION na READ ena WRITE ina
                USEION ka READ eka WRITE ika
            }

            STATE { }

            ASSIGNED {
                v (mV)
                ena (mV)
                ina (mA/cm2)
            }

            BREAKPOINT { }

            DERIVATIVE states { }

            : The atomic update that we want to check is:
            :
            :     ion_ina_id = mech->ion_ina_index[id]
            :     ion_ika_id = mech->ion_ika_index[id]
            :     mech->ion_ina[ion_ina_id] += mech->ina[id]
            :     mech->ion_ika[ion_ika_id] += mech->ika[id]
        )";


        NmodlDriver driver;
        const auto& ast = driver.parse_string(nmodl_text);

        // Run passes on the AST to generate LLVM.
        SymtabVisitor().visit_program(*ast);
        NeuronSolveVisitor().visit_program(*ast);
        SolveBlockVisitor().visit_program(*ast);

        codegen::Platform simd_cpu_platform(/*use_single_precision=*/false,
                                            /*instruction_width=*/4);
        codegen::CodegenLLVMVisitor llvm_visitor(/*mod_filename=*/"unknown",
                                                 /*output_dir=*/".",
                                                 simd_cpu_platform,
<<<<<<< HEAD
                                                 /*opt_level_ir=*/3);
        llvm_visitor.visit_program(*ast);
        llvm_visitor.wrap_kernel_functions();
=======
                                                 /*opt_level_ir=*/3,
                                                 /*add_debug_information=*/false,
                                                 /*fast_math_flags=*/{},
                                                 /*wrap_kernel_functions=*/true);
        llvm_visitor.visit_program(*ast);
>>>>>>> c161879d

        // Create the instance struct data.
        int num_elements = 5;
        const auto& generated_instance_struct = llvm_visitor.get_instance_struct_ptr();
        auto codegen_data = codegen::CodegenDataHelper(generated_instance_struct);
        auto instance_data = codegen_data.create_data(num_elements, /*seed=*/1);

        // With these indices ion_ina[1] = 1 + 2 + 3 + 4 + 5 = 15.
        std::vector<int> ion_ina_index = {1, 1, 1, 1, 1};
        std::vector<double> ion_ina = {0.0, 0.0, 0.0, 0.0, 0.0};
        std::vector<double> ina = {1.0, 2.0, 3.0, 4.0, 5.0};

        // With these indices:
        //     ion_ika[1] = 3 + 4 = 7.
        //     ion_ika[2] = 1 + 20 = 21.
        //     ion_ika[3] = -5 + 5 = 0.
        std::vector<int> ion_ika_index = {2, 2, 1, 1, 3};
        std::vector<double> ion_ika = {0.0, 0.0, 0.0, -5.0, 0.0};
        std::vector<double> ika = {1.0, 20.0, 3.0, 4.0, 5.0};

        InstanceTestInfo instance_info{&instance_data,
                                       llvm_visitor.get_instance_var_helper(),
                                       num_elements};

        initialise_instance_variable(instance_info, ion_ina_index, "ion_ina_index");
        initialise_instance_variable(instance_info, ion_ina, "ion_ina");
        initialise_instance_variable(instance_info, ina, "ina");
        initialise_instance_variable(instance_info, ion_ika_index, "ion_ika_index");
        initialise_instance_variable(instance_info, ion_ika, "ion_ika");
        initialise_instance_variable(instance_info, ika, "ika");

        // Set up the JIT runner.
        std::unique_ptr<llvm::Module> module = llvm_visitor.get_module();
        TestRunner runner(std::move(module));
        runner.initialize_driver();

        THEN("updates are commputed correctly with vector instructions and optimizations on") {
<<<<<<< HEAD
            runner.run_with_argument<int, void*>("__nrn_cur_test_wrapper", instance_data.base_ptr);
=======
            runner.run_with_argument<int, void*>("nrn_cur_test", instance_data.base_ptr);
>>>>>>> c161879d
            // Recall:
            //     ion_ina_id = mech->ion_ina_index[id]
            //     ion_ika_id = mech->ion_ika_index[id]
            //     mech->ion_ina[ion_ina_id] += mech->ina[id]
            //     mech->ion_ika[ion_ika_id] += mech->ika[id]
            std::vector<double> ion_ina_expected = {0.0, 15.0, 0.0, 0.0, 0.0};
            REQUIRE(check_instance_variable(instance_info, ion_ina_expected, "ion_ina"));

            std::vector<double> ion_ika_expected = {0.0, 7.0, 21.0, 0.0, 0.0};
            REQUIRE(check_instance_variable(instance_info, ion_ika_expected, "ion_ika"));
        }
    }

    GIVEN("Another atomic update") {
        std::string nmodl_text = R"(
            NEURON {
                SUFFIX test
                USEION na READ ena WRITE ina
                USEION ka READ eka WRITE ika
            }

            STATE { }

            ASSIGNED {
                v (mV)
                ena (mV)
                ina (mA/cm2)
            }

            BREAKPOINT { }

            DERIVATIVE states { }

            : The atomic update that we want to check is again:
            :
            :     ion_ina_id = mech->ion_ina_index[id]
            :     ion_ika_id = mech->ion_ika_index[id]
            :     mech->ion_ina[ion_ina_id] += mech->ina[id]
            :     mech->ion_ika[ion_ika_id] += mech->ika[id]
        )";


        NmodlDriver driver;
        const auto& ast = driver.parse_string(nmodl_text);

        // Run passes on the AST to generate LLVM.
        SymtabVisitor().visit_program(*ast);
        NeuronSolveVisitor().visit_program(*ast);
        SolveBlockVisitor().visit_program(*ast);

        codegen::Platform simd_cpu_platform(/*use_single_precision=*/false,
                                            /*instruction_width=*/2);
        codegen::CodegenLLVMVisitor llvm_visitor(/*mod_filename=*/"unknown",
                                                 /*output_dir=*/".",
                                                 simd_cpu_platform,
<<<<<<< HEAD
                                                 /*opt_level_ir=*/0);
        llvm_visitor.visit_program(*ast);
        llvm_visitor.wrap_kernel_functions();
=======
                                                 /*opt_level_ir=*/0,
                                                 /*add_debug_information=*/false,
                                                 /*fast_math_flags=*/{},
                                                 /*wrap_kernel_functions=*/true);
        llvm_visitor.visit_program(*ast);
>>>>>>> c161879d

        // Create the instance struct data.
        int num_elements = 6;
        const auto& generated_instance_struct = llvm_visitor.get_instance_struct_ptr();
        auto codegen_data = codegen::CodegenDataHelper(generated_instance_struct);
        auto instance_data = codegen_data.create_data(num_elements, /*seed=*/1);

        // With these indices ion_ina[1] = 1 + 3 + 5 = 9.
        // With these indices ion_ina[4] = 2 + 4 + 6 = 12.
        std::vector<int> ion_ina_index = {1, 4, 1, 4, 1, 4};
        std::vector<double> ion_ina = {0.0, 0.0, 0.0, 0.0, 0.0, 0.0};
        std::vector<double> ina = {1.0, 2.0, 3.0, 4.0, 5.0, 6.0};

        // With these indices:
        //     ion_ika[1] = 3 + 4 + 5 = 12.
        //     ion_ika[2] = 1 + 20 + 6 = 27.
        std::vector<int> ion_ika_index = {2, 2, 1, 1, 1, 2};
        std::vector<double> ion_ika = {0.0, 0.0, 0.0, -5.0, 0.0, 0.0};
        std::vector<double> ika = {1.0, 20.0, 3.0, 4.0, 5.0, 6.0};

        InstanceTestInfo instance_info{&instance_data,
                                       llvm_visitor.get_instance_var_helper(),
                                       num_elements};

        initialise_instance_variable(instance_info, ion_ina_index, "ion_ina_index");
        initialise_instance_variable(instance_info, ion_ina, "ion_ina");
        initialise_instance_variable(instance_info, ina, "ina");
        initialise_instance_variable(instance_info, ion_ika_index, "ion_ika_index");
        initialise_instance_variable(instance_info, ion_ika, "ion_ika");
        initialise_instance_variable(instance_info, ika, "ika");

        // Set up the JIT runner.
        std::unique_ptr<llvm::Module> module = llvm_visitor.get_module();
        TestRunner runner(std::move(module));
        runner.initialize_driver();

        THEN("Atomic updates are correct without optimizations") {
<<<<<<< HEAD
            runner.run_with_argument<int, void*>("__nrn_cur_test_wrapper", instance_data.base_ptr);
=======
            runner.run_with_argument<int, void*>("nrn_cur_test", instance_data.base_ptr);
>>>>>>> c161879d
            // Recall:
            //     ion_ina_id = mech->ion_ina_index[id]
            //     ion_ika_id = mech->ion_ika_index[id]
            //     mech->ion_ina[ion_ina_id] += mech->ina[id]
            //     mech->ion_ika[ion_ika_id] += mech->ika[id]
            std::vector<double> ion_ina_expected = {0.0, 9.0, 0.0, 0.0, 12.0, 0.0};
            REQUIRE(check_instance_variable(instance_info, ion_ina_expected, "ion_ina"));

            std::vector<double> ion_ika_expected = {0.0, 12.0, 27.0, -5.0, 0.0, 0.0};
            REQUIRE(check_instance_variable(instance_info, ion_ika_expected, "ion_ika"));
        }
    }

    GIVEN("Atomic updates of rhs and d") {
        std::string nmodl_text = R"(
            NEURON {
                POINT_PROCESS test
                USEION na READ ena WRITE ina
                USEION ka READ eka WRITE ika
            }

            STATE { }

            ASSIGNED {
                v (mV)
                ena (mV)
                ina (mA/cm2)
            }

            BREAKPOINT { }

            DERIVATIVE states { }

            : The atomic update that we want to check is again:
            :
            :     node_id = mech->node_index[id]
            :     mech->vec_rhs[node_id] -= rhs
            :     mech->vec_d[node_id] -= g
        )";


        NmodlDriver driver;
        const auto& ast = driver.parse_string(nmodl_text);

        // Run passes on the AST to generate LLVM.
        SymtabVisitor().visit_program(*ast);
        NeuronSolveVisitor().visit_program(*ast);
        SolveBlockVisitor().visit_program(*ast);

        codegen::Platform simd_cpu_platform(/*use_single_precision=*/false,
                                            /*instruction_width=*/2);
        codegen::CodegenLLVMVisitor llvm_visitor(/*mod_filename=*/"unknown",
                                                 /*output_dir=*/".",
                                                 simd_cpu_platform,
<<<<<<< HEAD
                                                 /*opt_level_ir=*/0);
        llvm_visitor.visit_program(*ast);
        llvm_visitor.wrap_kernel_functions();
=======
                                                 /*opt_level_ir=*/0,
                                                 /*add_debug_information=*/false,
                                                 /*fast_math_flags=*/{},
                                                 /*wrap_kernel_functions=*/true);
        llvm_visitor.visit_program(*ast);
>>>>>>> c161879d

        // Create the instance struct data.
        int num_elements = 6;
        const auto& generated_instance_struct = llvm_visitor.get_instance_struct_ptr();
        auto codegen_data = codegen::CodegenDataHelper(generated_instance_struct);
        auto instance_data = codegen_data.create_data(num_elements, /*seed=*/1);

        // With these indices vec_rhs[1] = -0.2-1.e2/1.5*2-1.e2/3.4*6-1.e2/5.2*10 =
        // -502.3116138763197.
        // With these indices vec_rhs[4] =
        // -0.54-1.e2/2.3*22.0-1.e2/4.1*8.0-1.e2/6.0*12.0 = -1351.103690349947.
        // vec_d remains the same because the contribution of g each time is 0.0.
        std::vector<int> node_index = {1, 4, 1, 4, 1, 4};
        std::vector<double> ina = {1.0, 2.0, 3.0, 4.0, 5.0, 6.0};
        std::vector<double> ika = {1.0, 20.0, 3.0, 4.0, 5.0, 6.0};
        std::vector<double> vec_rhs = {0.64, -0.2, 1.1, 0.42, 0.54, -0.36};
        std::vector<double> vec_d = {1.6, 2.5, 3.4, 4.3, 5.2, 6.1};
        std::vector<int> node_area_index = {0, 1, 2, 3, 4, 5};
        std::vector<double> node_area = {1.5, 2.3, 3.4, 4.1, 5.2, 6.0};

        InstanceTestInfo instance_info{&instance_data,
                                       llvm_visitor.get_instance_var_helper(),
                                       num_elements};

        initialise_instance_variable(instance_info, node_index, "node_index");
        initialise_instance_variable(instance_info, ina, "ina");
        initialise_instance_variable(instance_info, ika, "ika");
        initialise_instance_variable(instance_info, vec_rhs, "vec_rhs");
        initialise_instance_variable(instance_info, vec_d, "vec_d");
        initialise_instance_variable(instance_info, node_area_index, "node_area_index");
        initialise_instance_variable(instance_info, node_area, "node_area");

        // Set up the JIT runner.
        std::unique_ptr<llvm::Module> module = llvm_visitor.get_module();
        TestRunner runner(std::move(module));
        runner.initialize_driver();

        THEN("Atomic updates are correct") {
<<<<<<< HEAD
            runner.run_with_argument<int, void*>("__nrn_cur_test_wrapper", instance_data.base_ptr);
=======
            runner.run_with_argument<int, void*>("nrn_cur_test", instance_data.base_ptr);
>>>>>>> c161879d
            // Recall:
            //     node_id = mech->node_index[id]
            //     mech->vec_rhs[node_id] -= rhs
            //     mech->vec_d[node_id] -= g
            std::vector<double> vec_rhs_expected = {
                0.64, -502.3116138763197, 1.1, 0.42, -1351.103690349947, -0.36};
            REQUIRE(check_instance_variable(instance_info, vec_rhs_expected, "vec_rhs"));

            std::vector<double> vec_d_expected = {1.6, 2.5, 3.4, 4.3, 5.2, 6.1};
            REQUIRE(check_instance_variable(instance_info, vec_d_expected, "vec_d"));
        }
    }
}<|MERGE_RESOLUTION|>--- conflicted
+++ resolved
@@ -683,17 +683,11 @@
         codegen::CodegenLLVMVisitor llvm_visitor(/*mod_filename=*/"unknown",
                                                  /*output_dir=*/".",
                                                  simd_cpu_platform,
-<<<<<<< HEAD
-                                                 /*opt_level_ir=*/3);
-        llvm_visitor.visit_program(*ast);
-        llvm_visitor.wrap_kernel_functions();
-=======
                                                  /*opt_level_ir=*/3,
                                                  /*add_debug_information=*/false,
                                                  /*fast_math_flags=*/{},
                                                  /*wrap_kernel_functions=*/true);
         llvm_visitor.visit_program(*ast);
->>>>>>> c161879d
 
         // Create the instance struct data.
         int num_elements = 5;
@@ -731,11 +725,7 @@
         runner.initialize_driver();
 
         THEN("updates are commputed correctly with vector instructions and optimizations on") {
-<<<<<<< HEAD
-            runner.run_with_argument<int, void*>("__nrn_cur_test_wrapper", instance_data.base_ptr);
-=======
             runner.run_with_argument<int, void*>("nrn_cur_test", instance_data.base_ptr);
->>>>>>> c161879d
             // Recall:
             //     ion_ina_id = mech->ion_ina_index[id]
             //     ion_ika_id = mech->ion_ika_index[id]
@@ -791,17 +781,11 @@
         codegen::CodegenLLVMVisitor llvm_visitor(/*mod_filename=*/"unknown",
                                                  /*output_dir=*/".",
                                                  simd_cpu_platform,
-<<<<<<< HEAD
-                                                 /*opt_level_ir=*/0);
-        llvm_visitor.visit_program(*ast);
-        llvm_visitor.wrap_kernel_functions();
-=======
                                                  /*opt_level_ir=*/0,
                                                  /*add_debug_information=*/false,
                                                  /*fast_math_flags=*/{},
                                                  /*wrap_kernel_functions=*/true);
         llvm_visitor.visit_program(*ast);
->>>>>>> c161879d
 
         // Create the instance struct data.
         int num_elements = 6;
@@ -839,11 +823,7 @@
         runner.initialize_driver();
 
         THEN("Atomic updates are correct without optimizations") {
-<<<<<<< HEAD
-            runner.run_with_argument<int, void*>("__nrn_cur_test_wrapper", instance_data.base_ptr);
-=======
             runner.run_with_argument<int, void*>("nrn_cur_test", instance_data.base_ptr);
->>>>>>> c161879d
             // Recall:
             //     ion_ina_id = mech->ion_ina_index[id]
             //     ion_ika_id = mech->ion_ika_index[id]
@@ -898,17 +878,11 @@
         codegen::CodegenLLVMVisitor llvm_visitor(/*mod_filename=*/"unknown",
                                                  /*output_dir=*/".",
                                                  simd_cpu_platform,
-<<<<<<< HEAD
-                                                 /*opt_level_ir=*/0);
-        llvm_visitor.visit_program(*ast);
-        llvm_visitor.wrap_kernel_functions();
-=======
                                                  /*opt_level_ir=*/0,
                                                  /*add_debug_information=*/false,
                                                  /*fast_math_flags=*/{},
                                                  /*wrap_kernel_functions=*/true);
         llvm_visitor.visit_program(*ast);
->>>>>>> c161879d
 
         // Create the instance struct data.
         int num_elements = 6;
@@ -947,11 +921,7 @@
         runner.initialize_driver();
 
         THEN("Atomic updates are correct") {
-<<<<<<< HEAD
-            runner.run_with_argument<int, void*>("__nrn_cur_test_wrapper", instance_data.base_ptr);
-=======
             runner.run_with_argument<int, void*>("nrn_cur_test", instance_data.base_ptr);
->>>>>>> c161879d
             // Recall:
             //     node_id = mech->node_index[id]
             //     mech->vec_rhs[node_id] -= rhs
