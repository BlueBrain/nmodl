#!/usr/bin/env bash
# A simple set of tests checking if a wheel is working correctly
set -eux

<<<<<<< HEAD
if ! [ -f pyproject.toml ]; then
    echo "Error: Please launch $0 from the root dir"
    exit 1
fi
=======
# taken from:
# https://stackoverflow.com/q/3572030
this_dir="$( cd "$(dirname "$0")" ; pwd -P )"
>>>>>>> 39922a33

if [ "$#" -lt 2 ]; then
    echo "Usage: $(basename "$0") python_exe python_wheel [use_virtual_env]"
    exit 1
fi

# cli parameters
python_exe=$1
python_wheel=$2
use_venv=${3:-} #if $3 is not "false" then use virtual environment

python_ver=$("$python_exe" -c "import sys; print('%d%d' % tuple(sys.version_info)[:2])")


test_wheel () {
    # sample mod file for nrnivmodl check
<<<<<<< HEAD
    local TEST_DIR="test_dir"
    mkdir -p $TEST_DIR
    cp ../nmodl/ext/example/*.mod $TEST_DIR/
    cp ../test/integration/mod/cabpump.mod ../test/integration/mod/var_init.inc $TEST_DIR/
    cd $TEST_DIR
    for mod in *.mod
=======
    TEST_DIR="$(mktemp -d)"
    OUTPUT_DIR="$(mktemp -d)"
    cp "${this_dir}/../nmodl/ext/example/"*.mod "$TEST_DIR/"
    cp "${this_dir}/../test/integration/mod/cabpump.mod" "${this_dir}/../test/integration/mod/var_init.inc" "$TEST_DIR/"
    cd "${this_dir}"
    for mod in "${TEST_DIR}/"*.mod
>>>>>>> 39922a33
    do
        nmodl -o "${OUTPUT_DIR}" "${mod}" sympy --analytic
        $python_exe -c "import nmodl; driver = nmodl.NmodlDriver(); driver.parse_file('${mod}')"
    done
    $python_exe -m pytest -vvv "${this_dir}/../test/"
    cd -
}

echo "== Testing $python_wheel using $python_exe ($python_ver) =="

# creat python virtual environment and use `python` as binary name
# because it will be correct one from venv.
if [[ "$use_venv" != "false" ]]; then
  echo " == Creating virtual environment == "
  venv_name="$(mktemp -d)/nmodl_test_venv_${python_ver}"
  $python_exe -m venv "$venv_name"
  . "$venv_name/bin/activate"
  python_exe="$(command -v python)"
else
  echo " == Using global install == "
fi

# install nmodl
$python_exe -m pip install -U pip
$python_exe -m pip install "${python_wheel}" pytest
$python_exe -m pip show nmodl || $python_exe -m pip show nmodl-nightly

# run tests
test_wheel "$(command -v python)"

# cleanup
if [[ "$use_venv" != "false" ]]; then
  deactivate
fi<|MERGE_RESOLUTION|>--- conflicted
+++ resolved
@@ -2,16 +2,9 @@
 # A simple set of tests checking if a wheel is working correctly
 set -eux
 
-<<<<<<< HEAD
-if ! [ -f pyproject.toml ]; then
-    echo "Error: Please launch $0 from the root dir"
-    exit 1
-fi
-=======
 # taken from:
 # https://stackoverflow.com/q/3572030
 this_dir="$( cd "$(dirname "$0")" ; pwd -P )"
->>>>>>> 39922a33
 
 if [ "$#" -lt 2 ]; then
     echo "Usage: $(basename "$0") python_exe python_wheel [use_virtual_env]"
@@ -28,21 +21,12 @@
 
 test_wheel () {
     # sample mod file for nrnivmodl check
-<<<<<<< HEAD
-    local TEST_DIR="test_dir"
-    mkdir -p $TEST_DIR
-    cp ../nmodl/ext/example/*.mod $TEST_DIR/
-    cp ../test/integration/mod/cabpump.mod ../test/integration/mod/var_init.inc $TEST_DIR/
-    cd $TEST_DIR
-    for mod in *.mod
-=======
     TEST_DIR="$(mktemp -d)"
     OUTPUT_DIR="$(mktemp -d)"
     cp "${this_dir}/../nmodl/ext/example/"*.mod "$TEST_DIR/"
     cp "${this_dir}/../test/integration/mod/cabpump.mod" "${this_dir}/../test/integration/mod/var_init.inc" "$TEST_DIR/"
     cd "${this_dir}"
     for mod in "${TEST_DIR}/"*.mod
->>>>>>> 39922a33
     do
         nmodl -o "${OUTPUT_DIR}" "${mod}" sympy --analytic
         $python_exe -c "import nmodl; driver = nmodl.NmodlDriver(); driver.parse_file('${mod}')"
