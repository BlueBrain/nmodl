#!/usr/bin/env bash
# A simple set of tests checking if a wheel is working correctly
set -eux

# taken from:
# https://stackoverflow.com/q/3572030
this_dir="$( cd "$(dirname "$0")" ; pwd -P )"

if [ "$#" -lt 2 ]; then
    echo "Usage: $(basename "$0") python_exe python_wheel [use_virtual_env]"
    exit 1
fi

# cli parameters
python_exe=$1
python_wheel=$2
use_venv=${3:-} #if $3 is not "false" then use virtual environment

python_ver=$("$python_exe" -c "import sys; print('%d%d' % tuple(sys.version_info)[:2])")


test_wheel () {
    # sample mod file for nrnivmodl check
    TEST_DIR="$(mktemp -d)"
    OUTPUT_DIR="$(mktemp -d)"
    cp "${this_dir}/../nmodl/ext/example/"*.mod "$TEST_DIR/"
    cp "${this_dir}/../test/integration/mod/cabpump.mod" "${this_dir}/../test/integration/mod/var_init.inc" "$TEST_DIR/"
<<<<<<< HEAD
=======
    cd "${this_dir}"
>>>>>>> a47e4490
    for mod in "${TEST_DIR}/"*.mod
    do
        nmodl -o "${OUTPUT_DIR}" "${mod}" sympy --analytic
        $python_exe -c "import nmodl; driver = nmodl.NmodlDriver(); driver.parse_file('${mod}')"
    done
    $python_exe -m pytest -vvv "${this_dir}/../test/"
<<<<<<< HEAD
=======
    cd -
>>>>>>> a47e4490
}

echo "== Testing $python_wheel using $python_exe ($python_ver) =="

# creat python virtual environment and use `python` as binary name
# because it will be correct one from venv.
if [[ "$use_venv" != "false" ]]; then
  echo " == Creating virtual environment == "
  venv_name="$(mktemp -d)/nmodl_test_venv_${python_ver}"
  $python_exe -m venv "$venv_name"
  . "$venv_name/bin/activate"
  python_exe="$(command -v python)"
else
  echo " == Using global install == "
fi

# install nmodl
$python_exe -m pip install -U pip
$python_exe -m pip install "${python_wheel}[test]"
$python_exe -m pip show nmodl || $python_exe -m pip show nmodl-nightly

# run tests
test_wheel "$(command -v python)"

# cleanup
if [[ "$use_venv" != "false" ]]; then
  deactivate
fi<|MERGE_RESOLUTION|>--- conflicted
+++ resolved
@@ -25,20 +25,14 @@
     OUTPUT_DIR="$(mktemp -d)"
     cp "${this_dir}/../nmodl/ext/example/"*.mod "$TEST_DIR/"
     cp "${this_dir}/../test/integration/mod/cabpump.mod" "${this_dir}/../test/integration/mod/var_init.inc" "$TEST_DIR/"
-<<<<<<< HEAD
-=======
     cd "${this_dir}"
->>>>>>> a47e4490
     for mod in "${TEST_DIR}/"*.mod
     do
         nmodl -o "${OUTPUT_DIR}" "${mod}" sympy --analytic
         $python_exe -c "import nmodl; driver = nmodl.NmodlDriver(); driver.parse_file('${mod}')"
     done
     $python_exe -m pytest -vvv "${this_dir}/../test/"
-<<<<<<< HEAD
-=======
     cd -
->>>>>>> a47e4490
 }
 
 echo "== Testing $python_wheel using $python_exe ($python_ver) =="
