--- conflicted
+++ resolved
@@ -13,12 +13,8 @@
 
 #include <string>
 
-<<<<<<< HEAD
 #include "ast/all.hpp"
-=======
-#include "ast/ast.hpp"
 #include "utils/logger.hpp"
->>>>>>> c30ea06e
 
 namespace nmodl {
 namespace visitor {
