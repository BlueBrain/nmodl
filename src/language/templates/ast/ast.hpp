/*************************************************************************
 * Copyright (C) 2018-2019 Blue Brain Project
 *
 * This file is part of NMODL distributed under the terms of the GNU
 * Lesser General Public License. See top-level LICENSE file for details.
 *************************************************************************/

#pragma once

/**
 * \dir
 * \brief Auto generated AST Implementations
 *
 * \file
 * \brief Auto generated AST classes declaration
 */

#include <iostream>
#include <memory>
#include <string>
#include <vector>

#include "ast/ast_decl.hpp"
#include "ast/ast_common.hpp"
#include "lexer/modtoken.hpp"
#include "utils/common_utils.hpp"
#include "visitors/visitor.hpp"


{# add virtual qualifier if node is an abstract class #}
{% macro virtual(node) -%}
    {% if node.is_abstract %} virtual {% endif %}
{% endmacro %}




namespace nmodl {
namespace ast {

/**
 * \page ast_design Design of Abstract Syntax Tree (AST)
 *
 * This page describes the AST design aspects.
 *
 * \tableofcontents
 *
 * \section sec_1 AST Class Hierarchy
 * This section describes the AST design
 *
 * \section sec_2 Block Scoped Nodes
 * This section describes block scoped nodes.
 *
 * \section sec_3 Symbol Table Nodes
 * This section describes nodes with symbol table.
 */

/**
 * @defgroup ast_class AST Classes
 * @ingroup ast
 * @brief Classes for implementing Abstract Syntax Tree (AST)
 * @{
 */

/**
 * \brief Base class for all Abstract Syntax Tree node types
 *
 * Every node in the Abstract Syntax Tree is inherited from base class
 * ast::Ast. This class provides base properties and pure virtual
 * functions that must be implemented by base classes. We inherit from
 * std::enable_shared_from_this to get a `shared_ptr` from `this` pointer.
 *
 * \todo With the ast::Node as another top level node, this can be removed
 *       in the future.
 */
struct Ast: public std::enable_shared_from_this<Ast> {
  /// \name Ctor & dtor
  /// \{

  Ast() = default;

  virtual ~Ast() = default;

  /// \}


  /// \name Pure Virtual Functions
  /// \{

  /**
   * \brief Return type (ast::AstNodeType) of AST node
   *
   * Every node in the ast has a type defined in ast::AstNodeType.
   * This type is can be used to check/compare node types.
   */
  virtual AstNodeType get_node_type() const = 0;

  /**
   * \brief Return type (ast::AstNodeType) of ast node as std::string
   *
   * Every node in the ast has a type defined in ast::AstNodeType.
   * This type name can be returned as a std::string for printing
   * ast to text/json form.
   *
   * @return name of the node type as a string
   *
   * \sa Ast::get_node_name
   */
  virtual std::string get_node_type_name() const = 0;

  /**
   * \brief Return NMODL statement of ast node as std::string
   *
   * Every node is related to a special statement in the NMODL. This
   * statement can be returned as a std::string for printing to
   * text/json form.
   *
   * @return name of the statement as a string
   *
   * \sa Ast::get_nmodl_name
   */
  virtual std::string get_nmodl_name() const {
    throw std::runtime_error("get_nmodl_name not implemented");
  }

  /**
   * \brief Accept (or visit) the AST node using current visitor
   *
   * Instead of visiting children of AST node, like Ast::visit_children,
   * accept allows to visit the current node itself using the concrete
   * visitor provided.
   *
   * @param v Concrete visitor that will be used to recursively visit children
   *
   * \note Below is an example of `accept` method implementation which shows how
   *       visitor method corresponding to ast::IndexedName node is called allowing
   *       to visit the node itself in the visitor.
   *
   * \code{.cpp}
   *   void IndexedName::accept(visitor::Visitor& v) override {
   *       v.visit_indexed_name(this);
   *   }
   * \endcode
   *
   */
  virtual void accept(visitor::Visitor& v) = 0;

  /**
   * \brief Visit children i.e. member of AST node using provided visitor
   *
   * Different nodes in the AST have different members (i.e. children). This method
   * recursively visits children using provided concrete visitor.
   *
   * @param v Concrete visitor that will be used to recursively visit node
   *
   * \note Below is an example of `visit_children` method implementation which shows
   *       ast::IndexedName node children are visited instead of node itself.
   *
   * \code{.cpp}
   * void IndexedName::visit_children(visitor::Visitor& v) {
   *    name->accept(v);
   *    length->accept(v);
   * }
   * \endcode
   */
  virtual void visit_children(visitor::Visitor& v) = 0;

  /**
   * \brief Create a copy of the current node
   *
   * Recursively make a new copy/clone of the current node including
   * all members and return a pointer to the node. This is used for
   * passes like nmodl::visitor::InlineVisitor where nodes are cloned in the
   * ast.
   *
   * @return pointer to the clone/copy of the current node
   */
  virtual Ast* clone() const;

  /// \}

  /// \name Not implemented
  /// \{

  /**
   * \brief Return name of of the node
   *
   * Some ast nodes have a member marked designated as node name. For example,
   * in case of ast::FunctionCall, name of the function is returned as a node
   * name. Note that this is different from ast node type name and not every
   * ast node has name.
   *
   * @return name of the node as std::string
   *
   * \sa Ast::get_node_type_name
   */
  virtual std::string get_node_name() const;

  /**
   * \brief Return associated token for the AST node
   *
   * Not all ast nodes have token information. For example, nmodl::visitor::NeuronSolveVisitor
   * can insert new nodes in the ast as a solution of ODEs. In this case, we return
   * nullptr to store in the nmodl::symtab::SymbolTable.
   *
   * @return pointer to token if exist otherwise nullptr
   */
  virtual const ModToken* get_token() const;

  /**
   * \brief Return associated symbol table for the AST node
   *
   * Certain ast nodes (e.g. inherited from ast::Block) have associated
   * symbol table. These nodes have nmodl::symtab::SymbolTable as member
   * and it can be accessed using this method.
   *
   * @return pointer to the symbol table
   *
   * \sa nmodl::symtab::SymbolTable nmodl::visitor::SymtabVisitor
   */
  virtual symtab::SymbolTable* get_symbol_table();

  /**
   * \brief Return associated statement block for the AST node
   *
   * Top level block nodes encloses all statements in the ast::StatementBlock.
   * For example, ast::BreakpointBlock has all statements in curly brace (`{ }`)
   * stored in ast::StatementBlock :
   *
   * \code
   *     BREAKPOINT {
   *         SOLVE states METHOD cnexp
   *         gNaTs2_t = gNaTs2_tbar*m*m*m*h
   *         ina = gNaTs2_t*(v-ena)
   *     }
   * \endcode
   *
   * This method return enclosing statement block.
   *
   * @return pointer to the statement block if exist
   *
   * \sa ast::StatementBlock
   */
  virtual std::shared_ptr<StatementBlock> get_statement_block() const;

  /**
   * \brief Set symbol table for the AST node
   *
   * Top level, block scoped nodes store symbol table in the ast node.
   * nmodl::visitor::SymtabVisitor then used this method to setup symbol table
   * for every node in the ast.
   *
   * \sa nmodl::visitor::SymtabVisitor
   */
  virtual void set_symbol_table(symtab::SymbolTable* symtab);

  /**
   * \brief Set name for the AST node
   *
   * Some ast nodes have a member marked designated as node name (e.g. nodes
   * derived from ast::Identifier). This method is used to set new name for those
   * nodes. This useful for passes like nmodl::visitor::RenameVisitor.
   *
   * \sa Ast::get_node_type_name Ast::get_node_name
   */
  virtual void set_name(const std::string& name);

  /**
   * \brief Negate the value of AST node
   *
   * Parser parse `-x` in two parts : `x` and then `-`. Once second token
   * `-` is encountered, the corresponding value of ast node needs to be
   * multiplied by `-1` for ast::Number node types or apply `!` operator
   for the nodes of type ast::Boolean.
   */
  virtual void negate();
  /// \}

  /// get std::shared_ptr from `this` pointer of the AST node
  virtual std::shared_ptr<Ast> get_shared_ptr();

  /// get std::shared_ptr from `this` pointer of the AST node
  virtual std::shared_ptr<const Ast> get_shared_ptr() const;

  /**
   *\brief Check if the ast node is an instance of ast::Ast
   * @return true if object of type ast::Ast
   */
  virtual bool is_ast() const noexcept;

  {% for node in nodes %}
  /**
   * \brief Check if the ast node is an instance of ast::{{ node.class_name }}
   * \return true if object of type ast::OntologyStatement
   */
  virtual bool is_{{ node.class_name | snake_case }} () const noexcept;

  {% endfor %}
};

/** @} */  // end of ast_class

    /**
     * @addtogroup ast_class
     * @ingroup ast
     * @{
     */

    {% for node in nodes %}
    /**
     * \brief {{ node.brief }}
     *
     * {{- node.get_description() -}}
     */
    class {{ node.class_name }} : public {{ node.base_class }} {
    {% if node.private_members() %}
      private:
        {% for member in node.private_members() %}
        {{ '/// ' + member[3] }}
        {% if member[2] is none %}
        {{ member[0] }} {{ member[1] }};
        {% else %}
        {{ member[0] }} {{ member[1] }} = {{ member[2] }};
        {% endif %}
        {% endfor %}

    {% endif %}
      public:
        {% for member in node.public_members() %}
        {{ '/// ' + member[3] }}
        {% if member[2] is none %}
        {{ member[0] }} {{ member[1] }};
        {% else %}
        {{ member[0] }} {{ member[1] }} = {{ member[2] }};
        {% endif %}
        {% endfor %}

        /// \name Ctor & dtor
        /// \{

        {% if node.children %}
        {{ node.ctor_declaration() }}
        {% if node.has_ptr_children() %}
            {{ node.ctor_shrptr_declaration() }}
        {% endif %}
        {{ node.class_name }}(const {{ node.class_name }}& obj);
        {% endif %}

        {% if node.requires_default_constructor %}
        {{ node.class_name}}() = default;
        {% endif %}

        virtual ~{{ node.class_name }}() {}

        /// \}

        /// \name Not implemented
        /// \{

        {% if node.is_base_block_node %}
<<<<<<< HEAD
        virtual ArgumentVector get_parameters() const {
=======
        virtual const ArgumentVector& get_parameters() const {
>>>>>>> 1b16939e
            throw std::runtime_error("get_parameters not implemented");
        }
        {% endif %}

        {% if node.is_number_node %}
        {{ virtual(node) }}double to_double() {
            throw std::runtime_error("to_double not implemented");
        }
        {% endif %}

        /// \}

        /**
         *\brief Check if the ast node is an instance of ast::{{ node.class_name }}
         * @return true as object is of type ast::{{ node.class_name }}
         */
        bool is_{{ node.class_name | snake_case }} () const noexcept override {
            return true;
        }

        /**
         * \brief Return a copy of the current node
         *
         * Recursively make a new copy/clone of the current node including
         * all members and return a pointer to the node. This is used for
         * passes like nmodl::visitor::InlineVisitor where nodes are cloned in the
         * ast.
         *
         * @return pointer to the clone/copy of the current node
         */
        {{ virtual(node) }} {{ node.class_name }}* clone() const override {
            return new {{ node.class_name }}(*this);
        }


        /// \name Getters
        /// \{

        /**
         * \brief Return type (ast::AstNodeType) of ast node
         *
         * Every node in the ast has a type defined in ast::AstNodeType and this
         * function is used to retrieve the same.
         *
         * \return ast node type i.e. ast::AstNodeType::{{ node.ast_enum_name }}
         *
         * \sa Ast::get_node_type_name
         */
        {{ virtual(node) }} AstNodeType get_node_type() const noexcept override {
            return AstNodeType::{{ node.ast_enum_name }};
        }

        /**
         * \brief Return type (ast::AstNodeType) of ast node as std::string
         *
         * Every node in the ast has a type defined in ast::AstNodeType.
         * This type name can be returned as a std::string for printing
         * node to text/json form.
         *
         * @return name of the node type as a string i.e. "{{ node.class_name }}"
         *
         * \sa Ast::get_node_name
         */
        {{ virtual(node) }} std::string get_node_type_name() const noexcept override {
            return "{{ node.class_name }}";
        }

        {% if node.nmodl_name %}
        /**
        * \brief Return NMODL statement of ast node as std::string
        *
        * Every node is related to a special statement in the NMODL. This
        * statement can be returned as a std::string for printing to
        * text/json form.
        *
        * @return name of the statement as a string i.e. "{{ node.nmodl_name }}"
        *
        * \sa Ast::get_nmodl_name
        */
        {{ virtual(node) }} std::string get_nmodl_name() const noexcept override {
            return "{{ node.nmodl_name }}";
        }
        {% endif %}

        /**
         * \brief Get std::shared_ptr from `this` pointer of the current ast node
         */
        {{ virtual(node) }} std::shared_ptr<Ast> get_shared_ptr() override {
            return std::static_pointer_cast<{{ node.class_name }}>(shared_from_this());
        }

        /**
         * \brief Get std::shared_ptr from `this` pointer of the current ast node
         */
        {{ virtual(node) }} std::shared_ptr<const Ast> get_shared_ptr() const override {
            return std::static_pointer_cast<const {{ node.class_name }}>(shared_from_this());
        }

        {% if node.has_token %}
        /**
         * \brief Return associated token for the current ast node
         *
         * Not all ast nodes have token information. For example, nmodl::visitor::NeuronSolveVisitor
         * can insert new nodes in the ast as a solution of ODEs. In this case, we return
         * nullptr to store in the nmodl::symtab::SymbolTable.
         *
         * @return pointer to token if exist otherwise nullptr
         */
        const {{ virtual(node) }}ModToken* get_token() const override {
            return token.get();
        }
        {% endif %}

        {% if node.is_symtab_needed %}
        /**
         * \brief Return associated symbol table for the current ast node
         *
         * Only certain ast nodes (e.g. inherited from ast::Block) have associated
         * symbol table. These nodes have nmodl::symtab::SymbolTable as member
         * and it can be accessed using this method.
         *
         * @return pointer to the symbol table
         *
         * \sa nmodl::symtab::SymbolTable nmodl::visitor::SymtabVisitor
         */
        symtab::SymbolTable* get_symbol_table() override {
            return symtab;
        }

        {% endif %}

        {% if node.is_program_node %}
        /**
         * \brief Return global symbol table for the mod file
         */
        symtab::ModelSymbolTable* get_model_symbol_table() {
            return &model_symtab;
        }
        {% endif %}

        {# doxygen for these methods is handled by nodes.py #}
        {% for child in node.children %}
        {{ child.get_add_methods() }}

        {{ child.get_node_name_method() }}

        {{ child.get_getter_method(node.class_name) }}


        {% endfor %}

        /// \}


        /// \name Setters
        /// \{

        {% if node.is_name_node %}
        /**
         * \brief Set name for the current ast node
         *
         * Some ast nodes have a member marked designated as node name (e.g. nodes
         * derived from ast::Identifier). This method is used to set new name for those
         * nodes. This useful for passes like nmodl::visitor::RenameVisitor.
         *
         * \sa Ast::get_node_type_name Ast::get_node_name
         */
        {{ virtual(node) }}void set_name(const std::string& name) override {
            value->set(name);
        }
        {% endif %}

        {% if node.has_token %}
        /**
         * \brief Set token for the current ast node
         */
        void set_token(const ModToken& tok) { token = std::make_shared<ModToken>(tok); }
        {% endif %}

        {% if node.is_symtab_needed %}
        /**
         * \brief Set symbol table for the current ast node
         *
         * Top level, block scoped nodes store symbol table in the ast node.
         * nmodl::visitor::SymtabVisitor then used this method to setup symbol table
         * for every node in the ast.
         *
         * \sa nmodl::visitor::SymtabVisitor
         */
        void set_symbol_table(symtab::SymbolTable* newsymtab) override {
            symtab = newsymtab;
        }
        {% endif %}

        {# if node is base data type but not enum then add set method #}
        {% if node.is_data_type_node and not node.is_enum_node %}
            /**
             * \brief Set new value to the current ast node
             * \sa {{ node.class_name }}::eval
             */
            void set({{ node.get_data_type_name() }} _value) {
                value = _value;
            }
        {% endif %}

        {# doxygen for these methods is handled by nodes.py #}
        {% for child in node.children %}
        {{ child.get_setter_method_declaration(node.class_name) }}
        {% endfor %}

        /// \}


        /// \name Visitor
        /// \{

        /**
         * \brief visit children i.e. member variables of current node using provided visitor
         *
         * Different nodes in the AST have different members (i.e. children). This method
         * recursively visits children using provided visitor.
         *
         * @param v Concrete visitor that will be used to recursively visit children
         *
         * \sa Ast::visit_children for example.
         */
        {{ virtual(node) }} void visit_children (visitor::Visitor& v) override;

        /**
         * \brief accept (or visit) the current AST node using provided visitor
         *
         * Instead of visiting children of AST node, like Ast::visit_children,
         * accept allows to visit the current node itself using provided concrete
         * visitor.
         *
         * @param v Concrete visitor that will be used to recursively visit node
         *
         * \sa Ast::accept for example.
         */
        {{ virtual(node) }} void accept(visitor::Visitor& v) override {
            v.visit_{{ node.class_name | snake_case }}(this);
        }

        /// \}


        {% if node.is_base_class_number_node %}
        /**
         * \brief Negate the value of current ast node
         *
         * Parser parse `-x` in two parts : `x` and then `-`. Once second token
         * `-` is encountered, the corresponding value of ast node needs to be
         * multiplied by `-1` for ast::Number node types.
         */
        void negate() override {
            value = {{ node.negation }}value;
        }

        /**
         * \brief Return value of the current ast node as double
         */
        double to_double() override { return value; }
        {% endif %}

        {% if node.is_data_type_node %}
            {# if node is of enum type then return enum value #}
            {% if node.is_enum_node %}
                /**
                 * \brief Return enum value in string form
                 *
                 * Enum variables (e.g. ast::BinaryOp, ast::UnitStateType) have
                 * string representation when they are converted from AST back to
                 * NMODL. This method is used to return corresponding string representation.
                 */
                std::string eval() const { return {{
                    node.get_data_type_name() }}Names[value];
                }
            {# but if basic data type then eval return their value #}
            {% else %}
                /**
                 * \brief Return value of the ast node
                 *
                 * Base data type nodes like ast::Inetegr, ast::Double can be evaluated
                 * to their literal values. This method is used to access underlying
                 * literal value.
                 *
                 * \sa {{ node.class_name }}::set
                 */
                {{ node.get_data_type_name() }} eval() const {
                    return value;
                }
            {% endif %}
        {% endif %}

        {% if node.children %}
            /**
             * \brief Set parents in children
             *
             * Usually called in constructors
             */
            virtual void set_parent_in_children() override;
        {% endif %}
    };

    {% endfor %}

    /** @} */  // end of ast_class

}  // namespace ast
}  // namespace nmodl<|MERGE_RESOLUTION|>--- conflicted
+++ resolved
@@ -358,11 +358,7 @@
         /// \{
 
         {% if node.is_base_block_node %}
-<<<<<<< HEAD
-        virtual ArgumentVector get_parameters() const {
-=======
         virtual const ArgumentVector& get_parameters() const {
->>>>>>> 1b16939e
             throw std::runtime_error("get_parameters not implemented");
         }
         {% endif %}
