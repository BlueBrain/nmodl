# Copyright 2023 Blue Brain Project, EPFL.
# See the top-level LICENSE file for details.
#
# SPDX-License-Identifier: Apache-2.0

######################### NMODL Abstract Language Definition ##############################
#
# PURPOSE
# =======
#
# NMODL language specification in nmod.yaml takes care of representing NMODL language
# AST generation. This AST is sufficient for NMODL level analysis and optimizations.
# In order to perform code generation transformations, we need to perform various
# transoformations on AST and add new node types. For example, PROCEDURE and FUNCTION
# nodes in NMODL doesn't have return type (double by default).  Also, we can't represent
# code generation specific information (e.g. variable or function qualifiers) with the
# existing AST nodes. This yaml specification describe additional node types that can
# be used for code generation purpose. Note that they are using same inheritance
# hierarchy because we would like to use single AST to represent the NMODL with and
# without code generation transformations.

- AST:
    children:
      - Node:
          children:
            - Expression:
                children:
                  - Number:
                  - Identifier:
                  - Block:
                      children:
                        - NrnStateBlock:
                            nmodl: "NRN_STATE "
                            brief: "Represents the coreneuron nrn_state callback function"
                            members:
                              - solve_statements:
                                  brief: "solve blocks to be called or generated"
                                  type: Statement
                                  vector: true
                        - EigenNewtonSolverBlock:
                            brief: "Represent newton solver solution block based on Eigen"
                            nmodl: "EIGEN_NEWTON_SOLVE"
                            members:
                              - n_state_vars:
                                  brief: "number of state vars used in solve"
                                  type: Integer
                                  prefix: {value: "["}
                                  suffix: {value: "]"}
                              - variable_block:
                                  brief: "Statements to be declared in the functor"
                                  type: StatementBlock
                              - initialize_block:
                                  brief: "Statement block to be executed before calling newton solver"
                                  type: StatementBlock
                              - setup_x_block:
                                  brief: "update X from states"
                                  type: StatementBlock
                              - functor_block:
                                  brief: "odes as functor for eigen"
                                  type: StatementBlock
                              - update_states_block:
                                  brief: "update back states from X"
                                  type: StatementBlock
                              - finalize_block:
                                  brief: "Statement block to be executed after calling newton solver"
                                  type: StatementBlock
                        - EigenLinearSolverBlock:
                            brief: "Represent linear solver solution block based on Eigen"
                            nmodl: "EIGEN_LINEAR_SOLVE"
                            members:
                              - n_state_vars:
                                  brief: "number of state vars used in solve"
                                  type: Integer
                                  prefix: {value: "["}
                                  suffix: {value: "]"}
                              - variable_block:
                                  brief: "Statements to be declared in the functor"
                                  type: StatementBlock
                              - initialize_block:
                                  brief: "Statement block to be executed before calling linear solver"
                                  type: StatementBlock
                              - setup_x_block:
                                  brief: "update X from states"
                                  type: StatementBlock
                              - update_states_block:
                                  brief: "update back states from X"
                                  type: StatementBlock
                              - finalize_block:
                                  brief: "Statement block to be executed after calling linear solver"
                                  type: StatementBlock
<<<<<<< HEAD
                        - CvodeBlock:
                            nmodl: "CVODE_BLOCK "
                            members:
                              - name:
                                  brief: "Name of the block"
                                  type: Name
                                  node_name: true
                                  suffix: {value: " "}
                              - function_block:
                                  brief: "Block with statements of the form Dvar = f(var)"
                                  type: StatementBlock
                              - diagonal_jacobian_block:
                                  brief: "Block with statements of the form Dvar = Dvar / (1 - dt * J(f))"
                                  type: StatementBlock
                            brief: "Represents a block used for variable timestep integration (CVODE) of DERIVATIVE blocks"
=======
                        - LongitudinalDiffusionBlock:
                            brief: "Extracts information required for LONGITUDINAL_DIFFUSION for each KINETIC block."
                            nmodl: "LONGITUDINAL_DIFFUSION_BLOCK"
                            members:
                              - name:
                                  brief: "Name of the longitudinal diffusion block"
                                  type: Name
                                  node_name: true
                                  prefix: { value: " "}
                                  suffix: { value: " "}
                              - longitudinal_diffusion_statements:
                                  brief: "All LONGITUDINAL_DIFFUSION statements in the KINETIC block."
                                  type: StatementBlock
                              - compartment_statements:
                                  brief: "All (required) COMPARTMENT statements in the KINETIC block."
                                  type: StatementBlock
>>>>>>> 22e45f1c

                  - WrappedExpression:
                      brief: "Wrap any other expression type"
                      members:
                        - expression:
                            brief: "Expression that is being wrapped"
                            type: Expression
                  - DerivimplicitCallback:
                      brief: "Represent a callback to NEURON's derivimplicit solver"
                      members:
                        - node_to_solve:
                            brief: "Block to be solved (typically derivative)"
                            type: Block
                  - SolutionExpression:
                      brief: "Represent solution of a block in the AST"
                      members:
                        - solve_block:
                            type: SolveBlock
                        - node_to_solve:
                            brief: "Block to be solved (callback node or solution node itself)"
                            type: Expression
            - Statement:
                brief: "Statement base class"
                children:
                  - UpdateDt:
                      nmodl: "dt"
                      members:
                        - value:
                            brief: "Value of new timestep"
                            type: Double
                            prefix: {value: " = "}
                      brief: "Statement to indicate a change in timestep in a given block"<|MERGE_RESOLUTION|>--- conflicted
+++ resolved
@@ -88,7 +88,6 @@
                               - finalize_block:
                                   brief: "Statement block to be executed after calling linear solver"
                                   type: StatementBlock
-<<<<<<< HEAD
                         - CvodeBlock:
                             nmodl: "CVODE_BLOCK "
                             members:
@@ -104,7 +103,6 @@
                                   brief: "Block with statements of the form Dvar = Dvar / (1 - dt * J(f))"
                                   type: StatementBlock
                             brief: "Represents a block used for variable timestep integration (CVODE) of DERIVATIVE blocks"
-=======
                         - LongitudinalDiffusionBlock:
                             brief: "Extracts information required for LONGITUDINAL_DIFFUSION for each KINETIC block."
                             nmodl: "LONGITUDINAL_DIFFUSION_BLOCK"
@@ -121,7 +119,6 @@
                               - compartment_statements:
                                   brief: "All (required) COMPARTMENT statements in the KINETIC block."
                                   type: StatementBlock
->>>>>>> 22e45f1c
 
                   - WrappedExpression:
                       brief: "Wrap any other expression type"
