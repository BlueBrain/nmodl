/*
 * Copyright 2023 Blue Brain Project, EPFL.
 * See the top-level LICENSE file for details.
 *
 * SPDX-License-Identifier: Apache-2.0
 */

#include "codegen/codegen_neuron_cpp_visitor.hpp"

#include <algorithm>
#include <chrono>
#include <cmath>
#include <ctime>
#include <regex>

#include "ast/all.hpp"
#include "codegen/codegen_utils.hpp"
#include "codegen_naming.hpp"
#include "config/config.h"
#include "utils/string_utils.hpp"
#include "visitors/rename_visitor.hpp"
#include "visitors/var_usage_visitor.hpp"
#include "visitors/visitor_utils.hpp"

namespace nmodl {
namespace codegen {

using namespace ast;

using visitor::RenameVisitor;
using visitor::VarUsageVisitor;

using symtab::syminfo::NmodlType;


/****************************************************************************************/
/*                              Generic information getters                             */
/****************************************************************************************/


std::string CodegenNeuronCppVisitor::simulator_name() {
    return "NEURON";
}


std::string CodegenNeuronCppVisitor::backend_name() const {
    return "C++ (api-compatibility)";
}


/****************************************************************************************/
/*                     Common helper routines accross codegen functions                 */
/****************************************************************************************/


int CodegenNeuronCppVisitor::position_of_float_var(const std::string& name) const {
    const auto has_name = [&name](const SymbolType& symbol) { return symbol->get_name() == name; };
    const auto var_iter =
        std::find_if(codegen_float_variables.begin(), codegen_float_variables.end(), has_name);
    if (var_iter != codegen_float_variables.end()) {
        return var_iter - codegen_float_variables.begin();
    } else {
        throw std::logic_error(name + " variable not found");
    }
}


int CodegenNeuronCppVisitor::position_of_int_var(const std::string& name) const {
    const auto has_name = [&name](const IndexVariableInfo& index_var_symbol) {
        return index_var_symbol.symbol->get_name() == name;
    };
    const auto var_iter =
        std::find_if(codegen_int_variables.begin(), codegen_int_variables.end(), has_name);
    if (var_iter != codegen_int_variables.end()) {
        return var_iter - codegen_int_variables.begin();
    } else {
        throw std::logic_error(name + " variable not found");
    }
}


/****************************************************************************************/
/*                                Backend specific routines                             */
/****************************************************************************************/


/// TODO: Edit for NEURON
void CodegenNeuronCppVisitor::print_atomic_reduction_pragma() {
    return;
}

bool CodegenNeuronCppVisitor::optimize_ion_variable_copies() const {
    if (optimize_ionvar_copies) {
        throw std::runtime_error("Not implemented.");
    }
    return false;
}


/****************************************************************************************/
/*                         Printing routines for code generation                        */
/****************************************************************************************/


void CodegenNeuronCppVisitor::print_point_process_function_definitions() {
    if (info.point_process) {
        printer->add_multi_line(R"CODE(
            /* Point Process specific functions */
            static void* _hoc_create_pnt(Object* _ho) {
                return create_point_process(_pointtype, _ho);
            }
        )CODE");
        printer->push_block("static void _hoc_destroy_pnt(void* _vptr)");
        if (info.is_watch_used() || info.for_netcon_used) {
            printer->add_line("Prop* _prop = ((Point_process*)_vptr)->prop;");
        }
        if (info.is_watch_used()) {
            printer->push_block("if (_prop)");
            printer->fmt_line("_nrn_free_watch(_nrn_mechanism_access_dparam(_prop), {}, {});",
                              info.watch_count,
                              info.is_watch_used());
            printer->pop_block();
        }
        if (info.for_netcon_used) {
            printer->push_block("if (_prop)");
            printer->fmt_line(
                "_nrn_free_fornetcon(&(_nrn_mechanism_access_dparam(_prop)[_fnc_index].literal_"
                "value<void*>()));");
            printer->pop_block();
        }
        printer->add_line("destroy_point_process(_vptr);");
        printer->pop_block();
        printer->add_multi_line(R"CODE(
            static double _hoc_loc_pnt(void* _vptr) {
                return loc_point_process(_pointtype, _vptr);
            }

            static double _hoc_has_loc(void* _vptr) {
                return has_loc_point(_vptr);
            }

            static double _hoc_get_loc_pnt(void* _vptr) {
                return (get_loc_point_process(_vptr));
            }
        )CODE");
    }
}


void CodegenNeuronCppVisitor::print_setdata_functions() {
    printer->add_line("/* Neuron setdata functions */");
    printer->add_line("extern void _nrn_setdata_reg(int, void(*)(Prop*));");
    printer->push_block("static void _setdata(Prop* _prop)");
    if (!info.point_process) {
        printer->add_multi_line(R"CODE(
            _extcall_prop = _prop;
            _prop_id = _nrn_get_prop_id(_prop);
        )CODE");
    }
    if (!info.vectorize) {
        printer->add_multi_line(R"CODE(
            neuron::legacy::set_globals_from_prop(_prop, _ml_real, _ml, _iml);
            _ppvar = _nrn_mechanism_access_dparam(_prop);
        )CODE");
    }
    printer->pop_block();

    if (info.point_process) {
        printer->push_block("static void _hoc_setdata(void* _vptr)");
        printer->add_multi_line(R"CODE(
            Prop* _prop;
            _prop = ((Point_process*)_vptr)->prop;
            _setdata(_prop);
        )CODE");
    } else {
        printer->push_block("static void _hoc_setdata()");
        printer->add_multi_line(R"CODE(
            Prop *_prop = hoc_getdata_range(mech_type);
            _setdata(_prop);
            hoc_retpushx(1.);
        )CODE");
    }
    printer->pop_block();

    printer->add_line("/* Mechanism procedures and functions */");
    for (const auto& node: info.functions) {
        print_function_declaration(*node, node->get_node_name());
        printer->add_text(';');
        printer->add_newline();
    }
    for (const auto& node: info.procedures) {
        print_function_declaration(*node, node->get_node_name());
        printer->add_text(';');
        printer->add_newline();
    }
}


/// TODO: Edit for NEURON
void CodegenNeuronCppVisitor::print_function_prototypes() {
    printer->add_newline(2);

    print_point_process_function_definitions();
    print_setdata_functions();

    /// TODO: Add mechanism function and procedures declarations
}


<<<<<<< HEAD
=======
void CodegenNeuronCppVisitor::print_function_or_procedure(const ast::Block& node,
                                                          const std::string& name) {
    printer->add_newline(2);
    print_function_declaration(node, name);
    printer->add_text(" ");
    printer->push_block();

    // function requires return variable declaration
    if (node.is_function_block()) {
        auto type = default_float_data_type();
        printer->fmt_line("{} ret_{} = 0.0;", type, name);
    } else {
        printer->fmt_line("int ret_{} = 0;", name);
    }

    if (node.is_procedure_block() || node.is_function_block()) {
        const auto& parameters = node.get_parameters();
        auto result = std::find_if(parameters.begin(), parameters.end(), [](auto var) {
            return var.get()->get_node_name() == "v";
        });
        if (result == parameters.end()) {
            printer->fmt_line("auto v = inst.{}[id];", naming::VOLTAGE_UNUSED_VARIABLE);
        }
    }

    print_statement_block(*node.get_statement_block(), false, false);
    printer->fmt_line("return ret_{};", name);
    printer->pop_block();
}


>>>>>>> b451d390
void CodegenNeuronCppVisitor::print_function_procedure_helper(const ast::Block& node) {
    auto name = node.get_node_name();

    if (info.function_uses_table(name)) {
        throw std::runtime_error("Function tables not implemented.");
    } else {
        print_function_or_procedure(node, name);
    }
}


void CodegenNeuronCppVisitor::print_procedure(const ast::ProcedureBlock& node) {
    print_function_procedure_helper(node);
}


void CodegenNeuronCppVisitor::print_function(const ast::FunctionBlock& node) {
    auto name = node.get_node_name();

    // name of return variable
    std::string return_var;
    if (info.function_uses_table(name)) {
        throw std::runtime_error("Function tables not implemented.");
    } else {
        return_var = "ret_" + name;
    }

    // first rename return variable name
    auto block = node.get_statement_block().get();
    RenameVisitor v(name, return_var);
    block->accept(v);

    print_function_procedure_helper(node);
}

void CodegenNeuronCppVisitor::print_hoc_py_wrapper_function_body(
    const ast::Block* function_or_procedure_block,
    InterpreterWrapper wrapper_type) {
    if (info.point_process && wrapper_type == InterpreterWrapper::Python) {
        return;
    }
    const auto block_name = function_or_procedure_block->get_node_name();
    if (info.point_process) {
        printer->fmt_push_block("static double _hoc_{}(void* _vptr)", block_name);
    } else if (wrapper_type == InterpreterWrapper::HOC) {
        printer->fmt_push_block("static void _hoc_{}(void)", block_name);
    } else {
        printer->fmt_push_block("static double _npy_{}(Prop* _prop)", block_name);
    }
    printer->add_multi_line(R"CODE(
        double _r{};
        Datum* _ppvar;
        Datum* _thread;
        NrnThread* _nt;
    )CODE");
    if (info.point_process) {
        printer->add_multi_line(R"CODE(
            auto* const _pnt = static_cast<Point_process*>(_vptr);
            auto* const _p = _pnt->prop;
            if (!_p) {
                hoc_execerror("POINT_PROCESS data instance not valid", NULL);
            }
            _nrn_mechanism_cache_instance _ml_real{_p};
            auto* const _ml = &_ml_real;
            size_t const id{};
            _ppvar = _nrn_mechanism_access_dparam(_p);
            _thread = _extcall_thread.data();
            _nt = static_cast<NrnThread*>(_pnt->_vnt);
        )CODE");
    } else if (wrapper_type == InterpreterWrapper::HOC) {
        if (program_symtab->lookup(block_name)->has_all_properties(NmodlType::use_range_ptr_var)) {
            printer->push_block("if (!_prop_id)");
            printer->fmt_line(
                "hoc_execerror(\"No data for {}_{}. Requires prior call to setdata_{} and that the "
                "specified mechanism instance still be in existence.\", NULL);",
                function_or_procedure_block->get_node_name(),
                info.mod_suffix,
                info.mod_suffix);
            printer->pop_block();
            printer->add_line("Prop* _local_prop = _extcall_prop;");
        } else {
            printer->add_line("Prop* _local_prop = _prop_id ? _extcall_prop : nullptr;");
        }
        printer->add_multi_line(R"CODE(
            _nrn_mechanism_cache_instance _ml_real{_local_prop};
            auto* const _ml = &_ml_real;
            size_t const id{};
            _ppvar = _local_prop ? _nrn_mechanism_access_dparam(_local_prop) : nullptr;
            _thread = _extcall_thread.data();
            _nt = nrn_threads;
        )CODE");
    } else {  // wrapper_type == InterpreterWrapper::Python
        printer->add_multi_line(R"CODE(
            _nrn_mechanism_cache_instance _ml_real{_prop};
            auto* const _ml = &_ml_real;
            size_t const id{};
            _ppvar = _nrn_mechanism_access_dparam(_prop);
            _thread = _extcall_thread.data();
            _nt = nrn_threads;
        )CODE");
    }
    printer->fmt_line("auto inst = make_instance_{}(_ml_real);", info.mod_suffix);
    if (info.function_uses_table(block_name)) {
        printer->fmt_line("_check_{}({})", block_name, internal_method_arguments());
    }
    const auto get_func_call_str = [&]() {
        const auto params = function_or_procedure_block->get_parameters();
        const auto func_proc_name = block_name + "_" + info.mod_suffix;
        auto func_call = fmt::format("{}({}", func_proc_name, internal_method_arguments());
        for (int i = 0; i < params.size(); ++i) {
            func_call.append(fmt::format(", *getarg({})", i + 1));
        }
        func_call.append(")");
        return func_call;
    };
    if (function_or_procedure_block->is_function_block()) {
        printer->add_indent();
        printer->fmt_text("_r = {};", get_func_call_str());
        printer->add_newline();
    } else {
        printer->add_line("_r = 1.;");
        printer->fmt_line("{};", get_func_call_str());
    }
    if (info.point_process || wrapper_type != InterpreterWrapper::HOC) {
        printer->add_line("return(_r);");
    } else if (wrapper_type == InterpreterWrapper::HOC) {
        printer->add_line("hoc_retpushx(_r);");
    }
    printer->pop_block();
}


void CodegenNeuronCppVisitor::print_hoc_py_wrapper_function_definitions() {
    for (const auto& procedure: info.procedures) {
        print_hoc_py_wrapper_function_body(procedure, InterpreterWrapper::HOC);
        print_hoc_py_wrapper_function_body(procedure, InterpreterWrapper::Python);
    }
    for (const auto& function: info.functions) {
        print_hoc_py_wrapper_function_body(function, InterpreterWrapper::HOC);
        print_hoc_py_wrapper_function_body(function, InterpreterWrapper::Python);
    }
}


/****************************************************************************************/
/*                           Code-specific helper routines                              */
/****************************************************************************************/


std::string CodegenNeuronCppVisitor::internal_method_arguments() {
    return "_ml, inst, id, _ppvar, _thread, _nt";
}


CodegenNeuronCppVisitor::ParamVector CodegenNeuronCppVisitor::internal_method_parameters() {
    ParamVector params;
    params.emplace_back("", "_nrn_mechanism_cache_range*", "", "_ml");
    params.emplace_back("", fmt::format("{}&", instance_struct()), "", "inst");
    params.emplace_back("", "size_t", "", "id");
    params.emplace_back("", "Datum*", "", "_ppvar");
    params.emplace_back("", "Datum*", "", "_thread");
    params.emplace_back("", "NrnThread*", "", "_nt");
    return params;
}


/// TODO: Edit for NEURON
const char* CodegenNeuronCppVisitor::external_method_arguments() noexcept {
    return {};
}


/// TODO: Edit for NEURON
const char* CodegenNeuronCppVisitor::external_method_parameters(bool table) noexcept {
    return {};
}


/// TODO: Edit for NEURON
std::string CodegenNeuronCppVisitor::nrn_thread_arguments() const {
    return {};
}


/// TODO: Edit for NEURON
std::string CodegenNeuronCppVisitor::nrn_thread_internal_arguments() {
    return {};
}


/// TODO: Write for NEURON
std::string CodegenNeuronCppVisitor::process_verbatim_text(std::string const& text) {
    return {};
}


/// TODO: Write for NEURON
std::string CodegenNeuronCppVisitor::register_mechanism_arguments() const {
    return {};
};


std::string CodegenNeuronCppVisitor::hoc_function_name(
    const std::string& function_or_procedure_name) const {
    return fmt::format("_hoc_{}", function_or_procedure_name);
}


std::string CodegenNeuronCppVisitor::hoc_function_signature(
    const std::string& function_or_procedure_name) const {
    return fmt::format("static {} {}(void{})",
                       info.point_process ? "double" : "void",
                       hoc_function_name(function_or_procedure_name),
                       info.point_process ? "*" : "");
}


std::string CodegenNeuronCppVisitor::py_function_name(
    const std::string& function_or_procedure_name) const {
    return fmt::format("_npy_{}", function_or_procedure_name);
}


std::string CodegenNeuronCppVisitor::py_function_signature(
    const std::string& function_or_procedure_name) const {
    return fmt::format("static double {}(Prop*)", py_function_name(function_or_procedure_name));
}


/****************************************************************************************/
/*               Code-specific printing routines for code generation                    */
/****************************************************************************************/


void CodegenNeuronCppVisitor::print_namespace_start() {
    printer->add_newline(2);
    printer->push_block("namespace neuron");
}


void CodegenNeuronCppVisitor::print_namespace_stop() {
    printer->pop_block();
}


std::string CodegenNeuronCppVisitor::conc_write_statement(const std::string& ion_name,
                                                          const std::string& concentration,
                                                          int index) {
    // throw std::runtime_error("Not implemented.");
    return "";
}

/****************************************************************************************/
/*                         Routines for returning variable name                         */
/****************************************************************************************/


/// TODO: Edit for NEURON
std::string CodegenNeuronCppVisitor::float_variable_name(const SymbolType& symbol,
                                                         bool use_instance) const {
    auto name = symbol->get_name();
    auto dimension = symbol->get_length();
    // auto position = position_of_float_var(name);
    if (symbol->is_array()) {
        if (use_instance) {
            return fmt::format("(inst.{}+id*{})", name, dimension);
        }
        throw std::runtime_error("Printing non-instance variables is not implemented.");
        // return fmt::format("(data + {}*pnodecount + id*{})", position, dimension);
    }
    if (use_instance) {
        return fmt::format("inst.{}[id]", name);
    }
    throw std::runtime_error("Not implemented.");
    // return fmt::format("data[{}*pnodecount + id]", position);
}


/// TODO: Edit for NEURON
std::string CodegenNeuronCppVisitor::int_variable_name(const IndexVariableInfo& symbol,
                                                       const std::string& name,
                                                       bool use_instance) const {
    auto position = position_of_int_var(name);
    if (symbol.is_index) {
        if (use_instance) {
            throw std::runtime_error("Not implemented. [wiejo]");
            // return fmt::format("inst->{}[{}]", name, position);
        }
        throw std::runtime_error("Not implemented. [ncuwi]");
        // return fmt::format("indexes[{}]", position);
    }
    if (symbol.is_integer) {
        if (use_instance) {
            return fmt::format("inst.{}[id]", name);
        }
        return fmt::format("_ppvar[{}]", position);
    }
    if (use_instance) {
        return fmt::format("(*inst.{}[id])", name);
    }

    throw std::runtime_error("Not implemented. [nvueir]");
    // auto data = symbol.is_vdata ? "_vdata" : "_data";
    // return fmt::format("nt->{}[indexes[{}*pnodecount + id]]", data, position);
}


std::string CodegenNeuronCppVisitor::global_variable_name(const SymbolType& symbol,
                                                          bool use_instance) const {
    if (use_instance) {
        return fmt::format("inst.{}->{}", naming::INST_GLOBAL_MEMBER, symbol->get_name());
    } else {
        return fmt::format("{}.{}", global_struct_instance(), symbol->get_name());
    }
}


std::string CodegenNeuronCppVisitor::get_variable_name(const std::string& name,
                                                       bool use_instance) const {
    const std::string& varname = update_if_ion_variable_name(name);

    auto symbol_comparator = [&varname](const SymbolType& sym) {
        return varname == sym->get_name();
    };

    auto index_comparator = [&varname](const IndexVariableInfo& var) {
        return varname == var.symbol->get_name();
    };

    // float variable
    auto f = std::find_if(codegen_float_variables.begin(),
                          codegen_float_variables.end(),
                          symbol_comparator);
    if (f != codegen_float_variables.end()) {
        return float_variable_name(*f, use_instance);
    }

    // integer variable
    auto i =
        std::find_if(codegen_int_variables.begin(), codegen_int_variables.end(), index_comparator);
    if (i != codegen_int_variables.end()) {
        return int_variable_name(*i, varname, use_instance);
    }

    // global variable
    auto g = std::find_if(codegen_global_variables.begin(),
                          codegen_global_variables.end(),
                          symbol_comparator);
    if (g != codegen_global_variables.end()) {
        return global_variable_name(*g, use_instance);
    }

    if (varname == naming::NTHREAD_DT_VARIABLE) {
        return std::string("_nt->_") + naming::NTHREAD_DT_VARIABLE;
    }

    if (varname == naming::NTHREAD_T_VARIABLE) {
        return std::string("_nt->_") + naming::NTHREAD_T_VARIABLE;
    }

    auto const iter =
        std::find_if(info.neuron_global_variables.begin(),
                     info.neuron_global_variables.end(),
                     [&varname](auto const& entry) { return entry.first->get_name() == varname; });
    if (iter != info.neuron_global_variables.end()) {
        std::string ret;
        if (use_instance) {
            ret = "*(inst.";
        }
        ret.append(varname);
        if (use_instance) {
            ret.append(")");
        }
        return ret;
    }

    // otherwise return original name
    return varname;
}


/****************************************************************************************/
/*                      Main printing routines for code generation                      */
/****************************************************************************************/


void CodegenNeuronCppVisitor::print_backend_info() {
    time_t current_time{};
    time(&current_time);
    std::string data_time_str{std::ctime(&current_time)};
    auto version = nmodl::Version::NMODL_VERSION + " [" + nmodl::Version::GIT_REVISION + "]";

    printer->add_line("/*********************************************************");
    printer->add_line("Model Name      : ", info.mod_suffix);
    printer->add_line("Filename        : ", info.mod_file, ".mod");
    printer->add_line("NMODL Version   : ", nmodl_version());
    printer->fmt_line("Vectorized      : {}", info.vectorize);
    printer->fmt_line("Threadsafe      : {}", info.thread_safe);
    printer->add_line("Created         : ", stringutils::trim(data_time_str));
    printer->add_line("Simulator       : ", simulator_name());
    printer->add_line("Backend         : ", backend_name());
    printer->add_line("NMODL Compiler  : ", version);
    printer->add_line("*********************************************************/");
}


void CodegenNeuronCppVisitor::print_standard_includes() {
    printer->add_newline();
    printer->add_multi_line(R"CODE(
        #include <math.h>
        #include <stdio.h>
        #include <stdlib.h>
    )CODE");
    if (!info.vectorize) {
        printer->add_line("#include <vector>");
    }
}


void CodegenNeuronCppVisitor::print_neuron_includes() {
    printer->add_newline();
    printer->add_multi_line(R"CODE(
        #include "mech_api.h"
        #include "neuron/cache/mechanism_range.hpp"
        #include "nrniv_mf.h"
        #include "section_fwd.hpp"
    )CODE");
}


void CodegenNeuronCppVisitor::print_sdlists_init([[maybe_unused]] bool print_initializers) {
    /// _initlists() should only be called once by the mechanism registration function
    /// (_<mod_file>_reg())
    printer->add_newline(2);
    printer->push_block("static void _initlists()");
    for (auto i = 0; i < info.prime_variables_by_order.size(); ++i) {
        const auto& prime_var = info.prime_variables_by_order[i];
        /// TODO: Something similar needs to happen for slist/dlist2 but I don't know their usage at
        // the moment
        /// TODO: We have to do checks and add errors similar to nocmodl in the
        // SemanticAnalysisVisitor
        if (prime_var->is_array()) {
            /// TODO: Needs a for loop here. Look at
            // https://github.com/neuronsimulator/nrn/blob/df001a436bcb4e23d698afe66c2a513819a6bfe8/src/nmodl/deriv.cpp#L524
            /// TODO: Also needs a test
            printer->fmt_push_block("for (int _i = 0; _i < {}; ++_i)", prime_var->get_length());
            printer->fmt_line("/* {}[{}] */", prime_var->get_name(), prime_var->get_length());
            printer->fmt_line("_slist1[{}+_i] = {{{}, _i}};",
                              i,
                              position_of_float_var(prime_var->get_name()));
            const auto prime_var_deriv_name = "D" + prime_var->get_name();
            printer->fmt_line("/* {}[{}] */", prime_var_deriv_name, prime_var->get_length());
            printer->fmt_line("_dlist1[{}+_i] = {{{}, _i}};",
                              i,
                              position_of_float_var(prime_var_deriv_name));
            printer->pop_block();
        } else {
            printer->fmt_line("/* {} */", prime_var->get_name());
            printer->fmt_line("_slist1[{}] = {{{}, 0}};",
                              i,
                              position_of_float_var(prime_var->get_name()));
            const auto prime_var_deriv_name = "D" + prime_var->get_name();
            printer->fmt_line("/* {} */", prime_var_deriv_name);
            printer->fmt_line("_dlist1[{}] = {{{}, 0}};",
                              i,
                              position_of_float_var(prime_var_deriv_name));
        }
    }
    printer->pop_block();
}


void CodegenNeuronCppVisitor::print_mechanism_global_var_structure(bool print_initializers) {
    const auto value_initialize = print_initializers ? "{}" : "";

    /// TODO: Print only global variables printed in NEURON
    printer->add_newline(2);
    printer->add_line("/* NEURON global variables */");
    if (info.primes_size != 0) {
        printer->fmt_line("static neuron::container::field_index _slist1[{0}], _dlist1[{0}];",
                          info.primes_size);
    }

    for (const auto& ion: info.ions) {
        printer->fmt_line("static Symbol* _{}_sym;", ion.name);
    }

    printer->add_line("static int mech_type;");

    if (info.point_process) {
        printer->add_line("static int _pointtype;");
    } else {
        printer->add_multi_line(R"CODE(
        static Prop* _extcall_prop;
        /* _prop_id kind of shadows _extcall_prop to allow validity checking. */
        static _nrn_non_owning_id_without_container _prop_id{};)CODE");
    }

    printer->fmt_line("static int {} = {};",
                      naming::NRN_POINTERINDEX,
                      info.pointer_variables.size() > 0
                          ? static_cast<int>(info.pointer_variables.size())
                          : -1);

    printer->add_line("static _nrn_mechanism_std_vector<Datum> _extcall_thread;");

    // Start printing the CNRN-style global variables.
    auto float_type = default_float_data_type();
    printer->add_newline(2);
    printer->add_line("/** all global variables */");
    printer->fmt_push_block("struct {}", global_struct());

    if (!info.ions.empty()) {
        // TODO implement these when needed.
    }

    if (!info.vectorize && !info.top_local_variables.empty()) {
        throw std::runtime_error("Not implemented, global vectorize something.");
    }

    if (!info.thread_variables.empty()) {
        throw std::runtime_error("Not implemented, global thread variables.");
    }

    if (info.table_count > 0) {
        throw std::runtime_error("Not implemented, global table count.");
    }

    for (const auto& var: info.state_vars) {
        auto name = var->get_name() + "0";
        auto symbol = program_symtab->lookup(name);
        if (symbol == nullptr) {
            printer->fmt_line("{} {}{};", float_type, name, value_initialize);
            codegen_global_variables.push_back(make_symbol(name));
        }
    }

    for (const auto& var: info.global_variables) {
        auto name = var->get_name();
        auto length = var->get_length();
        if (var->is_array()) {
            printer->fmt_line("{} {}[{}] /* TODO init const-array */;", float_type, name, length);
        } else {
            double value{};
            if (auto const& value_ptr = var->get_value()) {
                value = *value_ptr;
            }
            printer->fmt_line("{} {}{};",
                              float_type,
                              name,
                              print_initializers ? fmt::format("{{{:g}}}", value) : std::string{});
        }
        codegen_global_variables.push_back(var);
    }


    // for (const auto& f: info.function_tables) {
    if (!info.function_tables.empty()) {
        throw std::runtime_error("Not implemented, global function tables.");
    }

    if (info.vectorize && info.thread_data_index) {
        throw std::runtime_error("Not implemented, global vectorize something else.");
    }

    printer->pop_block(";");

    print_global_var_struct_assertions();
    print_global_var_struct_decl();
}

/// TODO: Same as CoreNEURON?
void CodegenNeuronCppVisitor::print_global_variables_for_hoc() {
    /// TODO: Write HocParmLimits and other HOC global variables (delta_t)
    // Probably needs more changes
    auto variable_printer =
        [&](const std::vector<SymbolType>& variables, bool if_array, bool if_vector) {
            for (const auto& variable: variables) {
                if (variable->is_array() == if_array) {
                    // false => do not use the instance struct, which is not
                    // defined in the global declaration that we are printing
                    auto name = get_variable_name(variable->get_name(), false);
                    auto ename = add_escape_quote(variable->get_name() + "_" + info.mod_suffix);
                    auto length = variable->get_length();
                    if (if_vector) {
                        printer->fmt_line("{{{}, {}, {}}},", ename, name, length);
                    } else {
                        printer->fmt_line("{{{}, &{}}},", ename, name);
                    }
                }
            }
        };

    auto globals = info.global_variables;
    auto thread_vars = info.thread_variables;

    if (info.table_count > 0) {
        globals.push_back(make_symbol(naming::USE_TABLE_VARIABLE));
    }

    printer->add_newline(2);
    printer->add_line("/** connect global (scalar) variables to hoc -- */");
    printer->add_line("static DoubScal hoc_scalar_double[] = {");
    printer->increase_indent();
    variable_printer(globals, false, false);
    variable_printer(thread_vars, false, false);
    printer->add_line("{nullptr, nullptr}");
    printer->decrease_indent();
    printer->add_line("};");

    printer->add_newline(2);
    printer->add_line("/** connect global (array) variables to hoc -- */");
    printer->add_line("static DoubVec hoc_vector_double[] = {");
    printer->increase_indent();
    variable_printer(globals, true, true);
    variable_printer(thread_vars, true, true);
    printer->add_line("{nullptr, nullptr, 0}");
    printer->decrease_indent();
    printer->add_line("};");

    printer->add_newline(2);
    printer->add_line("/* declaration of user functions */");
    for (const auto& procedure: info.procedures) {
        const auto proc_name = procedure->get_node_name();
        printer->fmt_line("{};", hoc_function_signature(proc_name));
    }
    for (const auto& function: info.functions) {
        const auto func_name = function->get_node_name();
        printer->fmt_line("{};", hoc_function_signature(func_name));
    }
    if (!info.point_process) {
        for (const auto& procedure: info.procedures) {
            const auto proc_name = procedure->get_node_name();
            printer->fmt_line("{};", py_function_signature(proc_name));
        }
        for (const auto& function: info.functions) {
            const auto func_name = function->get_node_name();
            printer->fmt_line("{};", py_function_signature(func_name));
        }
    }

    printer->add_newline(2);
    printer->add_line("/* connect user functions to hoc names */");
    printer->add_line("static VoidFunc hoc_intfunc[] = {");
    printer->increase_indent();
    if (info.point_process) {
        printer->add_line("{0, 0}");
        printer->decrease_indent();
        printer->add_line("};");
        printer->add_line("static Member_func _member_func[] = {");
        printer->increase_indent();
        printer->add_multi_line(R"CODE(
        {"loc", _hoc_loc_pnt},
        {"has_loc", _hoc_has_loc},
        {"get_loc", _hoc_get_loc_pnt},)CODE");
    } else {
        printer->fmt_line("{{\"setdata_{}\", _hoc_setdata}},", info.mod_suffix);
    }

    for (const auto& procedure: info.procedures) {
        const auto proc_name = procedure->get_node_name();
        printer->fmt_line("{{\"{}{}\", {}}},",
                          proc_name,
                          info.rsuffix,
                          hoc_function_name(proc_name));
    }
    for (const auto& function: info.functions) {
        const auto func_name = function->get_node_name();
        printer->fmt_line("{{\"{}{}\", {}}},",
                          func_name,
                          info.rsuffix,
                          hoc_function_name(func_name));
    }

    printer->add_line("{0, 0}");
    printer->decrease_indent();
    printer->add_line("};");
    if (!info.point_process) {
        printer->push_block("static NPyDirectMechFunc npy_direct_func_proc[] =");
        for (const auto& procedure: info.procedures) {
            const auto proc_name = procedure->get_node_name();
            printer->fmt_line("{{\"{}\", {}}},", proc_name, py_function_name(proc_name));
        }
        for (const auto& function: info.functions) {
            const auto func_name = function->get_node_name();
            printer->fmt_line("{{\"{}\", {}}},", func_name, py_function_name(func_name));
        }
        printer->pop_block(";");
    }
}

void CodegenNeuronCppVisitor::print_mechanism_register() {
    /// TODO: Write this according to NEURON
    printer->add_newline(2);
    printer->add_line("/** register channel with the simulator */");
    printer->fmt_push_block("extern \"C\" void _{}_reg()", info.mod_file);
    printer->add_line("_initlists();");

    printer->add_newline();

    for (const auto& ion: info.ions) {
        printer->fmt_line("ion_reg(\"{}\", {});", ion.name, "-10000.");
    }
    printer->add_newline();

    if (info.diam_used) {
        printer->add_line("_morphology_sym = hoc_lookup(\"morphology\");");
        printer->add_newline();
    }

    for (const auto& ion: info.ions) {
        printer->fmt_line("_{0}_sym = hoc_lookup(\"{0}_ion\");", ion.name);
    }

    printer->add_newline();

    const auto compute_functions_parameters =
        breakpoint_exist()
            ? fmt::format("{}, {}, {}",
                          nrn_cur_required() ? method_name(naming::NRN_CUR_METHOD) : "nullptr",
                          method_name(naming::NRN_JACOB_METHOD),
                          nrn_state_required() ? method_name(naming::NRN_STATE_METHOD) : "nullptr")
            : "nullptr, nullptr, nullptr";
    const auto register_mech_args = fmt::format("{}, {}, {}, {}, {}, {}",
                                                get_channel_info_var_name(),
                                                method_name(naming::NRN_ALLOC_METHOD),
                                                compute_functions_parameters,
                                                method_name(naming::NRN_INIT_METHOD),
                                                naming::NRN_POINTERINDEX,
                                                1 + info.thread_data_index);
    if (info.point_process) {
        printer->fmt_line(
            "_pointtype = point_register_mech({}, _hoc_create_pnt, _hoc_destroy_pnt, "
            "_member_func);",
            register_mech_args);
    } else {
        printer->fmt_line("register_mech({});", register_mech_args);
    }

    /// type related information
    printer->add_newline();
    printer->fmt_line("mech_type = nrn_get_mechtype({}[1]);", get_channel_info_var_name());

    /// Call _nrn_mechanism_register_data_fields() with the correct arguments
    /// Geenerated code follows the style underneath
    ///
    ///     _nrn_mechanism_register_data_fields(mech_type,
    ///         _nrn_mechanism_field<double>{"var_name"}, /* float var index 0 */
    ///         ...
    ///     );
    ///
    /// TODO: More things to add here
    printer->add_line("_nrn_mechanism_register_data_fields(mech_type,");
    printer->increase_indent();

    const auto codegen_float_variables_size = codegen_float_variables.size();
    std::vector<std::string> mech_register_args;

    for (int i = 0; i < codegen_float_variables_size; ++i) {
        const auto& float_var = codegen_float_variables[i];
        if (float_var->is_array()) {
            mech_register_args.push_back(
                fmt::format("_nrn_mechanism_field<double>{{\"{}\", {}}} /* {} */",
                            float_var->get_name(),
                            float_var->get_length(),
                            i));
        } else {
            mech_register_args.push_back(fmt::format(
                "_nrn_mechanism_field<double>{{\"{}\"}} /* {} */", float_var->get_name(), i));
        }
    }

    const auto codegen_int_variables_size = codegen_int_variables.size();
    for (int i = 0; i < codegen_int_variables_size; ++i) {
        const auto& int_var = codegen_int_variables[i];
        const auto& name = int_var.symbol->get_name();
        if (i != info.semantics[i].index) {
            throw std::runtime_error("Broken logic.");
        }

        auto type = "double*";
        if (name == naming::POINT_PROCESS_VARIABLE) {
            type = "Point_process*";
        } else if (name == naming::TQITEM_VARIABLE) {
            type = "void*";
        }
        mech_register_args.push_back(
            fmt::format("_nrn_mechanism_field<{}>{{\"{}\", \"{}\"}} /* {} */",
                        type,
                        name,
                        info.semantics[i].name,
                        i));
    }
    if (info.emit_cvode) {
        mech_register_args.push_back(
            "_nrn_mechanism_field<int>{\"_cvode_ieq\", \"cvodeieq\"} /* 0 */");
    }

    printer->add_multi_line(fmt::format("{}", fmt::join(mech_register_args, ",\n")));

    printer->decrease_indent();
    printer->add_line(");");
    printer->add_newline();

    printer->fmt_line("hoc_register_prop_size(mech_type, {}, {});",
                      float_variables_size(),
                      int_variables_size());

    for (int i = 0; i < codegen_int_variables_size; ++i) {
        if (i != info.semantics[i].index) {
            throw std::runtime_error("Broken logic.");
        }

        printer->fmt_line("hoc_register_dparam_semantics(mech_type, {}, \"{}\");",
                          i,
                          info.semantics[i].name);
    }

    printer->add_line("hoc_register_var(hoc_scalar_double, hoc_vector_double, hoc_intfunc);");
    if (!info.point_process) {
        printer->add_line("hoc_register_npy_direct(mech_type, npy_direct_func_proc);");
    }
    if (info.net_receive_node) {
        printer->fmt_line("pnt_receive[mech_type] = nrn_net_receive_{};", info.mod_suffix);
        printer->fmt_line("pnt_receive_size[mech_type] = {};", info.num_net_receive_parameters);
    }
    printer->pop_block();
}

void CodegenNeuronCppVisitor::print_neuron_global_variable_declarations() {
    for (auto const& [var, type]: info.neuron_global_variables) {
        auto const name = var->get_name();
        printer->fmt_line("extern {} {};", type, name);
    }
}

void CodegenNeuronCppVisitor::print_mechanism_range_var_structure(bool print_initializers) {
    auto const value_initialize = print_initializers ? "{}" : "";
    auto int_type = default_int_data_type();
    printer->add_newline(2);
    printer->add_line("/** all mechanism instance variables and global variables */");
    printer->fmt_push_block("struct {} ", instance_struct());

    for (auto const& [var, type]: info.neuron_global_variables) {
        auto const name = var->get_name();
        printer->fmt_line("{}* {}{};",
                          type,
                          name,
                          print_initializers ? fmt::format("{{&::{}}}", name) : std::string{});
    }
    for (auto& var: codegen_float_variables) {
        const auto& name = var->get_name();
        printer->fmt_line("double* {}{};", name, value_initialize);
    }
    for (auto& var: codegen_int_variables) {
        const auto& name = var.symbol->get_name();
        if (name == naming::POINT_PROCESS_VARIABLE) {
            continue;
        } else if (var.is_index || var.is_integer) {
            auto qualifier = var.is_constant ? "const " : "";
            printer->fmt_line("{}{}* const* {}{};", qualifier, int_type, name, value_initialize);
        } else {
            auto qualifier = var.is_constant ? "const " : "";
            auto type = var.is_vdata ? "void*" : default_float_data_type();
            printer->fmt_line("{}{}* const* {}{};", qualifier, type, name, value_initialize);
        }
    }

    printer->fmt_line("{}* {}{};",
                      global_struct(),
                      naming::INST_GLOBAL_MEMBER,
                      print_initializers ? fmt::format("{{&{}}}", global_struct_instance())
                                         : std::string{});
    printer->pop_block(";");
}

void CodegenNeuronCppVisitor::print_make_instance() const {
    printer->add_newline(2);
    printer->fmt_push_block("static {} make_instance_{}(_nrn_mechanism_cache_range& _ml)",
                            instance_struct(),
                            info.mod_suffix);
    printer->fmt_push_block("return {}", instance_struct());

    std::vector<std::string> make_instance_args;


    for (auto const& [var, type]: info.neuron_global_variables) {
        auto const name = var->get_name();
        make_instance_args.push_back(fmt::format("&::{}", name));
    }


    const auto codegen_float_variables_size = codegen_float_variables.size();
    for (int i = 0; i < codegen_float_variables_size; ++i) {
        const auto& float_var = codegen_float_variables[i];
        if (float_var->is_array()) {
            make_instance_args.push_back(
                fmt::format("_ml.template data_array_ptr<{}, {}>()", i, float_var->get_length()));
        } else {
            make_instance_args.push_back(fmt::format("_ml.template fpfield_ptr<{}>()", i));
        }
    }

    const auto codegen_int_variables_size = codegen_int_variables.size();
    for (size_t i = 0; i < codegen_int_variables_size; ++i) {
        const auto& var = codegen_int_variables[i];
        auto name = var.symbol->get_name();
        auto const variable = [&var, i]() -> std::string {
            if (var.is_index || var.is_integer) {
                return "";
            } else if (var.is_vdata) {
                return "";
            } else {
                return fmt::format("_ml.template dptr_field_ptr<{}>()", i);
            }
        }();
        if (variable != "") {
            make_instance_args.push_back(variable);
        }
    }

    printer->add_multi_line(fmt::format("{}", fmt::join(make_instance_args, ",\n")));

    printer->pop_block(";");
    printer->pop_block();
}

void CodegenNeuronCppVisitor::print_node_data_structure(bool print_initializers) {
    printer->add_newline(2);
    printer->fmt_push_block("struct {} ", node_data_struct());

    // Pointers to node variables
    printer->add_line("int const * nodeindices;");
    printer->add_line("double const * node_voltages;");
    printer->add_line("double * node_diagonal;");
    printer->add_line("double * node_rhs;");
    printer->add_line("int nodecount;");

    printer->pop_block(";");
}

void CodegenNeuronCppVisitor::print_make_node_data() const {
    printer->add_newline(2);
    printer->fmt_push_block("static {} make_node_data_{}(NrnThread& _nt, Memb_list& _ml_arg)",
                            node_data_struct(),
                            info.mod_suffix);

    std::vector<std::string> make_node_data_args;
    make_node_data_args.push_back("_ml_arg.nodeindices");
    make_node_data_args.push_back("_nt.node_voltage_storage()");
    make_node_data_args.push_back("_nt.node_d_storage()");
    make_node_data_args.push_back("_nt.node_rhs_storage()");
    make_node_data_args.push_back("_ml_arg.nodecount");

    printer->fmt_push_block("return {}", node_data_struct());
    printer->add_multi_line(fmt::format("{}", fmt::join(make_node_data_args, ",\n")));

    printer->pop_block(";");
    printer->pop_block();
}


void CodegenNeuronCppVisitor::print_initial_block(const InitialBlock* node) {
    // read ion statements
    auto read_statements = ion_read_statements(BlockType::Initial);
    for (auto& statement: read_statements) {
        printer->add_line(statement);
    }

    // initial block
    if (node != nullptr) {
        const auto& block = node->get_statement_block();
        print_statement_block(*block, false, false);
    }

    // write ion statements
    auto write_statements = ion_write_statements(BlockType::Initial);
    for (auto& statement: write_statements) {
        auto text = process_shadow_update_statement(statement, BlockType::Initial);
        printer->add_line(text);
    }
}


void CodegenNeuronCppVisitor::print_global_function_common_code(BlockType type,
                                                                const std::string& function_name) {
    std::string method = function_name.empty() ? compute_method_name(type) : function_name;
    std::string args =
        "_nrn_model_sorted_token const& _sorted_token, NrnThread* _nt, Memb_list* _ml_arg, int "
        "_type";
    printer->fmt_push_block("void {}({})", method, args);

    printer->add_line("_nrn_mechanism_cache_range _lmr{_sorted_token, *_nt, *_ml_arg, _type};");
    printer->fmt_line("auto inst = make_instance_{}(_lmr);", info.mod_suffix);
    printer->fmt_line("auto node_data = make_node_data_{}(*_nt, *_ml_arg);", info.mod_suffix);

    printer->add_line("auto nodecount = _ml_arg->nodecount;");
    printer->add_line("auto* const _ml = &_lmr;");
    printer->add_line("auto* _thread = _ml_arg->_thread;");
}


void CodegenNeuronCppVisitor::print_nrn_init(bool skip_init_check) {
    printer->add_newline(2);

    print_global_function_common_code(BlockType::Initial);

    printer->push_block("for (int id = 0; id < nodecount; id++)");
    printer->add_multi_line(R"CODE(
int node_id = node_data.nodeindices[id];
auto* _ppvar = _ml_arg->pdata[id];
auto v = node_data.node_voltages[node_id];
)CODE");
    printer->fmt_line("inst.{}[id] = v;", naming::VOLTAGE_UNUSED_VARIABLE);

    print_initial_block(info.initial_node);
    printer->pop_block();

    printer->pop_block();
}

void CodegenNeuronCppVisitor::print_nrn_jacob() {
    printer->add_newline(2);
    printer->add_line("/** nrn_jacob function */");

    printer->fmt_push_block(
        "static void {}(_nrn_model_sorted_token const& _sorted_token, NrnThread* "
        "_nt, Memb_list* _ml_arg, int _type)",
        method_name(naming::NRN_JACOB_METHOD));  // begin function

    printer->add_multi_line(
        "_nrn_mechanism_cache_range _lmr{_sorted_token, *_nt, *_ml_arg, _type};");

    printer->fmt_line("auto inst = make_instance_{}(_lmr);", info.mod_suffix);
    printer->fmt_line("auto node_data = make_node_data_{}(*_nt, *_ml_arg);", info.mod_suffix);
    printer->fmt_line("auto nodecount = _ml_arg->nodecount;");
    printer->push_block("for (int id = 0; id < nodecount; id++)");  // begin for

    if (breakpoint_exist()) {
        printer->add_line("// set conductances properly");
        printer->add_line("int node_id = node_data.nodeindices[id];");
        printer->fmt_line("node_data.node_diagonal[node_id] += inst.{}[id];",
                          info.vectorize ? naming::CONDUCTANCE_UNUSED_VARIABLE
                                         : naming::CONDUCTANCE_VARIABLE);
    }

    printer->pop_block();  // end for
    printer->pop_block();  // end function
}


/// TODO: Edit for NEURON
void CodegenNeuronCppVisitor::print_nrn_constructor() {
    return;
}


/// TODO: Edit for NEURON
void CodegenNeuronCppVisitor::print_nrn_destructor() {
    return;
}


/// TODO: Print the equivalent of `nrn_alloc_<mech_name>`
void CodegenNeuronCppVisitor::print_nrn_alloc() {
    printer->add_newline(2);

    auto method = method_name(naming::NRN_ALLOC_METHOD);
    printer->fmt_push_block("static void {}(Prop* _prop)", method);
    printer->add_multi_line(R"CODE(
        Prop *prop_ion{};
        Datum *_ppvar{};
    )CODE");

    if (info.point_process) {
        printer->push_block("if (nrn_point_prop_)");
        printer->add_multi_line(R"CODE(
                _nrn_mechanism_access_alloc_seq(_prop) = _nrn_mechanism_access_alloc_seq(nrn_point_prop_);
                _ppvar = _nrn_mechanism_access_dparam(nrn_point_prop_);
        )CODE");
        printer->chain_block("else");
    }
    if (info.semantic_variable_count) {
        printer->fmt_line("_ppvar = nrn_prop_datum_alloc(mech_type, {}, _prop);",
                          info.semantic_variable_count);
        printer->add_line("_nrn_mechanism_access_dparam(_prop) = _ppvar;");
    }
    printer->add_multi_line(R"CODE(
        _nrn_mechanism_cache_instance _ml_real{_prop};
        auto* const _ml = &_ml_real;
        size_t const _iml{};
    )CODE");
    printer->fmt_line("assert(_nrn_mechanism_get_num_vars(_prop) == {});",
                      codegen_float_variables.size());
    if (float_variables_size()) {
        printer->add_line("/*initialize range parameters*/");
        for (const auto& var: info.range_parameter_vars) {
            if (var->is_array()) {
                continue;
            }
            const auto& var_name = var->get_name();
            printer->fmt_line("_ml->template fpfield<{}>(_iml) = {}; /* {} */",
                              position_of_float_var(var_name),
                              *var->get_value(),
                              var_name);
        }
    }
    if (info.point_process) {
        printer->pop_block();
    }

    if (info.semantic_variable_count) {
        printer->add_line("_nrn_mechanism_access_dparam(_prop) = _ppvar;");
    }

    if (info.diam_used) {
        throw std::runtime_error("Diam allocation not implemented.");
    }

    if (info.area_used) {
        throw std::runtime_error("Area allocation not implemented.");
    }

    const auto codegen_int_variables_size = codegen_int_variables.size();

    for (const auto& ion: info.ions) {
        printer->fmt_line("Symbol * {}_sym = hoc_lookup(\"{}_ion\");", ion.name, ion.name);
        printer->fmt_line("Prop * {}_prop = need_memb({}_sym);", ion.name, ion.name);

        for (size_t i = 0; i < codegen_int_variables_size; ++i) {
            const auto& var = codegen_int_variables[i];

            // if(var.symbol->has_any_property(NmodlType::useion)) {
            const std::string& var_name = var.symbol->get_name();
            if (var_name.rfind("ion_", 0) != 0) {
                continue;
            }

            std::string ion_var_name = std::string(var_name.begin() + 4, var_name.end());
            if (ion.is_ionic_variable(ion_var_name)) {
                printer->fmt_line("_ppvar[{}] = _nrn_mechanism_get_param_handle({}_prop, {});",
                                  i,
                                  ion.name,
                                  ion.variable_index(ion_var_name));
            }
            // assign derivatives of the current as well
            else if (ion.is_current_derivative(ion_var_name)) {
                printer->fmt_line("_ppvar[{}] = _nrn_mechanism_get_param_handle({}_prop, {});",
                                  i,
                                  ion.name,
                                  ion.variable_index(ion_var_name));
            }
            //}
        }
    }

    /// TODO: CONSTRUCTOR call

    printer->pop_block();
}


/****************************************************************************************/
/*                                 Print nrn_state routine                              */
/****************************************************************************************/


/// TODO: Edit for NEURON
void CodegenNeuronCppVisitor::print_nrn_state() {
    if (!nrn_state_required()) {
        return;
    }

    printer->add_newline(2);
    print_global_function_common_code(BlockType::State);

    printer->push_block("for (int id = 0; id < nodecount; id++)");
    printer->add_multi_line(R"CODE(
int node_id = node_data.nodeindices[id];
auto* _ppvar = _ml_arg->pdata[id];
auto v = node_data.node_voltages[node_id];
)CODE");

    /**
     * \todo Eigen solver node also emits IonCurVar variable in the functor
     * but that shouldn't update ions in derivative block
     */
    if (ion_variable_struct_required()) {
        throw std::runtime_error("Not implemented.");
    }

    auto read_statements = ion_read_statements(BlockType::State);
    for (auto& statement: read_statements) {
        printer->add_line(statement);
    }

    if (info.nrn_state_block) {
        info.nrn_state_block->visit_children(*this);
    }

    if (info.currents.empty() && info.breakpoint_node != nullptr) {
        auto block = info.breakpoint_node->get_statement_block();
        print_statement_block(*block, false, false);
    }

    const auto& write_statements = ion_write_statements(BlockType::State);
    for (auto& statement: write_statements) {
        const auto& text = process_shadow_update_statement(statement, BlockType::State);
        printer->add_line(text);
    }

    printer->pop_block();
    printer->pop_block();
}


/****************************************************************************************/
/*                              Print nrn_cur related routines                          */
/****************************************************************************************/

std::string CodegenNeuronCppVisitor::nrn_current_arguments() {
    if (ion_variable_struct_required()) {
        throw std::runtime_error("Not implemented.");
    }
    return "id, inst, node_data, v";
}


CodegenNeuronCppVisitor::ParamVector CodegenNeuronCppVisitor::nrn_current_parameters() {
    if (ion_variable_struct_required()) {
        throw std::runtime_error("Not implemented.");
    }

    ParamVector params;
    params.emplace_back("", "size_t", "", "id");
    params.emplace_back("", fmt::format("{}&", instance_struct()), "", "inst");
    params.emplace_back("", fmt::format("{}&", node_data_struct()), "", "node_data");
    params.emplace_back("", "double", "", "v");
    return params;
}


/// TODO: Edit for NEURON
void CodegenNeuronCppVisitor::print_nrn_current(const BreakpointBlock& node) {
    const auto& args = nrn_current_parameters();
    const auto& block = node.get_statement_block();
    printer->add_newline(2);
    printer->fmt_push_block("inline double nrn_current_{}({})",
                            info.mod_suffix,
                            get_parameter_str(args));
    printer->add_line("double current = 0.0;");
    print_statement_block(*block, false, false);
    for (auto& current: info.currents) {
        const auto& name = get_variable_name(current);
        printer->fmt_line("current += {};", name);
    }
    printer->add_line("return current;");
    printer->pop_block();
}


/// TODO: Edit for NEURON
void CodegenNeuronCppVisitor::print_nrn_cur_conductance_kernel(const BreakpointBlock& node) {
    const auto& block = node.get_statement_block();
    print_statement_block(*block, false, false);
    if (!info.currents.empty()) {
        std::string sum;
        for (const auto& current: info.currents) {
            auto var = breakpoint_current(current);
            sum += get_variable_name(var);
            if (&current != &info.currents.back()) {
                sum += "+";
            }
        }
        printer->fmt_line("double rhs = {};", sum);
    }

    std::string sum;
    for (const auto& conductance: info.conductances) {
        auto var = breakpoint_current(conductance.variable);
        sum += get_variable_name(var);
        if (&conductance != &info.conductances.back()) {
            sum += "+";
        }
    }
    printer->fmt_line("double g = {};", sum);

    for (const auto& conductance: info.conductances) {
        if (!conductance.ion.empty()) {
            const auto& lhs = std::string(naming::ION_VARNAME_PREFIX) + "di" + conductance.ion +
                              "dv";
            const auto& rhs = get_variable_name(conductance.variable);
            const ShadowUseStatement statement{lhs, "+=", rhs};
            const auto& text = process_shadow_update_statement(statement, BlockType::Equation);
            printer->add_line(text);
        }
    }
}


/// TODO: Edit for NEURON
void CodegenNeuronCppVisitor::print_nrn_cur_non_conductance_kernel() {
    printer->fmt_line("double I1 = nrn_current_{}({}+0.001);",
                      info.mod_suffix,
                      nrn_current_arguments());
    for (auto& ion: info.ions) {
        for (auto& var: ion.writes) {
            if (ion.is_ionic_current(var)) {
                const auto& name = get_variable_name(var);
                printer->fmt_line("double di{} = {};", ion.name, name);
            }
        }
    }
    printer->fmt_line("double I0 = nrn_current_{}({});", info.mod_suffix, nrn_current_arguments());
    printer->add_line("double rhs = I0;");

    printer->add_line("double g = (I1-I0)/0.001;");
    for (auto& ion: info.ions) {
        for (auto& var: ion.writes) {
            if (ion.is_ionic_current(var)) {
                const auto& lhs = std::string(naming::ION_VARNAME_PREFIX) + "di" + ion.name + "dv";
                auto rhs = fmt::format("(di{}-{})/0.001", ion.name, get_variable_name(var));
                if (info.point_process) {
                    auto area = get_variable_name(naming::NODE_AREA_VARIABLE);
                    rhs += fmt::format("*1.e2/{}", area);
                }
                const ShadowUseStatement statement{lhs, "+=", rhs};
                const auto& text = process_shadow_update_statement(statement, BlockType::Equation);
                printer->add_line(text);
            }
        }
    }
}


/// TODO: Edit for NEURON
void CodegenNeuronCppVisitor::print_nrn_cur_kernel(const BreakpointBlock& node) {
    printer->add_line("int node_id = node_data.nodeindices[id];");
    printer->add_line("double v = node_data.node_voltages[node_id];");

    const auto& read_statements = ion_read_statements(BlockType::Equation);
    for (auto& statement: read_statements) {
        printer->add_line(statement);
    }

    if (info.conductances.empty()) {
        print_nrn_cur_non_conductance_kernel();
    } else {
        print_nrn_cur_conductance_kernel(node);
    }

    const auto& write_statements = ion_write_statements(BlockType::Equation);
    for (auto& statement: write_statements) {
        auto text = process_shadow_update_statement(statement, BlockType::Equation);
        printer->add_line(text);
    }

    if (info.point_process) {
        const auto& area = get_variable_name(naming::NODE_AREA_VARIABLE);
        printer->fmt_line("double mfactor = 1.e2/{};", area);
        printer->add_line("g = g*mfactor;");
        printer->add_line("rhs = rhs*mfactor;");
    }

    // print_g_unused();
}


/// TODO: Edit for NEURON
void CodegenNeuronCppVisitor::print_fast_imem_calculation() {
    return;
}


/// TODO: Edit for NEURON
void CodegenNeuronCppVisitor::print_nrn_cur() {
    if (!nrn_cur_required()) {
        return;
    }

    if (info.conductances.empty()) {
        print_nrn_current(*info.breakpoint_node);
    }

    printer->add_newline(2);
    printer->add_line("/** update current */");
    print_global_function_common_code(BlockType::Equation);
    // print_channel_iteration_block_parallel_hint(BlockType::Equation, info.breakpoint_node);
    printer->push_block("for (int id = 0; id < nodecount; id++)");
    print_nrn_cur_kernel(*info.breakpoint_node);
    // print_nrn_cur_matrix_shadow_update();
    // if (!nrn_cur_reduction_loop_required()) {
    //     print_fast_imem_calculation();
    // }


    printer->add_line("node_data.node_rhs[node_id] -= rhs;");

    if (breakpoint_exist()) {
        printer->add_line("// remember the conductances so we can set them later");
        printer->fmt_line("inst.{}[id] = g;",
                          info.vectorize ? naming::CONDUCTANCE_UNUSED_VARIABLE
                                         : naming::CONDUCTANCE_VARIABLE);
    }
    printer->pop_block();

    // if (nrn_cur_reduction_loop_required()) {
    //     printer->push_block("for (int id = 0; id < nodecount; id++)");
    //     print_nrn_cur_matrix_shadow_reduction();
    //     printer->pop_block();
    //     print_fast_imem_calculation();
    // }

    // print_kernel_data_present_annotation_block_end();
    printer->pop_block();
}


/****************************************************************************************/
/*                            Main code printing entry points                           */
/****************************************************************************************/

void CodegenNeuronCppVisitor::print_headers_include() {
    print_standard_includes();
    print_neuron_includes();
}


void CodegenNeuronCppVisitor::print_macro_definitions() {
    print_global_macros();
    print_mechanism_variables_macros();
}


void CodegenNeuronCppVisitor::print_global_macros() {
    printer->add_newline();
    printer->add_line("/* NEURON global macro definitions */");
    if (info.vectorize) {
        printer->add_multi_line(R"CODE(
            /* VECTORIZED */
            #define NRN_VECTORIZED 1
        )CODE");
    } else {
        printer->add_multi_line(R"CODE(
            /* NOT VECTORIZED */
            #define NRN_VECTORIZED 0
        )CODE");
    }
}


void CodegenNeuronCppVisitor::print_mechanism_variables_macros() {
    printer->add_newline();
    printer->add_line("static constexpr auto number_of_datum_variables = ",
                      std::to_string(int_variables_size()),
                      ";");
    printer->add_line("static constexpr auto number_of_floating_point_variables = ",
                      std::to_string(codegen_float_variables.size()),
                      ";");
    printer->add_newline();
    printer->add_multi_line(R"CODE(
    namespace {
    template <typename T>
    using _nrn_mechanism_std_vector = std::vector<T>;
    using _nrn_model_sorted_token = neuron::model_sorted_token;
    using _nrn_mechanism_cache_range = neuron::cache::MechanismRange<number_of_floating_point_variables, number_of_datum_variables>;
    using _nrn_mechanism_cache_instance = neuron::cache::MechanismInstance<number_of_floating_point_variables, number_of_datum_variables>;
    using _nrn_non_owning_id_without_container = neuron::container::non_owning_identifier_without_container;
    template <typename T>
    using _nrn_mechanism_field = neuron::mechanism::field<T>;
    template <typename... Args>
    void _nrn_mechanism_register_data_fields(Args&&... args) {
        neuron::mechanism::register_data_fields(std::forward<Args>(args)...);
    }
    }  // namespace
    )CODE");

    if (info.point_process) {
        printer->add_line("extern Prop* nrn_point_prop_;");
    } else {
        printer->add_line("Prop* hoc_getdata_range(int type);");
    }
    /// TODO: More prints here?
}


void CodegenNeuronCppVisitor::print_namespace_begin() {
    print_namespace_start();
}


void CodegenNeuronCppVisitor::print_namespace_end() {
    print_namespace_stop();
}


void CodegenNeuronCppVisitor::print_data_structures(bool print_initializers) {
    print_mechanism_global_var_structure(print_initializers);
    print_mechanism_range_var_structure(print_initializers);
    print_node_data_structure(print_initializers);
    print_make_instance();
    print_make_node_data();
}


void CodegenNeuronCppVisitor::print_v_unused() const {
    if (!info.vectorize) {
        return;
    }
    printer->add_multi_line(R"CODE(
        #if NRN_PRCELLSTATE
        inst->v_unused[id] = v;
        #endif
    )CODE");
}


void CodegenNeuronCppVisitor::print_g_unused() const {
    printer->add_multi_line(R"CODE(
        #if NRN_PRCELLSTATE
        inst->g_unused[id] = g;
        #endif
    )CODE");
}


/// TODO: Edit for NEURON
void CodegenNeuronCppVisitor::print_compute_functions() {
    print_hoc_py_wrapper_function_definitions();
    for (const auto& procedure: info.procedures) {
        print_procedure(*procedure);
    }
    for (const auto& function: info.functions) {
        print_function(*function);
    }
    print_nrn_init();
    print_nrn_cur();
    print_nrn_state();
    print_nrn_jacob();
    print_net_receive();
}


/// TODO: Edit for NEURON
void CodegenNeuronCppVisitor::print_codegen_routines() {
    print_backend_info();
    print_headers_include();
    print_macro_definitions();
    print_neuron_global_variable_declarations();
    print_namespace_begin();
    print_nmodl_constants();
    print_prcellstate_macros();
    print_mechanism_info();
    print_data_structures(true);
    print_nrn_alloc();
    print_function_prototypes();
    print_global_variables_for_hoc();
    print_compute_functions();  // only nrn_cur and nrn_state
    print_sdlists_init(true);
    print_mechanism_register();
    print_namespace_end();
}

void CodegenNeuronCppVisitor::print_net_send_call(const ast::FunctionCall& node) {
    auto const& arguments = node.get_arguments();

    if (printing_net_receive || printing_net_init) {
        throw std::runtime_error("Not implemented. [jfiwoei]");
    }

    std::string weight_pointer = "nullptr";
    const auto& point_process = get_variable_name("point_process", /* use_instance */ false);
    const auto& tqitem = get_variable_name("tqitem", /* use_instance */ false);

    printer->fmt_text("net_send(/* tqitem */ &{}, {}, {}.get<Point_process*>(), t + ",
                      tqitem,
                      weight_pointer,
                      point_process);
    print_vector_elements(arguments, ", ");
    printer->add_text(')');
}

void CodegenNeuronCppVisitor::print_net_move_call(const ast::FunctionCall& node) {
    throw std::runtime_error("Not implemented.");
}

void CodegenNeuronCppVisitor::print_net_event_call(const ast::FunctionCall& node) {
    throw std::runtime_error("Not implemented.");
}

/**
 * Rename arguments to NET_RECEIVE block with corresponding pointer variable
 *
 * \code{.mod}
 *      NET_RECEIVE (weight, R){
 *            x = R
 *      }
 * \endcode
 *
 * then generated code should be:
 *
 * \code{.cpp}
 *      x[id] = _args[1];
 * \endcode
 *
 * So, the `R` in AST needs to be renamed with `_args[1]`.
 */
static void rename_net_receive_arguments(const ast::NetReceiveBlock& net_receive_node,
                                         const ast::Node& node) {
    const auto& parameters = net_receive_node.get_parameters();

    auto n_parameters = parameters.size();
    for (size_t i = 0; i < n_parameters; ++i) {
        const auto& name = parameters[i]->get_node_name();
        auto var_used = VarUsageVisitor().variable_used(node, name);
        if (var_used) {
            RenameVisitor vr(name, fmt::format("_args[{}]", i));
            node.get_statement_block()->visit_children(vr);
        }
    }
}

void CodegenNeuronCppVisitor::print_net_receive() {
    auto node = info.net_receive_node;
    if (!node) {
        return;
    }

    ParamVector args;
    args.emplace_back("", "Point_process*", "", "_pnt");
    args.emplace_back("", "double*", "", "_args");
    args.emplace_back("", "double", "", "_lflag");

    printer->fmt_push_block("static void nrn_net_receive_{}({})",
                            info.mod_suffix,
                            get_parameter_str(args));

    rename_net_receive_arguments(*node, *node);

    printer->add_line("_nrn_mechanism_cache_instance _ml_obj{_pnt->prop};");
    printer->add_line("auto * _nt = static_cast<NrnThread*>(_pnt->_vnt);");
    printer->add_line("auto * _ml = &_ml_obj;");

    printer->fmt_line("auto inst = make_instance_{}(_ml_obj);", info.mod_suffix);

    printer->add_line("size_t id = 0;");
    printer->add_line("double t = _nt->_t;");

    print_statement_block(*node->get_statement_block(), false, false);

    printer->add_newline();
    printer->pop_block();
}


/****************************************************************************************/
/*                            Overloaded visitor routines                               */
/****************************************************************************************/

/// TODO: Edit for NEURON
void CodegenNeuronCppVisitor::visit_watch_statement(const ast::WatchStatement& /* node */) {
    return;
}


}  // namespace codegen
}  // namespace nmodl<|MERGE_RESOLUTION|>--- conflicted
+++ resolved
@@ -207,8 +207,6 @@
 }
 
 
-<<<<<<< HEAD
-=======
 void CodegenNeuronCppVisitor::print_function_or_procedure(const ast::Block& node,
                                                           const std::string& name) {
     printer->add_newline(2);
@@ -240,7 +238,6 @@
 }
 
 
->>>>>>> b451d390
 void CodegenNeuronCppVisitor::print_function_procedure_helper(const ast::Block& node) {
     auto name = node.get_node_name();
 
