--- conflicted
+++ resolved
@@ -2334,14 +2334,11 @@
     if (info.table_count > 0) {
         printer->add_line("void _nrn_thread_table_reg(int, nrn_thread_table_check_t);");
     }
-<<<<<<< HEAD
     // for CVODE
     printer->add_line("extern void _cvode_abstol(Symbol**, double*, int);");
-=======
     if (info.for_netcon_used) {
         printer->add_line("int _nrn_netcon_args(void*, double***);");
     }
->>>>>>> 8fba98bb
 }
 
 
