--- conflicted
+++ resolved
@@ -1503,9 +1503,7 @@
         printer->fmt_line("{}._morphology_sym = hoc_lookup(\"morphology\");",
                           global_struct_instance());
     }
-}
-
-<<<<<<< HEAD
+
     if (info.emit_cvode) {
         printer->fmt_line("hoc_register_dparam_semantics(mech_type, {}, \"cvodeieq\");",
                           codegen_int_variables_size);
@@ -1520,12 +1518,11 @@
                           info.mod_suffix);
         printer->fmt_line("hoc_register_tolerance(mech_type, _hoc_state_tol, &_atollist);");
     }
-
-    printer->pop_block();
-=======
+}
+
+
 void CodegenNeuronCppVisitor::print_mechanism_register_nothing() {
     printer->add_line("hoc_register_var(hoc_scalar_double, hoc_vector_double, hoc_intfunc);");
->>>>>>> edaa0902
 }
 
 
