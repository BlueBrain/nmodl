--- conflicted
+++ resolved
@@ -2395,13 +2395,10 @@
     print_nrn_destructor_declaration();
     print_nrn_alloc();
     print_function_prototypes();
-<<<<<<< HEAD
     print_cvode_definitions();
-=======
     print_point_process_function_definitions();
     print_setdata_functions();
     print_check_table_entrypoint();
->>>>>>> c9baaa6d
     print_functors_definitions();
     print_global_variables_for_hoc();
     print_thread_memory_callbacks();
