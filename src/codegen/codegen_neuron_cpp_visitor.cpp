/*
 * Copyright 2023 Blue Brain Project, EPFL.
 * See the top-level LICENSE file for details.
 *
 * SPDX-License-Identifier: Apache-2.0
 */

#include "codegen/codegen_neuron_cpp_visitor.hpp"

#include <algorithm>
#include <chrono>
#include <cmath>
#include <ctime>
#include <regex>

#include "ast/all.hpp"
#include "codegen/codegen_utils.hpp"
#include "config/config.h"
#include "utils/string_utils.hpp"
#include "visitors/visitor_utils.hpp"

namespace nmodl {
namespace codegen {

using namespace ast;

using symtab::syminfo::NmodlType;


/****************************************************************************************/
/*                              Generic information getters                             */
/****************************************************************************************/


std::string CodegenNeuronCppVisitor::simulator_name() {
    return "NEURON";
}


std::string CodegenNeuronCppVisitor::backend_name() const {
    return "C++ (api-compatibility)";
}


/****************************************************************************************/
/*                     Common helper routines accross codegen functions                 */
/****************************************************************************************/


int CodegenNeuronCppVisitor::position_of_float_var(const std::string& name) const {
    const auto has_name = [&name](const SymbolType& symbol) { return symbol->get_name() == name; };
    const auto var_iter =
        std::find_if(codegen_float_variables.begin(), codegen_float_variables.end(), has_name);
    if (var_iter != codegen_float_variables.end()) {
        return var_iter - codegen_float_variables.begin();
    } else {
        throw std::logic_error(name + " variable not found");
    }
}


int CodegenNeuronCppVisitor::position_of_int_var(const std::string& name) const {
    const auto has_name = [&name](const IndexVariableInfo& index_var_symbol) {
        return index_var_symbol.symbol->get_name() == name;
    };
    const auto var_iter =
        std::find_if(codegen_int_variables.begin(), codegen_int_variables.end(), has_name);
    if (var_iter != codegen_int_variables.end()) {
        return var_iter - codegen_int_variables.begin();
    } else {
        throw std::logic_error(name + " variable not found");
    }
}


/****************************************************************************************/
/*                                Backend specific routines                             */
/****************************************************************************************/


/// TODO: Edit for NEURON
void CodegenNeuronCppVisitor::print_atomic_reduction_pragma() {
    return;
}


/****************************************************************************************/
/*                         Printing routines for code generation                        */
/****************************************************************************************/


/// TODO: Edit for NEURON
void CodegenNeuronCppVisitor::print_function_call(const FunctionCall& node) {
    return;
}


/// TODO: Edit for NEURON
void CodegenNeuronCppVisitor::print_function_prototypes() {
    codegen = true;
    printer->add_newline(2);
    if (info.point_process) {
        printer->add_line("/* Point Process specific functions */");
        printer->add_multi_line(R"CODE(
            static void* _hoc_create_pnt(Object* _ho) {
                void* create_point_process(int, Object*);
                return create_point_process(_pointtype, _ho);
            }
        )CODE");
        printer->push_block("static void _hoc_destroy_pnt(void* _vptr)");
        if (info.is_watch_used() || info.for_netcon_used) {
            printer->add_line("Prop* _prop = ((Point_process*)_vptr)->prop;");
        }
        if (info.is_watch_used()) {
            printer->push_block("if (_prop)");
            printer->fmt_line("_nrn_free_watch(_nrn_mechanism_access_dparam(_prop), {}, {});",
                              info.watch_count,
                              info.is_watch_used());
            printer->pop_block();
        }
        if (info.for_netcon_used) {
            printer->push_block("if (_prop)");
            printer->fmt_line(
                "_nrn_free_fornetcon(&(_nrn_mechanism_access_dparam(_prop)[_fnc_index].literal_"
                "value<void*>()));");
            printer->pop_block();
        }
        printer->add_line("destroy_point_process(_vptr);");
        printer->pop_block();
        printer->add_multi_line(R"CODE(
            static double _hoc_loc_pnt(void* _vptr) {
                double loc_point_process(int, void*);
                return loc_point_process(_pointtype, _vptr);
            }
        )CODE");
        printer->add_multi_line(R"CODE(
            static double _hoc_has_loc(void* _vptr) {
                double has_loc_point(void*);
                return has_loc_point(_vptr);
            }
        )CODE");
        printer->add_multi_line(R"CODE(
            static double _hoc_get_loc_pnt(void* _vptr) {
                double get_loc_point_process(void*);
                return (get_loc_point_process(_vptr));
            }
        )CODE");
    }

    printer->add_line("/* Neuron setdata functions */");
    printer->add_line("extern void _nrn_setdata_reg(int, void(*)(Prop*));");
    printer->push_block("static void _setdata(Prop* _prop)");
    if (!info.point_process) {
        printer->add_multi_line(R"CODE(
            _extcall_prop = _prop;
            _prop_id = _nrn_get_prop_id(_prop);
        )CODE");
    }
    if (!info.vectorize) {
        printer->add_multi_line(R"CODE(
            neuron::legacy::set_globals_from_prop(_prop, _ml_real, _ml, _iml);
            _ppvar = _nrn_mechanism_access_dparam(_prop);
        )CODE");
    }
    printer->pop_block();

    if (info.point_process) {
        printer->push_block("static void _hoc_setdata(void* _vptr)");
        printer->add_multi_line(R"CODE(
            Prop* _prop;
            _prop = ((Point_process*)_vptr)->prop;
            _setdata(_prop);
        )CODE");
    } else {
        printer->push_block("static void _hoc_setdata()");
        printer->add_multi_line(R"CODE(
            Prop *_prop, *hoc_getdata_range(int);
            _prop = hoc_getdata_range(mech_type);
            _setdata(_prop);
            hoc_retpushx(1.);
        )CODE");
    }
    printer->pop_block();

    printer->add_newline(2);
    printer->add_line("/* Mechanism procedures and functions */");
    for (const auto& node: info.functions) {
        print_function_declaration(*node, node->get_node_name());
        printer->add_text(';');
        printer->add_newline();
    }
    for (const auto& node: info.procedures) {
        print_function_declaration(*node, node->get_node_name());
        printer->add_text(';');
        printer->add_newline();
    }

    /// TODO: Fill in
    codegen = false;
}


/// TODO: Edit for NEURON
void CodegenNeuronCppVisitor::print_function_or_procedure(const ast::Block& node,
                                                          const std::string& name) {
    return;
}


/// TODO: Edit for NEURON
void CodegenNeuronCppVisitor::print_function_procedure_helper(const ast::Block& node) {
    codegen = true;
    /// TODO: Fill in
    codegen = false;
}


/// TODO: Edit for NEURON
void CodegenNeuronCppVisitor::print_procedure(const ast::ProcedureBlock& node) {
    return;
}


/// TODO: Edit for NEURON
void CodegenNeuronCppVisitor::print_function(const ast::FunctionBlock& node) {
    return;
}


/****************************************************************************************/
/*                           Code-specific helper routines                              */
/****************************************************************************************/


/// TODO: Edit for NEURON
std::string CodegenNeuronCppVisitor::internal_method_arguments() {
    return {};
}


/// TODO: Edit for NEURON
CodegenNeuronCppVisitor::ParamVector CodegenNeuronCppVisitor::internal_method_parameters() {
    return {};
}


/// TODO: Edit for NEURON
const char* CodegenNeuronCppVisitor::external_method_arguments() noexcept {
    return {};
}


/// TODO: Edit for NEURON
const char* CodegenNeuronCppVisitor::external_method_parameters(bool table) noexcept {
    return {};
}


/// TODO: Edit for NEURON
std::string CodegenNeuronCppVisitor::nrn_thread_arguments() const {
    return {};
}


/// TODO: Edit for NEURON
std::string CodegenNeuronCppVisitor::nrn_thread_internal_arguments() {
    return {};
}


/// TODO: Write for NEURON
std::string CodegenNeuronCppVisitor::process_verbatim_text(std::string const& text) {
    return {};
}


/// TODO: Write for NEURON
std::string CodegenNeuronCppVisitor::register_mechanism_arguments() const {
    return {};
};


/****************************************************************************************/
/*               Code-specific printing routines for code generation                    */
/****************************************************************************************/


void CodegenNeuronCppVisitor::print_namespace_start() {
    printer->add_newline(2);
    printer->push_block("namespace neuron");
}


void CodegenNeuronCppVisitor::print_namespace_stop() {
    printer->pop_block();
}


/****************************************************************************************/
/*                         Routines for returning variable name                         */
/****************************************************************************************/


/// TODO: Edit for NEURON
std::string CodegenNeuronCppVisitor::float_variable_name(const SymbolType& symbol,
                                                         bool use_instance) const {
    return symbol->get_name();
}


/// TODO: Edit for NEURON
std::string CodegenNeuronCppVisitor::int_variable_name(const IndexVariableInfo& symbol,
                                                       const std::string& name,
                                                       bool use_instance) const {
    return name;
}


/// TODO: Edit for NEURON
std::string CodegenNeuronCppVisitor::global_variable_name(const SymbolType& symbol,
                                                          bool use_instance) const {
    return symbol->get_name();
}


/// TODO: Edit for NEURON
std::string CodegenNeuronCppVisitor::get_variable_name(const std::string& name,
                                                       bool use_instance) const {
    return name;
}


/****************************************************************************************/
/*                      Main printing routines for code generation                      */
/****************************************************************************************/


void CodegenNeuronCppVisitor::print_backend_info() {
    time_t current_time{};
    time(&current_time);
    std::string data_time_str{std::ctime(&current_time)};
    auto version = nmodl::Version::NMODL_VERSION + " [" + nmodl::Version::GIT_REVISION + "]";

    printer->add_line("/*********************************************************");
    printer->add_line("Model Name      : ", info.mod_suffix);
    printer->add_line("Filename        : ", info.mod_file, ".mod");
    printer->add_line("NMODL Version   : ", nmodl_version());
    printer->fmt_line("Vectorized      : {}", info.vectorize);
    printer->fmt_line("Threadsafe      : {}", info.thread_safe);
    printer->add_line("Created         : ", stringutils::trim(data_time_str));
    printer->add_line("Simulator       : ", simulator_name());
    printer->add_line("Backend         : ", backend_name());
    printer->add_line("NMODL Compiler  : ", version);
    printer->add_line("*********************************************************/");
}


void CodegenNeuronCppVisitor::print_standard_includes() {
    printer->add_newline();
    printer->add_multi_line(R"CODE(
        #include <math.h>
        #include <stdio.h>
        #include <stdlib.h>
    )CODE");
    if (!info.vectorize) {
        printer->add_line("#include <vector>");
    }
}


void CodegenNeuronCppVisitor::print_neuron_includes() {
    printer->add_newline();
    printer->add_multi_line(R"CODE(
        #include "mech_api.h"
        #include "neuron/cache/mechanism_range.hpp"
        #include "nrniv_mf.h"
        #include "section_fwd.hpp"
    )CODE");
}


<<<<<<< HEAD
void CodegenNeuronCppVisitor::print_sdlists_init(bool print_initializers) {
    printer->add_newline(2);
    printer->add_line("static void _initlists() {");
    printer->increase_indent();
    printer->add_multi_line(R"CODE(
        static int _first = 1;
        if (!_first) return;
    )CODE");
=======
void CodegenNeuronCppVisitor::print_sdlists_init([[maybe_unused]] bool print_initializers) {
    /// _initlists() should only be called once by the mechanism registration function
    /// (_<mod_file>_reg())
    printer->add_newline(2);
    printer->push_block("static void _initlists()");
>>>>>>> c735717c
    for (auto i = 0; i < info.prime_variables_by_order.size(); ++i) {
        const auto& prime_var = info.prime_variables_by_order[i];
        /// TODO: Something similar needs to happen for slist/dlist2 but I don't know their usage at
        // the moment
        /// TODO: We have to do checks and add errors similar to nocmodl in the
        // SemanticAnalysisVisitor
        if (prime_var->is_array()) {
            /// TODO: Needs a for loop here. Look at
            // https://github.com/neuronsimulator/nrn/blob/df001a436bcb4e23d698afe66c2a513819a6bfe8/src/nmodl/deriv.cpp#L524
            /// TODO: Also needs a test
            printer->fmt_push_block("for (int _i = 0; _i < {}; ++_i)", prime_var->get_length());
            printer->fmt_line("/* {}[{}] */", prime_var->get_name(), prime_var->get_length());
            printer->fmt_line("_slist1[{}+_i] = {{{}, _i}};",
                              i,
                              position_of_float_var(prime_var->get_name()));
            const auto prime_var_deriv_name = "D" + prime_var->get_name();
            printer->fmt_line("/* {}[{}] */", prime_var_deriv_name, prime_var->get_length());
            printer->fmt_line("_dlist1[{}+_i] = {{{}, _i}};",
                              i,
                              position_of_float_var(prime_var_deriv_name));
            printer->pop_block();
        } else {
            printer->fmt_line("/* {} */", prime_var->get_name());
            printer->fmt_line("_slist1[{}] = {{{}, 0}};",
                              i,
                              position_of_float_var(prime_var->get_name()));
            const auto prime_var_deriv_name = "D" + prime_var->get_name();
            printer->fmt_line("/* {} */", prime_var_deriv_name);
            printer->fmt_line("_dlist1[{}] = {{{}, 0}};",
                              i,
                              position_of_float_var(prime_var_deriv_name));
        }
    }
<<<<<<< HEAD
    printer->add_line("_first = 0;");
    printer->decrease_indent();
    printer->add_line("};");
=======
    printer->pop_block();
>>>>>>> c735717c
}


void CodegenNeuronCppVisitor::print_mechanism_global_var_structure(bool print_initializers) {
    /// TODO: Print only global variables printed in NEURON
    printer->add_newline(2);
    printer->add_line("/* NEURON global variables */");
    if (info.primes_size != 0) {
        printer->fmt_line("static neuron::container::field_index _slist1[{0}], _dlist1[{0}];",
                          info.primes_size);
    }
<<<<<<< HEAD

    for (const auto& ion: info.ions) {
        printer->fmt_line("static Symbol* _{}_sym;", ion.name);
    }

    printer->add_line("static int mech_type;");

    if (info.point_process) {
        printer->add_line("extern Prop* nrn_point_prop_;");
        printer->add_line("static int _pointtype;");
    } else {
        printer->add_multi_line(R"CODE(
        static Prop* _extcall_prop;
        /* _prop_id kind of shadows _extcall_prop to allow validity checking. */
        static _nrn_non_owning_id_without_container _prop_id{};)CODE");
    }

    printer->fmt_line("static int hoc_nrnpointerindex = {};",
=======
    printer->add_line("static int mech_type;");

    printer->fmt_line("static int {} = {};",
                      naming::NRN_POINTERINDEX,
>>>>>>> c735717c
                      info.pointer_variables.size() > 0
                          ? static_cast<int>(info.pointer_variables.size())
                          : -1);
}


/// TODO: Same as CoreNEURON?
void CodegenNeuronCppVisitor::print_global_variables_for_hoc() {
    /// TODO: Write HocParmLimits and other HOC global variables (delta_t)
    // Probably needs more changes
    auto variable_printer =
        [&](const std::vector<SymbolType>& variables, bool if_array, bool if_vector) {
            for (const auto& variable: variables) {
                if (variable->is_array() == if_array) {
                    // false => do not use the instance struct, which is not
                    // defined in the global declaration that we are printing
                    auto name = get_variable_name(variable->get_name(), false);
                    auto ename = add_escape_quote(variable->get_name() + "_" + info.mod_suffix);
                    auto length = variable->get_length();
                    if (if_vector) {
                        printer->fmt_line("{{{}, {}, {}}},", ename, name, length);
                    } else {
                        printer->fmt_line("{{{}, &{}}},", ename, name);
                    }
                }
            }
        };

    auto globals = info.global_variables;
    auto thread_vars = info.thread_variables;

    if (info.table_count > 0) {
        globals.push_back(make_symbol(naming::USE_TABLE_VARIABLE));
    }

    printer->add_newline(2);
    printer->add_line("/** connect global (scalar) variables to hoc -- */");
    printer->add_line("static DoubScal hoc_scalar_double[] = {");
    printer->increase_indent();
    variable_printer(globals, false, false);
    variable_printer(thread_vars, false, false);
    printer->add_line("{nullptr, nullptr}");
    printer->decrease_indent();
    printer->add_line("};");

    printer->add_newline(2);
    printer->add_line("/** connect global (array) variables to hoc -- */");
    printer->add_line("static DoubVec hoc_vector_double[] = {");
    printer->increase_indent();
    variable_printer(globals, true, true);
    variable_printer(thread_vars, true, true);
    printer->add_line("{nullptr, nullptr, 0}");
    printer->decrease_indent();
    printer->add_line("};");

    printer->add_newline(2);
    printer->add_line("/* connect user functions to hoc names */");
    printer->add_line("static VoidFunc hoc_intfunc[] = {");
    printer->increase_indent();
    if (info.point_process) {
        printer->add_line("{0, 0}");
        printer->decrease_indent();
        printer->add_line("};");
        printer->add_line("static Member_func _member_func[] = {");
        printer->increase_indent();
        printer->add_multi_line(R"CODE(
        {"loc", _hoc_loc_pnt},
        {"has_loc", _hoc_has_loc},
        {"get_loc", _hoc_get_loc_pnt},)CODE");
    } else {
        printer->fmt_line("{{\"setdata_{}\", _hoc_setdata}},", info.mod_suffix);
    }

    /// TODO: Add _hoc_procedures and _hoc_functions

    printer->add_line("{0, 0}");
    printer->decrease_indent();
    printer->add_line("};");
}


void CodegenNeuronCppVisitor::print_mechanism_register() {
    /// TODO: Write this according to NEURON
    printer->add_newline(2);
    printer->add_line("/** register channel with the simulator */");
    printer->fmt_push_block("extern \"C\" void _{}_reg()", info.mod_file);
    printer->add_line("_initlists();");
<<<<<<< HEAD

    printer->add_newline();

    for (const auto& ion: info.ions) {
        printer->fmt_line("ion_reg(\"{}\", {});", ion.name, "-10000.");
    }
    printer->add_newline();

    if (info.diam_used) {
        printer->add_line("_morphology_sym = hoc_lookup(\"morphology\");");
        printer->add_newline();
    }

    for (const auto& ion: info.ions) {
        printer->fmt_line("_{0}_sym = hoc_lookup(\"{0}_ion\");", ion.name);
    }
    printer->add_newline();

    const auto compute_functions_parameters =
        breakpoint_exist() ? fmt::format("{}, {}, {}",
                                         method_name(naming::NRN_CUR_METHOD),
                                         method_name(naming::NRN_JACOB_METHOD),
                                         method_name(naming::NRN_STATE_METHOD))
                           : "nullptr, nullptr, nullptr";
=======
    printer->add_newline();

    const auto compute_functions_parameters =
        breakpoint_exist()
            ? fmt::format("{}, {}, {}",
                          nrn_cur_required() ? method_name(naming::NRN_CUR_METHOD) : "nullptr",
                          method_name(naming::NRN_JACOB_METHOD),
                          nrn_state_required() ? method_name(naming::NRN_STATE_METHOD) : "nullptr")
            : "nullptr, nullptr, nullptr";
>>>>>>> c735717c
    const auto register_mech_args = fmt::format("{}, {}, {}, {}, {}, {}",
                                                get_channel_info_var_name(),
                                                method_name(naming::NRN_ALLOC_METHOD),
                                                compute_functions_parameters,
                                                method_name(naming::NRN_INIT_METHOD),
                                                naming::NRN_POINTERINDEX,
                                                1 + info.thread_data_index);
<<<<<<< HEAD
    if (info.point_process) {
        printer->fmt_line(
            "_pointtype = point_register_mech({}, _hoc_create_pnt, _hoc_destroy_pnt, "
            "_member_func);",
            register_mech_args);
    } else {
        printer->fmt_line("register_mech({});", register_mech_args);
    }
=======
    printer->fmt_line("register_mech({});", register_mech_args);
>>>>>>> c735717c

    // type related information
    printer->add_newline();
    printer->fmt_line("mech_type = nrn_get_mechtype({}[1]);", get_channel_info_var_name());
<<<<<<< HEAD

=======
>>>>>>> c735717c

    // More things to add here
    printer->add_line("_nrn_mechanism_register_data_fields(mech_type,");
    printer->increase_indent();
    const auto codegen_float_variables_size = codegen_float_variables.size();
    for (int i = 0; i < codegen_float_variables_size; ++i) {
        const auto& float_var = codegen_float_variables[i];
        const auto print_comma = i < codegen_float_variables_size - 1 || info.emit_cvode;
        if (float_var->is_array()) {
            printer->fmt_line("_nrn_mechanism_field<double>{{\"{}\", {}}} /* {} */{}",
                              float_var->get_name(),
                              float_var->get_length(),
                              i,
                              print_comma ? "," : "");
        } else {
            printer->fmt_line("_nrn_mechanism_field<double>{{\"{}\"}} /* {} */{}",
                              float_var->get_name(),
                              i,
                              print_comma ? "," : "");
        }
    }
    if (info.emit_cvode) {
        printer->add_line("_nrn_mechanism_field<int>{\"_cvode_ieq\", \"cvodeieq\"} /* 0 */");
    }
    printer->decrease_indent();
    printer->add_line(");");
    printer->add_newline();
    printer->pop_block();
}


<<<<<<< HEAD
void CodegenNeuronCppVisitor::print_mechanism_range_var_structure(bool print_initializers) {
=======
void CodegenNeuronCppVisitor::print_mechanism_range_var_structure(
    [[maybe_unused]] bool print_initializers) {
>>>>>>> c735717c
    printer->add_newline(2);
    printer->add_line("/* NEURON RANGE variables macro definitions */");
    for (auto i = 0; i < codegen_float_variables.size(); ++i) {
        const auto float_var = codegen_float_variables[i];
        if (float_var->is_array()) {
            printer->add_line("#define ",
                              float_var->get_name(),
                              "(id) _ml->template data_array<",
                              std::to_string(i),
                              ", ",
                              std::to_string(float_var->get_length()),
                              ">(id)");
        } else {
            printer->add_line("#define ",
                              float_var->get_name(),
                              "(id) _ml->template fpfield<",
                              std::to_string(i),
                              ">(id)");
        }
    }
}


/// TODO: Edit for NEURON
void CodegenNeuronCppVisitor::print_global_function_common_code(BlockType type,
                                                                const std::string& function_name) {
    return;
}


void CodegenNeuronCppVisitor::print_nrn_init(bool skip_init_check) {
    codegen = true;
    printer->add_newline(2);
    printer->add_line("/** initialize channel */");

    printer->fmt_line(
        "static void {}(_nrn_model_sorted_token const& _sorted_token, NrnThread* _nt, Memb_list* "
        "_ml_arg, int _type) {{}}",
        method_name(naming::NRN_INIT_METHOD));

    codegen = false;
}


void CodegenNeuronCppVisitor::print_nrn_jacob() {
    codegen = true;
    printer->add_newline(2);
    printer->add_line("/** nrn_jacob function */");

    printer->fmt_line(
        "static void {}(_nrn_model_sorted_token const& _sorted_token, NrnThread* "
        "_nt, Memb_list* _ml_arg, int _type) {{}}",
        method_name(naming::NRN_JACOB_METHOD));

    codegen = false;
}


/// TODO: Edit for NEURON
void CodegenNeuronCppVisitor::print_nrn_constructor() {
    return;
}


/// TODO: Edit for NEURON
void CodegenNeuronCppVisitor::print_nrn_destructor() {
    return;
}


/// TODO: Print the equivalent of `nrn_alloc_<mech_name>`
void CodegenNeuronCppVisitor::print_nrn_alloc() {
    printer->add_newline(2);
    auto method = method_name(naming::NRN_ALLOC_METHOD);
    printer->fmt_push_block("static void {}(Prop* _prop)", method);
    printer->add_line("// do nothing");
    printer->pop_block();
}


/****************************************************************************************/
/*                                 Print nrn_state routine                              */
/****************************************************************************************/


/// TODO: Edit for NEURON
void CodegenNeuronCppVisitor::print_nrn_state() {
    if (!nrn_state_required()) {
        return;
    }
    codegen = true;
    printer->add_newline(2);
<<<<<<< HEAD

    printer->fmt_line(
        "void {}(_nrn_model_sorted_token const& _sorted_token, NrnThread* _nt,  Memb_list* "
        "_ml_arg, int _type) {{}}",
        method_name(naming::NRN_STATE_METHOD));
=======

    printer->fmt_line(
        "void {}(_nrn_model_sorted_token const& _sorted_token, NrnThread* _nt,  Memb_list* "
        "_ml_arg, int _type) {{}}",
        method_name(naming::NRN_STATE_METHOD));

>>>>>>> c735717c
    /// TODO: Fill in

    codegen = false;
}


/****************************************************************************************/
/*                              Print nrn_cur related routines                          */
/****************************************************************************************/


/// TODO: Edit for NEURON
void CodegenNeuronCppVisitor::print_nrn_current(const BreakpointBlock& node) {
    return;
}


/// TODO: Edit for NEURON
void CodegenNeuronCppVisitor::print_nrn_cur_conductance_kernel(const BreakpointBlock& node) {
    return;
}


/// TODO: Edit for NEURON
void CodegenNeuronCppVisitor::print_nrn_cur_non_conductance_kernel() {
    return;
}


/// TODO: Edit for NEURON
void CodegenNeuronCppVisitor::print_nrn_cur_kernel(const BreakpointBlock& node) {
    return;
}


/// TODO: Edit for NEURON
void CodegenNeuronCppVisitor::print_fast_imem_calculation() {
    return;
}


/// TODO: Edit for NEURON
void CodegenNeuronCppVisitor::print_nrn_cur() {
    if (!nrn_cur_required()) {
        return;
    }

    codegen = true;
    printer->add_newline(2);
<<<<<<< HEAD

    printer->fmt_line(
        "void {}(_nrn_model_sorted_token const& _sorted_token, NrnThread* _nt, Memb_list* _ml_arg, "
        "int _type) {{}}",
        method_name(naming::NRN_CUR_METHOD));
=======

    printer->fmt_line(
        "void {}(_nrn_model_sorted_token const& _sorted_token, NrnThread* _nt, Memb_list* _ml_arg, "
        "int _type) {{}}",
        method_name(naming::NRN_CUR_METHOD));

>>>>>>> c735717c
    /// TODO: Fill in

    codegen = false;
}


/****************************************************************************************/
/*                            Main code printing entry points                           */
/****************************************************************************************/

void CodegenNeuronCppVisitor::print_headers_include() {
    print_standard_includes();
    print_neuron_includes();
}


void CodegenNeuronCppVisitor::print_macro_definitions() {
    print_global_macros();
    print_mechanism_variables_macros();
}


void CodegenNeuronCppVisitor::print_global_macros() {
    printer->add_newline();
    printer->add_line("/* NEURON global macro definitions */");
    if (info.vectorize) {
        printer->add_multi_line(R"CODE(
            /* VECTORIZED */
            #define NRN_VECTORIZED 1
        )CODE");
    } else {
        printer->add_multi_line(R"CODE(
            /* NOT VECTORIZED */
            #define NRN_VECTORIZED 0
        )CODE");
    }
}


void CodegenNeuronCppVisitor::print_mechanism_variables_macros() {
    printer->add_newline();
    printer->add_line("static constexpr auto number_of_datum_variables = ",
                      std::to_string(int_variables_size()),
                      ";");
    printer->add_line("static constexpr auto number_of_floating_point_variables = ",
                      std::to_string(float_variables_size()),
                      ";");
    printer->add_newline();
    printer->add_multi_line(R"CODE(
    namespace {
    template <typename T>
    using _nrn_mechanism_std_vector = std::vector<T>;
    using _nrn_model_sorted_token = neuron::model_sorted_token;
    using _nrn_mechanism_cache_range = neuron::cache::MechanismRange<number_of_floating_point_variables, number_of_datum_variables>;
    using _nrn_mechanism_cache_instance = neuron::cache::MechanismInstance<number_of_floating_point_variables, number_of_datum_variables>;
    using _nrn_non_owning_id_without_container = neuron::container::non_owning_identifier_without_container;
    template <typename T>
    using _nrn_mechanism_field = neuron::mechanism::field<T>;
    template <typename... Args>
    void _nrn_mechanism_register_data_fields(Args&&... args) {
        neuron::mechanism::register_data_fields(std::forward<Args>(args)...);
    }
    }  // namespace
    )CODE");
    /// TODO: More prints here?
}


void CodegenNeuronCppVisitor::print_namespace_begin() {
    print_namespace_start();
}


void CodegenNeuronCppVisitor::print_namespace_end() {
    print_namespace_stop();
}


void CodegenNeuronCppVisitor::print_data_structures(bool print_initializers) {
    print_mechanism_global_var_structure(print_initializers);
    print_mechanism_range_var_structure(print_initializers);
}


void CodegenNeuronCppVisitor::print_v_unused() const {
    if (!info.vectorize) {
        return;
    }
    printer->add_multi_line(R"CODE(
        #if NRN_PRCELLSTATE
        inst->v_unused[id] = v;
        #endif
    )CODE");
}


void CodegenNeuronCppVisitor::print_g_unused() const {
    printer->add_multi_line(R"CODE(
        #if NRN_PRCELLSTATE
        inst->g_unused[id] = g;
        #endif
    )CODE");
}


/// TODO: Edit for NEURON
void CodegenNeuronCppVisitor::print_compute_functions() {
    print_nrn_init();
    print_nrn_cur();
    print_nrn_state();
    print_nrn_jacob();
}


/// TODO: Edit for NEURON
void CodegenNeuronCppVisitor::print_codegen_routines() {
    codegen = true;
    print_backend_info();
    print_headers_include();
    print_macro_definitions();
    print_namespace_begin();
    print_nmodl_constants();
    print_prcellstate_macros();
    print_mechanism_info();
    print_data_structures(true);
    print_nrn_alloc();
<<<<<<< HEAD
    print_function_prototypes();
=======
>>>>>>> c735717c
    print_global_variables_for_hoc();
    print_compute_functions();  // only nrn_cur and nrn_state
    print_sdlists_init(true);
    print_mechanism_register();
    print_namespace_end();
    codegen = false;
}


/****************************************************************************************/
/*                            Overloaded visitor routines                               */
/****************************************************************************************/


/// TODO: Edit for NEURON
void CodegenNeuronCppVisitor::visit_solution_expression(const SolutionExpression& node) {
    return;
}


/// TODO: Edit for NEURON
void CodegenNeuronCppVisitor::visit_watch_statement(const ast::WatchStatement& /* node */) {
    return;
}


}  // namespace codegen
}  // namespace nmodl<|MERGE_RESOLUTION|>--- conflicted
+++ resolved
@@ -379,22 +379,11 @@
 }
 
 
-<<<<<<< HEAD
-void CodegenNeuronCppVisitor::print_sdlists_init(bool print_initializers) {
-    printer->add_newline(2);
-    printer->add_line("static void _initlists() {");
-    printer->increase_indent();
-    printer->add_multi_line(R"CODE(
-        static int _first = 1;
-        if (!_first) return;
-    )CODE");
-=======
 void CodegenNeuronCppVisitor::print_sdlists_init([[maybe_unused]] bool print_initializers) {
     /// _initlists() should only be called once by the mechanism registration function
     /// (_<mod_file>_reg())
     printer->add_newline(2);
     printer->push_block("static void _initlists()");
->>>>>>> c735717c
     for (auto i = 0; i < info.prime_variables_by_order.size(); ++i) {
         const auto& prime_var = info.prime_variables_by_order[i];
         /// TODO: Something similar needs to happen for slist/dlist2 but I don't know their usage at
@@ -428,13 +417,7 @@
                               position_of_float_var(prime_var_deriv_name));
         }
     }
-<<<<<<< HEAD
-    printer->add_line("_first = 0;");
-    printer->decrease_indent();
-    printer->add_line("};");
-=======
     printer->pop_block();
->>>>>>> c735717c
 }
 
 
@@ -446,8 +429,7 @@
         printer->fmt_line("static neuron::container::field_index _slist1[{0}], _dlist1[{0}];",
                           info.primes_size);
     }
-<<<<<<< HEAD
-
+    
     for (const auto& ion: info.ions) {
         printer->fmt_line("static Symbol* _{}_sym;", ion.name);
     }
@@ -464,13 +446,8 @@
         static _nrn_non_owning_id_without_container _prop_id{};)CODE");
     }
 
-    printer->fmt_line("static int hoc_nrnpointerindex = {};",
-=======
-    printer->add_line("static int mech_type;");
-
     printer->fmt_line("static int {} = {};",
                       naming::NRN_POINTERINDEX,
->>>>>>> c735717c
                       info.pointer_variables.size() > 0
                           ? static_cast<int>(info.pointer_variables.size())
                           : -1);
@@ -558,7 +535,6 @@
     printer->add_line("/** register channel with the simulator */");
     printer->fmt_push_block("extern \"C\" void _{}_reg()", info.mod_file);
     printer->add_line("_initlists();");
-<<<<<<< HEAD
 
     printer->add_newline();
 
@@ -575,15 +551,7 @@
     for (const auto& ion: info.ions) {
         printer->fmt_line("_{0}_sym = hoc_lookup(\"{0}_ion\");", ion.name);
     }
-    printer->add_newline();
-
-    const auto compute_functions_parameters =
-        breakpoint_exist() ? fmt::format("{}, {}, {}",
-                                         method_name(naming::NRN_CUR_METHOD),
-                                         method_name(naming::NRN_JACOB_METHOD),
-                                         method_name(naming::NRN_STATE_METHOD))
-                           : "nullptr, nullptr, nullptr";
-=======
+
     printer->add_newline();
 
     const auto compute_functions_parameters =
@@ -593,7 +561,6 @@
                           method_name(naming::NRN_JACOB_METHOD),
                           nrn_state_required() ? method_name(naming::NRN_STATE_METHOD) : "nullptr")
             : "nullptr, nullptr, nullptr";
->>>>>>> c735717c
     const auto register_mech_args = fmt::format("{}, {}, {}, {}, {}, {}",
                                                 get_channel_info_var_name(),
                                                 method_name(naming::NRN_ALLOC_METHOD),
@@ -601,7 +568,6 @@
                                                 method_name(naming::NRN_INIT_METHOD),
                                                 naming::NRN_POINTERINDEX,
                                                 1 + info.thread_data_index);
-<<<<<<< HEAD
     if (info.point_process) {
         printer->fmt_line(
             "_pointtype = point_register_mech({}, _hoc_create_pnt, _hoc_destroy_pnt, "
@@ -610,17 +576,10 @@
     } else {
         printer->fmt_line("register_mech({});", register_mech_args);
     }
-=======
-    printer->fmt_line("register_mech({});", register_mech_args);
->>>>>>> c735717c
 
     // type related information
     printer->add_newline();
     printer->fmt_line("mech_type = nrn_get_mechtype({}[1]);", get_channel_info_var_name());
-<<<<<<< HEAD
-
-=======
->>>>>>> c735717c
 
     // More things to add here
     printer->add_line("_nrn_mechanism_register_data_fields(mech_type,");
@@ -652,12 +611,8 @@
 }
 
 
-<<<<<<< HEAD
-void CodegenNeuronCppVisitor::print_mechanism_range_var_structure(bool print_initializers) {
-=======
 void CodegenNeuronCppVisitor::print_mechanism_range_var_structure(
     [[maybe_unused]] bool print_initializers) {
->>>>>>> c735717c
     printer->add_newline(2);
     printer->add_line("/* NEURON RANGE variables macro definitions */");
     for (auto i = 0; i < codegen_float_variables.size(); ++i) {
@@ -750,20 +705,12 @@
     }
     codegen = true;
     printer->add_newline(2);
-<<<<<<< HEAD
 
     printer->fmt_line(
         "void {}(_nrn_model_sorted_token const& _sorted_token, NrnThread* _nt,  Memb_list* "
         "_ml_arg, int _type) {{}}",
         method_name(naming::NRN_STATE_METHOD));
-=======
-
-    printer->fmt_line(
-        "void {}(_nrn_model_sorted_token const& _sorted_token, NrnThread* _nt,  Memb_list* "
-        "_ml_arg, int _type) {{}}",
-        method_name(naming::NRN_STATE_METHOD));
-
->>>>>>> c735717c
+
     /// TODO: Fill in
 
     codegen = false;
@@ -813,20 +760,12 @@
 
     codegen = true;
     printer->add_newline(2);
-<<<<<<< HEAD
 
     printer->fmt_line(
         "void {}(_nrn_model_sorted_token const& _sorted_token, NrnThread* _nt, Memb_list* _ml_arg, "
         "int _type) {{}}",
         method_name(naming::NRN_CUR_METHOD));
-=======
-
-    printer->fmt_line(
-        "void {}(_nrn_model_sorted_token const& _sorted_token, NrnThread* _nt, Memb_list* _ml_arg, "
-        "int _type) {{}}",
-        method_name(naming::NRN_CUR_METHOD));
-
->>>>>>> c735717c
+
     /// TODO: Fill in
 
     codegen = false;
@@ -953,10 +892,7 @@
     print_mechanism_info();
     print_data_structures(true);
     print_nrn_alloc();
-<<<<<<< HEAD
     print_function_prototypes();
-=======
->>>>>>> c735717c
     print_global_variables_for_hoc();
     print_compute_functions();  // only nrn_cur and nrn_state
     print_sdlists_init(true);
