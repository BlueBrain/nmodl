--- conflicted
+++ resolved
@@ -405,12 +405,8 @@
     /// TODO: Write this according to NEURON
     printer->add_newline(2);
     printer->add_line("/** register channel with the simulator */");
-<<<<<<< HEAD
-    printer->fmt_push_block("void _{}_reg()", info.mod_file);
+    printer->fmt_push_block("extern \"C\" void _{}_reg()", info.mod_file);
     printer->add_line("_initlists();");
-=======
-    printer->fmt_push_block("extern \"C\" void _{}_reg()", info.mod_file);
-    print_sdlists_init(true);
     printer->add_newline();
 
     const auto compute_functions_parameters =
@@ -429,7 +425,6 @@
                                                 1 + info.thread_data_index);
     printer->fmt_line("register_mech({});", register_mech_args);
 
->>>>>>> 7265ec96
     // type related information
     printer->add_newline();
     printer->fmt_line("mech_type = nrn_get_mechtype({}[1]);", get_channel_info_var_name());
