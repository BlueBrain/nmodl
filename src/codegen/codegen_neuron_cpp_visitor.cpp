--- conflicted
+++ resolved
@@ -698,35 +698,9 @@
     std::vector<std::string> make_instance_args;
 
     const auto codegen_float_variables_size = codegen_float_variables.size();
-    const auto codegen_int_variables_size = codegen_int_variables.size();
     for (int i = 0; i < codegen_float_variables_size; ++i) {
         const auto& float_var = codegen_float_variables[i];
-        /// print comma only if there are codegen_int_variables needed to be printer afterwards
-        const auto print_comma =
-            i < codegen_float_variables_size - 1 ||
-            (codegen_int_variables_size > 0 &&
-             codegen_int_variables[0].symbol->get_name() != naming::POINT_PROCESS_VARIABLE) ||
-            (codegen_int_variables_size > 1 &&
-             codegen_int_variables[0].symbol->get_name() == naming::POINT_PROCESS_VARIABLE);
         if (float_var->is_array()) {
-<<<<<<< HEAD
-            printer->fmt_line("_ml.template data_array<{0}, {1}>(0){2} /* {3} */",
-                              i,
-                              float_var->get_length(),
-                              print_comma ? "," : "",
-                              float_var->get_name());
-        } else {
-            printer->fmt_line("&_ml.template fpfield<{0}>(0){1} /* {2} */",
-                              i,
-                              print_comma ? "," : "",
-                              float_var->get_name());
-        }
-    }
-    for (int i = 0; i < codegen_int_variables_size; ++i) {
-        const auto& int_var_name = codegen_int_variables[i].symbol->get_name();
-        if (int_var_name == naming::POINT_PROCESS_VARIABLE) {
-            continue;
-=======
             make_instance_args.push_back(
                 fmt::format("_ml.template data_array_ptr<{}, {}>()", i, float_var->get_length()));
         } else {
@@ -749,15 +723,7 @@
         }();
         if (variable != "") {
             make_instance_args.push_back(variable);
->>>>>>> d1290e06
-        }
-        const auto print_comma = i < codegen_int_variables_size - 1 &&
-                                 codegen_int_variables[i + 1].symbol->get_name() !=
-                                     naming::POINT_PROCESS_VARIABLE;
-        printer->fmt_line("_ml.template dptr_field<{0}>(0){1} /* {2} */",
-                          i,
-                          print_comma ? "," : "",
-                          int_var_name);
+        }
     }
 
     printer->add_multi_line(fmt::format("{}", fmt::join(make_instance_args, ",\n")));
@@ -829,40 +795,10 @@
     /// TODO: More things to add here
     printer->add_line("_nrn_mechanism_register_data_fields(mech_type,");
     printer->increase_indent();
+
     const auto codegen_float_variables_size = codegen_float_variables.size();
-<<<<<<< HEAD
-    const auto codegen_int_variables_size = codegen_int_variables.size();
-    for (int i = 0; i < codegen_float_variables_size; ++i) {
-        const auto& float_var = codegen_float_variables[i];
-        const auto print_comma = i < codegen_float_variables_size - 1 ||
-                                 codegen_int_variables_size > 0 || info.emit_cvode;
-        if (float_var->is_array()) {
-            printer->fmt_line(
-                "_nrn_mechanism_field<double>{{\"{0}\", {1}}}{2} /* float var index {3} */",
-                float_var->get_name(),
-                float_var->get_length(),
-                print_comma ? "," : "",
-                i);
-        } else {
-            printer->fmt_line(
-                "_nrn_mechanism_field<double>{{\"{0}\"}}{1} /* float var index {2} */",
-                float_var->get_name(),
-                print_comma ? "," : "",
-                i);
-        }
-    }
-    for (int i = 0; i < codegen_int_variables_size; ++i) {
-        const auto& int_var = codegen_int_variables[i];
-        const auto& int_var_name = int_var.symbol->get_name();
-        const auto print_comma = i < codegen_int_variables_size - 1 || info.emit_cvode;
-        auto nrn_name = int_var_name;
-        if (nrn_name == naming::NODE_AREA_VARIABLE) {
-            nrn_name = naming::AREA_VARIABLE;
-        } else if (nrn_name == naming::POINT_PROCESS_VARIABLE) {
-            nrn_name = "pntproc";
-=======
-
     std::vector<std::string> mech_register_args;
+
     for (int i = 0; i < codegen_float_variables_size; ++i) {
         const auto& float_var = codegen_float_variables[i];
         if (float_var->is_array()) {
@@ -874,15 +810,7 @@
         } else {
             mech_register_args.push_back(fmt::format(
                 "_nrn_mechanism_field<double>{{\"{}\"}} /* {} */", float_var->get_name(), i));
->>>>>>> d1290e06
-        }
-        printer->fmt_line(
-            "_nrn_mechanism_field<{0}>{{\"{1}\", \"{2}\"}}{3} /* int var index {4} */",
-            int_var_name == naming::POINT_PROCESS_VARIABLE ? "Point_process*" : "double*",
-            int_var_name,
-            nrn_name,
-            print_comma ? "," : "",
-            i);
+        }
     }
 
     const auto codegen_int_variables_size = codegen_int_variables.size();
@@ -893,8 +821,10 @@
             throw std::runtime_error("Broken logic.");
         }
 
+        auto type = (name == naming::POINT_PROCESS_VARIABLE) ? "Point_process*" : "double*";
         mech_register_args.push_back(
-            fmt::format("_nrn_mechanism_field<double*>{{\"{}\", \"{}\"}} /* {} */",
+            fmt::format("_nrn_mechanism_field<{}>{{\"{}\", \"{}\"}} /* {} */",
+                        type,
                         name,
                         info.semantics[i].name,
                         i));
@@ -911,21 +841,6 @@
     printer->add_newline();
 
     printer->fmt_line("hoc_register_prop_size(mech_type, {}, {});",
-<<<<<<< HEAD
-                      float_variables_size(),
-                      int_variables_size());
-    for (auto i = 0; i < codegen_int_variables.size(); ++i) {
-        const auto& int_var = codegen_int_variables[i];
-        const auto& int_var_name = int_var.symbol->get_name();
-        auto nrn_name = int_var_name;
-        if (nrn_name == naming::NODE_AREA_VARIABLE) {
-            nrn_name = naming::AREA_VARIABLE;
-        } else if (nrn_name == naming::POINT_PROCESS_VARIABLE) {
-            nrn_name = "pntproc";
-        }
-        printer->fmt_line("hoc_register_dparam_semantics(mech_type, {}, \"{}\");", i, nrn_name);
-    }
-=======
                       codegen_float_variables_size,
                       codegen_int_variables_size);
 
@@ -941,7 +856,6 @@
                           info.semantics[i].name);
     }
 
->>>>>>> d1290e06
     printer->pop_block();
 }
 
@@ -1062,13 +976,14 @@
 /// TODO: Print the equivalent of `nrn_alloc_<mech_name>`
 void CodegenNeuronCppVisitor::print_nrn_alloc() {
     printer->add_newline(2);
+
     auto method = method_name(naming::NRN_ALLOC_METHOD);
     printer->fmt_push_block("static void {}(Prop* _prop)", method);
-<<<<<<< HEAD
     printer->add_multi_line(R"CODE(
         Prop *prop_ion{};
         Datum *_ppvar{};
     )CODE");
+
     if (info.point_process) {
         printer->push_block("if (nrn_point_prop_)");
         printer->add_multi_line(R"CODE(
@@ -1087,7 +1002,7 @@
         auto* const _ml = &_ml_real;
         size_t const _iml{};
     )CODE");
-    printer->fmt_line("assert(_nrn_mechanism_get_num_vars(_prop) == {});", float_variables_size());
+    printer->fmt_line("assert(_nrn_mechanism_get_num_vars(_prop) == {});", codegen_float_variables_size());
     if (float_variables_size()) {
         printer->add_line("/*initialize range parameters*/");
         for (const auto& var: info.range_parameter_vars) {
@@ -1105,8 +1020,6 @@
         printer->pop_block();
     }
 
-    printer->fmt_line("assert(_nrn_mechanism_get_num_vars(_prop) == {});", float_variables_size());
-
     if (info.semantic_variable_count) {
         printer->add_line("_nrn_mechanism_access_dparam(_prop) = _ppvar;");
     }
@@ -1118,9 +1031,6 @@
     if (info.area_used) {
         throw std::runtime_error("Area allocation not implemented.");
     }
-
-    /// TODO: IONs setup and CONSTRUCTOR call
-=======
 
     const auto codegen_int_variables_size = codegen_int_variables.size();
 
@@ -1149,10 +1059,11 @@
                                   ion.name,
                                   ion.variable_index(ion_var_name));
             }
-            // }
-        }
-    }
->>>>>>> d1290e06
+            //}
+        }
+    }
+
+    /// TODO: CONSTRUCTOR call
 
     printer->pop_block();
 }
