--- conflicted
+++ resolved
@@ -4609,11 +4609,6 @@
 
 void CodegenCVisitor::print_compute_functions() {
     print_top_verbatim_blocks();
-<<<<<<< HEAD
-    print_function_prototypes();
-    print_functors_definitions();
-=======
->>>>>>> a1a035ca
     for (const auto& procedure: info.procedures) {
         print_procedure(*procedure);
     }
@@ -4661,11 +4656,8 @@
     print_nrn_alloc();
     print_nrn_constructor();
     print_nrn_destructor();
-<<<<<<< HEAD
-=======
     print_function_prototypes();
     print_functors_definitions();
->>>>>>> a1a035ca
     print_compute_functions();
     print_check_table_thread_function();
     print_mechanism_register();
