--- conflicted
+++ resolved
@@ -16,10 +16,6 @@
 namespace nmodl {
 namespace codegen {
 
-<<<<<<< HEAD
-using namespace fmt::literals;
-=======
->>>>>>> fe4a2dc0
 using symtab::syminfo::NmodlType;
 using visitor::VarUsageVisitor;
 
@@ -331,11 +327,7 @@
      */
     if (!watch_statements.empty()) {
         for (int i = 0; i < watch_statements.size() + 1; i++) {
-<<<<<<< HEAD
-            codegen_int_variables.emplace_back(make_symbol("watch{}"_format(i)),
-=======
             codegen_int_variables.emplace_back(make_symbol(fmt::format("watch{}", i)),
->>>>>>> fe4a2dc0
                                                false,
                                                false,
                                                true);
