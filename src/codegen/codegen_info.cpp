/*************************************************************************
 * Copyright (C) 2018-2019 Blue Brain Project
 *
 * This file is part of NMODL distributed under the terms of the GNU
 * Lesser General Public License. See top-level LICENSE file for details.
 *************************************************************************/

#include "codegen/codegen_info.hpp"

#include "ast/all.hpp"
#include "utils/logger.hpp"
#include "visitors/var_usage_visitor.hpp"
#include "visitors/visitor_utils.hpp"


namespace nmodl {
namespace codegen {

using namespace fmt::literals;
using symtab::syminfo::NmodlType;
using visitor::VarUsageVisitor;

SymbolType make_symbol(const std::string& name) {
    return std::make_shared<symtab::Symbol>(name, ModToken());
}


std::string shadow_varname(const std::string& name) {
    return "shadow_" + name;
}


/// if any ion has write variable
bool CodegenInfo::ion_has_write_variable() const {
    for (const auto& ion: ions) {
        if (!ion.writes.empty()) {
            return true;
        }
    }
    return false;
}


/// if given variable is ion write variable
bool CodegenInfo::is_ion_write_variable(const std::string& name) const {
    for (const auto& ion: ions) {
        for (auto& var: ion.writes) {
            if (var == name) {
                return true;
            }
        }
    }
    return false;
}


/// if given variable is ion read variable
bool CodegenInfo::is_ion_read_variable(const std::string& name) const {
    for (const auto& ion: ions) {
        for (auto& var: ion.reads) {
            if (var == name) {
                return true;
            }
        }
    }
    return false;
}


/// if either read or write variable
bool CodegenInfo::is_ion_variable(const std::string& name) const {
    return is_ion_read_variable(name) || is_ion_write_variable(name);
}


/// if a current (ionic or non-specific)
bool CodegenInfo::is_current(const std::string& name) const {
    for (auto& var: currents) {
        if (var == name) {
            return true;
        }
    }
    return false;
}

/// true is a given variable name if a ionic current
/// (i.e. currents excluding non-specific current)
bool CodegenInfo::is_ionic_current(const std::string& name) const {
    for (const auto& ion: ions) {
        if (ion.is_ionic_current(name) == true) {
            return true;
        }
    }
    return false;
}

/// true if given variable name is a ionic concentration
bool CodegenInfo::is_ionic_conc(const std::string& name) const {
    for (const auto& ion: ions) {
        if (ion.is_ionic_conc(name) == true) {
            return true;
        }
    }
    return false;
}

bool CodegenInfo::function_uses_table(std::string& name) const {
    for (auto& function: functions_with_table) {
        if (name == function->get_node_name()) {
            return true;
        }
    }
    return false;
}

/**
 * Check if NrnState node in the AST has EigenSolverBlock node
 *
 * @return True if EigenSolverBlock exist in the node
 */
bool CodegenInfo::nrn_state_has_eigen_solver_block() const {
    if (nrn_state_block == nullptr) {
        return false;
    }
    return !collect_nodes(*nrn_state_block, {ast::AstNodeType::EIGEN_NEWTON_SOLVER_BLOCK}).empty();
}

/**
 * Check if WatchStatement uses voltage variable v
 *
 * Watch statement has condition expression which could use voltage
 * variable `v`. To avoid memory access into voltage array we check
 * if `v` is used and then print necessary code.
 *
 * @return true if voltage variable b is used otherwise false
 */
bool CodegenInfo::is_voltage_used_by_watch_statements() const {
    for (const auto& statement: watch_statements) {
        auto v_used = VarUsageVisitor().variable_used(*statement, "v");
        if (v_used) {
            return true;
        }
    }
    return false;
}

bool CodegenInfo::state_variable(const std::string& name) const {
    // clang-format off
    auto result = std::find_if(state_vars.begin(),
                               state_vars.end(),
                               [&name](const SymbolType& sym) {
                                   return name == sym->get_name();
                               }
    );
    // clang-format on
    return result != state_vars.end();
}

std::pair<std::string, std::string> CodegenInfo::read_ion_variable_name(
    const std::string& name) const {
    return {name, "ion_" + name};
}


std::pair<std::string, std::string> CodegenInfo::write_ion_variable_name(
    const std::string& name) const {
    return {"ion_" + name, name};
}


/**
 * \details Current variable used in breakpoint block could be local variable.
 * In this case, neuron has already renamed the variable name by prepending
 * "_l". In our implementation, the variable could have been renamed by
 * one of the pass. And hence, we search all local variables and check if
 * the variable is renamed. Note that we have to look into the symbol table
 * of statement block and not breakpoint.
 */
std::string CodegenInfo::breakpoint_current(std::string current) const {
    auto& breakpoint = breakpoint_node;
    if (breakpoint == nullptr) {
        return current;
    }
    const auto& symtab = breakpoint->get_statement_block()->get_symbol_table();
    const auto& variables = symtab->get_variables_with_properties(NmodlType::local_var);
    for (const auto& var: variables) {
        std::string renamed_name = var->get_name();
        std::string original_name = var->get_original_name();
        if (current == original_name) {
            current = renamed_name;
            break;
        }
    }
    return current;
}


bool CodegenInfo::is_an_instance_variable(const std::string& varname) const {
    /// check if symbol of given name exist
    auto check_symbol = [](const std::string& name, const std::vector<SymbolType>& symbols) {
        for (auto& symbol: symbols) {
            if (symbol->get_name() == name) {
                return true;
            }
        }
        return false;
    };

    /// check if variable exist into all possible types
    if (check_symbol(varname, assigned_vars) || check_symbol(varname, state_vars) ||
        check_symbol(varname, range_parameter_vars) || check_symbol(varname, range_assigned_vars) ||
        check_symbol(varname, range_state_vars)) {
        return true;
    }
    return false;
}


/**
 * IndexVariableInfo has following constructor arguments:
 *      - symbol
 *      - is_vdata   (false)
 *      - is_index   (false
 *      - is_integer (false)
 *
 * Which variables are constant qualified?
 *
 *  - node area is read only
 *  - read ion variables are read only
 *  - style_ionname is index / offset
 */
void CodegenInfo::get_int_variables() {
    if (point_process) {
        codegen_int_variables.emplace_back(make_symbol(naming::NODE_AREA_VARIABLE));
        codegen_int_variables.back().is_constant = true;
        /// note that this variable is not printed in neuron implementation
        if (artificial_cell) {
            codegen_int_variables.emplace_back(make_symbol(naming::POINT_PROCESS_VARIABLE), true);
        } else {
            codegen_int_variables.emplace_back(make_symbol(naming::POINT_PROCESS_VARIABLE),
                                               false,
                                               false,
                                               true);
            codegen_int_variables.back().is_constant = true;
        }
    }

    for (const auto& ion: ions) {
        bool need_style = false;
        std::unordered_map<std::string, int> ion_vars;  // used to keep track of the variables to
                                                        // not have doubles between read/write. Same
                                                        // name variables are allowed
        for (const auto& var: ion.reads) {
<<<<<<< HEAD
            const std::string name = "ion_" + var;
=======
            const std::string name = naming::ION_VARNAME_PREFIX + var;
>>>>>>> 7524375b
            codegen_int_variables.emplace_back(make_symbol(name));
            codegen_int_variables.back().is_constant = true;
            ion_vars[name] = codegen_int_variables.size() - 1;
        }

        /// symbol for di_ion_dv var
        std::shared_ptr<symtab::Symbol> ion_di_dv_var = nullptr;

        for (const auto& var: ion.writes) {
<<<<<<< HEAD
            const std::string name = "ion_" + var;
=======
            const std::string name = naming::ION_VARNAME_PREFIX + var;
>>>>>>> 7524375b

            const auto ion_vars_it = ion_vars.find(name);
            if (ion_vars_it != ion_vars.end()) {
                codegen_int_variables[ion_vars_it->second].is_constant = false;
            } else {
<<<<<<< HEAD
                codegen_int_variables.emplace_back(make_symbol("ion_" + var));
            }
            if (ion.is_ionic_current(var)) {
                ion_di_dv_var = make_symbol("ion_di" + ion.name + "dv");
=======
                codegen_int_variables.emplace_back(make_symbol(naming::ION_VARNAME_PREFIX + var));
            }
            if (ion.is_ionic_current(var)) {
                ion_di_dv_var = make_symbol(std::string(naming::ION_VARNAME_PREFIX) + "di" +
                                            ion.name + "dv");
>>>>>>> 7524375b
            }
            if (ion.is_intra_cell_conc(var) || ion.is_extra_cell_conc(var)) {
                need_style = true;
            }
        }

        /// insert after read/write variables but before style ion variable
        if (ion_di_dv_var != nullptr) {
            codegen_int_variables.emplace_back(ion_di_dv_var);
        }

        if (need_style) {
            codegen_int_variables.emplace_back(make_symbol("style_" + ion.name), false, true);
            codegen_int_variables.back().is_constant = true;
        }
    }

    for (const auto& var: pointer_variables) {
        auto name = var->get_name();
        if (var->has_any_property(NmodlType::pointer_var)) {
            codegen_int_variables.emplace_back(make_symbol(name));
        } else {
            codegen_int_variables.emplace_back(make_symbol(name), true);
        }
    }

    if (diam_used) {
        codegen_int_variables.emplace_back(make_symbol(naming::DIAM_VARIABLE));
    }

    if (area_used) {
        codegen_int_variables.emplace_back(make_symbol(naming::AREA_VARIABLE));
    }

    // for non-artificial cell, when net_receive buffering is enabled
    // then tqitem is an offset
    if (net_send_used) {
        if (artificial_cell) {
            codegen_int_variables.emplace_back(make_symbol(naming::TQITEM_VARIABLE), true);
        } else {
            codegen_int_variables.emplace_back(make_symbol(naming::TQITEM_VARIABLE),
                                               false,
                                               false,
                                               true);
            codegen_int_variables.back().is_constant = true;
        }
        tqitem_index = codegen_int_variables.size() - 1;
    }

    /**
     * \note Variables for watch statements : there is one extra variable
     * used in coreneuron compared to actual watch statements for compatibility
     * with neuron (which uses one extra Datum variable)
     */
    if (!watch_statements.empty()) {
        for (int i = 0; i < watch_statements.size() + 1; i++) {
            codegen_int_variables.emplace_back(make_symbol("watch{}"_format(i)),
                                               false,
                                               false,
                                               true);
        }
    }
}


/**
 * \details When we enable fine level parallelism at channel level, we have do updates
 * to ion variables in atomic way. As cpus don't have atomic instructions in
 * simd loop, we have to use shadow vectors for every ion variables. Here
 * we return list of all such variables.
 *
 * \todo If conductances are specified, we don't need all below variables
 */
void CodegenInfo::get_shadow_variables() {
    for (const auto& ion: ions) {
        for (const auto& var: ion.writes) {
<<<<<<< HEAD
            codegen_shadow_variables.push_back({make_symbol(shadow_varname("ion_" + var))});
            if (ion.is_ionic_current(var)) {
                codegen_shadow_variables.push_back(
                    {make_symbol(shadow_varname("ion_di" + ion.name + "dv"))});
=======
            codegen_shadow_variables.push_back(
                {make_symbol(shadow_varname(naming::ION_VARNAME_PREFIX + var))});
            if (ion.is_ionic_current(var)) {
                codegen_shadow_variables.push_back({make_symbol(shadow_varname(
                    std::string(naming::ION_VARNAME_PREFIX) + "di" + ion.name + "dv"))});
>>>>>>> 7524375b
            }
        }
    }
    codegen_shadow_variables.push_back({make_symbol("ml_rhs")});
    codegen_shadow_variables.push_back({make_symbol("ml_d")});
}


void CodegenInfo::get_float_variables() {
    // sort with definition order
    auto comparator = [](const SymbolType& first, const SymbolType& second) -> bool {
        return first->get_definition_order() < second->get_definition_order();
    };

    auto assigned = assigned_vars;
    auto states = state_vars;

    // each state variable has corresponding Dstate variable
    for (auto& state: states) {
        auto name = "D" + state->get_name();
        auto symbol = make_symbol(name);
        if (state->is_array()) {
            symbol->set_as_array(state->get_length());
        }
        symbol->set_definition_order(state->get_definition_order());
        assigned.push_back(symbol);
    }
    std::sort(assigned.begin(), assigned.end(), comparator);

    codegen_float_variables = range_parameter_vars;
    codegen_float_variables.insert(codegen_float_variables.end(),
                                   range_assigned_vars.begin(),
                                   range_assigned_vars.end());
    codegen_float_variables.insert(codegen_float_variables.end(),
                                   range_state_vars.begin(),
                                   range_state_vars.end());
    codegen_float_variables.insert(codegen_float_variables.end(), assigned.begin(), assigned.end());

    if (vectorize) {
        codegen_float_variables.push_back(make_symbol(naming::VOLTAGE_UNUSED_VARIABLE));
    }
    if (breakpoint_exist()) {
        std::string name = vectorize ? naming::CONDUCTANCE_UNUSED_VARIABLE
                                     : naming::CONDUCTANCE_VARIABLE;
        codegen_float_variables.push_back(make_symbol(name));
    }
    if (net_receive_exist()) {
        codegen_float_variables.push_back(make_symbol(naming::T_SAVE_VARIABLE));
    }
}

}  // namespace codegen
}  // namespace nmodl<|MERGE_RESOLUTION|>--- conflicted
+++ resolved
@@ -251,11 +251,7 @@
                                                         // not have doubles between read/write. Same
                                                         // name variables are allowed
         for (const auto& var: ion.reads) {
-<<<<<<< HEAD
-            const std::string name = "ion_" + var;
-=======
             const std::string name = naming::ION_VARNAME_PREFIX + var;
->>>>>>> 7524375b
             codegen_int_variables.emplace_back(make_symbol(name));
             codegen_int_variables.back().is_constant = true;
             ion_vars[name] = codegen_int_variables.size() - 1;
@@ -265,28 +261,17 @@
         std::shared_ptr<symtab::Symbol> ion_di_dv_var = nullptr;
 
         for (const auto& var: ion.writes) {
-<<<<<<< HEAD
-            const std::string name = "ion_" + var;
-=======
             const std::string name = naming::ION_VARNAME_PREFIX + var;
->>>>>>> 7524375b
 
             const auto ion_vars_it = ion_vars.find(name);
             if (ion_vars_it != ion_vars.end()) {
                 codegen_int_variables[ion_vars_it->second].is_constant = false;
             } else {
-<<<<<<< HEAD
-                codegen_int_variables.emplace_back(make_symbol("ion_" + var));
-            }
-            if (ion.is_ionic_current(var)) {
-                ion_di_dv_var = make_symbol("ion_di" + ion.name + "dv");
-=======
                 codegen_int_variables.emplace_back(make_symbol(naming::ION_VARNAME_PREFIX + var));
             }
             if (ion.is_ionic_current(var)) {
                 ion_di_dv_var = make_symbol(std::string(naming::ION_VARNAME_PREFIX) + "di" +
                                             ion.name + "dv");
->>>>>>> 7524375b
             }
             if (ion.is_intra_cell_conc(var) || ion.is_extra_cell_conc(var)) {
                 need_style = true;
@@ -363,18 +348,11 @@
 void CodegenInfo::get_shadow_variables() {
     for (const auto& ion: ions) {
         for (const auto& var: ion.writes) {
-<<<<<<< HEAD
-            codegen_shadow_variables.push_back({make_symbol(shadow_varname("ion_" + var))});
-            if (ion.is_ionic_current(var)) {
-                codegen_shadow_variables.push_back(
-                    {make_symbol(shadow_varname("ion_di" + ion.name + "dv"))});
-=======
             codegen_shadow_variables.push_back(
                 {make_symbol(shadow_varname(naming::ION_VARNAME_PREFIX + var))});
             if (ion.is_ionic_current(var)) {
                 codegen_shadow_variables.push_back({make_symbol(shadow_varname(
                     std::string(naming::ION_VARNAME_PREFIX) + "di" + ion.name + "dv"))});
->>>>>>> 7524375b
             }
         }
     }
