--- conflicted
+++ resolved
@@ -931,15 +931,12 @@
 
 bool CodegenCVisitor::shadow_vector_setup_required() {
     return (channel_task_dependency_enabled() && !info.codegen_shadow_variables.empty());
-<<<<<<< HEAD
-=======
 }
 
 
 void CodegenCVisitor::print_channel_iteration_loop(const std::string& start = "start",
                                                    const std::string& end = "end") {
     printer->start_block("for (int id = {}; id < {}; id++)"_format(start, end));
->>>>>>> 7524375b
 }
 
 
