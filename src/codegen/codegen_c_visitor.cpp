/*************************************************************************
 * Copyright (C) 2018-2019 Blue Brain Project
 *
 * This file is part of NMODL distributed under the terms of the GNU
 * Lesser General Public License. See top-level LICENSE file for details.
 *************************************************************************/

#include "codegen/codegen_c_visitor.hpp"

#include <algorithm>
#include <cmath>
#include <ctime>
#include <regex>

#include "ast/all.hpp"
#include "codegen/codegen_helper_visitor.hpp"
#include "codegen/codegen_naming.hpp"
#include "codegen/codegen_utils.hpp"
#include "config/config.h"
#include "lexer/token_mapping.hpp"
#include "parser/c11_driver.hpp"
#include "utils/logger.hpp"
#include "utils/string_utils.hpp"
#include "visitors/defuse_analyze_visitor.hpp"
#include "visitors/rename_visitor.hpp"
#include "visitors/symtab_visitor.hpp"
#include "visitors/var_usage_visitor.hpp"
#include "visitors/visitor_utils.hpp"

using namespace fmt::literals;

namespace nmodl {
namespace codegen {

using namespace ast;

using visitor::DefUseAnalyzeVisitor;
using visitor::DUChain;
using visitor::DUState;
using visitor::RenameVisitor;
using visitor::SymtabVisitor;
using visitor::VarUsageVisitor;

using symtab::syminfo::NmodlType;
using SymbolType = std::shared_ptr<symtab::Symbol>;

using nmodl::utils::UseNumbersInString;
namespace codegen_utils = nmodl::codegen::utils;

/****************************************************************************************/
/*                            Overloaded visitor routines                               */
/****************************************************************************************/

static const std::regex regex_special_chars{R"([-[\]{}()*+?.,\^$|#\s])"};

void CodegenCVisitor::visit_string(const String& node) {
    if (!codegen) {
        return;
    }
    std::string name = node.eval();
    if (enable_variable_name_lookup) {
        name = get_variable_name(name);
    }
    printer->add_text(name);
}


void CodegenCVisitor::visit_integer(const Integer& node) {
    if (!codegen) {
        return;
    }
    const auto& value = node.get_value();
    printer->add_text(std::to_string(value));
}


void CodegenCVisitor::visit_float(const Float& node) {
    if (!codegen) {
        return;
    }
    printer->add_text(format_float_string(node.get_value()));
}


void CodegenCVisitor::visit_double(const Double& node) {
    if (!codegen) {
        return;
    }
    printer->add_text(format_double_string(node.get_value()));
}


void CodegenCVisitor::visit_boolean(const Boolean& node) {
    if (!codegen) {
        return;
    }
    printer->add_text(std::to_string(static_cast<int>(node.eval())));
}


void CodegenCVisitor::visit_name(const Name& node) {
    if (!codegen) {
        return;
    }
    node.visit_children(*this);
}


void CodegenCVisitor::visit_unit(const ast::Unit& node) {
    // do not print units
}


void CodegenCVisitor::visit_prime_name(const PrimeName& node) {
    throw std::runtime_error("PRIME encountered during code generation, ODEs not solved?");
}


/**
 * \todo : Validate how @ is being handled in neuron implementation
 */
void CodegenCVisitor::visit_var_name(const VarName& node) {
    if (!codegen) {
        return;
    }
    const auto& name = node.get_name();
    const auto& at_index = node.get_at();
    const auto& index = node.get_index();
    name->accept(*this);
    if (at_index) {
        printer->add_text("@");
        at_index->accept(*this);
    }
    if (index) {
        printer->add_text("[");
        printer->add_text("static_cast<int>(");
        index->accept(*this);
        printer->add_text(")");
        printer->add_text("]");
    }
}


void CodegenCVisitor::visit_indexed_name(const IndexedName& node) {
    if (!codegen) {
        return;
    }
    node.get_name()->accept(*this);
    printer->add_text("[");
    printer->add_text("static_cast<int>(");
    node.get_length()->accept(*this);
    printer->add_text(")");
    printer->add_text("]");
}


void CodegenCVisitor::visit_local_list_statement(const LocalListStatement& node) {
    if (!codegen) {
        return;
    }
    auto type = local_var_type() + " ";
    printer->add_text(type);
    print_vector_elements(node.get_variables(), ", ");
}


void CodegenCVisitor::visit_if_statement(const IfStatement& node) {
    if (!codegen) {
        return;
    }
    printer->add_text("if (");
    node.get_condition()->accept(*this);
    printer->add_text(") ");
    node.get_statement_block()->accept(*this);
    print_vector_elements(node.get_elseifs(), "");
    const auto& elses = node.get_elses();
    if (elses) {
        elses->accept(*this);
    }
}


void CodegenCVisitor::visit_else_if_statement(const ElseIfStatement& node) {
    if (!codegen) {
        return;
    }
    printer->add_text(" else if (");
    node.get_condition()->accept(*this);
    printer->add_text(") ");
    node.get_statement_block()->accept(*this);
}


void CodegenCVisitor::visit_else_statement(const ElseStatement& node) {
    if (!codegen) {
        return;
    }
    printer->add_text(" else ");
    node.visit_children(*this);
}


void CodegenCVisitor::visit_while_statement(const WhileStatement& node) {
    printer->add_text("while (");
    node.get_condition()->accept(*this);
    printer->add_text(") ");
    node.get_statement_block()->accept(*this);
}


void CodegenCVisitor::visit_from_statement(const ast::FromStatement& node) {
    if (!codegen) {
        return;
    }
    auto name = node.get_node_name();
    const auto& from = node.get_from();
    const auto& to = node.get_to();
    const auto& inc = node.get_increment();
    const auto& block = node.get_statement_block();
    printer->add_text("for(int {}="_format(name));
    from->accept(*this);
    printer->add_text("; {}<="_format(name));
    to->accept(*this);
    if (inc) {
        printer->add_text("; {}+="_format(name));
        inc->accept(*this);
    } else {
        printer->add_text("; {}++"_format(name));
    }
    printer->add_text(")");
    block->accept(*this);
}


void CodegenCVisitor::visit_paren_expression(const ParenExpression& node) {
    if (!codegen) {
        return;
    }
    printer->add_text("(");
    node.get_expression()->accept(*this);
    printer->add_text(")");
}


void CodegenCVisitor::visit_binary_expression(const BinaryExpression& node) {
    if (!codegen) {
        return;
    }
    auto op = node.get_op().eval();
    const auto& lhs = node.get_lhs();
    const auto& rhs = node.get_rhs();
    if (op == "^") {
        printer->add_text("pow(");
        lhs->accept(*this);
        printer->add_text(", ");
        rhs->accept(*this);
        printer->add_text(")");
    } else {
        lhs->accept(*this);
        printer->add_text(" " + op + " ");
        rhs->accept(*this);
    }
}


void CodegenCVisitor::visit_binary_operator(const BinaryOperator& node) {
    if (!codegen) {
        return;
    }
    printer->add_text(node.eval());
}


void CodegenCVisitor::visit_unary_operator(const UnaryOperator& node) {
    if (!codegen) {
        return;
    }
    printer->add_text(" " + node.eval());
}


/**
 * \details Statement block is top level construct (for every nmodl block).
 * Sometime we want to analyse ast nodes even if code generation is
 * false. Hence we visit children even if code generation is false.
 */
void CodegenCVisitor::visit_statement_block(const StatementBlock& node) {
    if (!codegen) {
        node.visit_children(*this);
        return;
    }
    print_statement_block(node);
}


void CodegenCVisitor::visit_function_call(const FunctionCall& node) {
    if (!codegen) {
        return;
    }
    print_function_call(node);
}


void CodegenCVisitor::visit_verbatim(const Verbatim& node) {
    if (!codegen) {
        return;
    }
    auto text = node.get_statement()->eval();
    auto result = process_verbatim_text(text);

    auto statements = stringutils::split_string(result, '\n');
    for (auto& statement: statements) {
        stringutils::trim_newline(statement);
        if (statement.find_first_not_of(' ') != std::string::npos) {
            printer->add_line(statement);
        }
    }
}

void CodegenCVisitor::visit_update_dt(const ast::UpdateDt& node) {
    // dt change statement should be pulled outside already
}

/****************************************************************************************/
/*                               Common helper routines                                 */
/****************************************************************************************/


/**
 * \details Certain statements like unit, comment, solve can/need to be skipped
 * during code generation. Note that solve block is wrapped in expression
 * statement and hence we have to check inner expression. It's also true
 * for the initial block defined inside net receive block.
 */
bool CodegenCVisitor::statement_to_skip(const Statement& node) const {
    // clang-format off
    if (node.is_unit_state()
        || node.is_line_comment()
        || node.is_block_comment()
        || node.is_solve_block()
        || node.is_conductance_hint()
        || node.is_table_statement()) {
        return true;
    }
    // clang-format on
    if (node.is_expression_statement()) {
        auto expression = dynamic_cast<const ExpressionStatement*>(&node)->get_expression();
        if (expression->is_solve_block()) {
            return true;
        }
        if (expression->is_initial_block()) {
            return true;
        }
    }
    return false;
}


bool CodegenCVisitor::net_send_buffer_required() const noexcept {
    if (net_receive_required() && !info.artificial_cell) {
        if (info.net_event_used || info.net_send_used || info.is_watch_used()) {
            return true;
        }
    }
    return false;
}


bool CodegenCVisitor::net_receive_buffering_required() const noexcept {
    return info.point_process && !info.artificial_cell && info.net_receive_node != nullptr;
}


bool CodegenCVisitor::nrn_state_required() const noexcept {
    if (info.artificial_cell) {
        return false;
    }
    return info.nrn_state_block != nullptr || breakpoint_exist();
}


bool CodegenCVisitor::nrn_cur_required() const noexcept {
    return info.breakpoint_node != nullptr && !info.currents.empty();
}


bool CodegenCVisitor::net_receive_exist() const noexcept {
    return info.net_receive_node != nullptr;
}


bool CodegenCVisitor::breakpoint_exist() const noexcept {
    return info.breakpoint_node != nullptr;
}


bool CodegenCVisitor::net_receive_required() const noexcept {
    return net_receive_exist();
}


/**
 * \details When floating point data type is not default (i.e. double) then we
 * have to copy old array to new type (for range variables).
 */
bool CodegenCVisitor::range_variable_setup_required() const noexcept {
    return codegen::naming::DEFAULT_FLOAT_TYPE != float_data_type();
}


bool CodegenCVisitor::state_variable(const std::string& name) const {
    // clang-format off
    auto result = std::find_if(info.state_vars.begin(),
                               info.state_vars.end(),
                               [&name](const SymbolType& sym) {
                                   return name == sym->get_name();
                               }
    );
    // clang-format on
    return result != info.state_vars.end();
}


int CodegenCVisitor::position_of_float_var(const std::string& name) const {
    int index = 0;
    for (const auto& var: codegen_float_variables) {
        if (var->get_name() == name) {
            return index;
        }
        index += var->get_length();
    }
    throw std::logic_error(name + " variable not found");
}


int CodegenCVisitor::position_of_int_var(const std::string& name) const {
    int index = 0;
    for (const auto& var: codegen_int_variables) {
        if (var.symbol->get_name() == name) {
            return index;
        }
        index += var.symbol->get_length();
    }
    throw std::logic_error(name + " variable not found");
}


/**
 * \details We can directly print value but if user specify value as integer then
 * then it gets printed as an integer. To avoid this, we use below wrapper.
 * If user has provided integer then it gets printed as 1.0 (similar to mod2c
 * and neuron where ".0" is appended). Otherwise we print double variables as
 * they are represented in the mod file by user. If the value is in scientific
 * representation (1e+20, 1E-15) then keep it as it is.
 */
std::string CodegenCVisitor::format_double_string(const std::string& s_value) {
    return codegen_utils::format_double_string<CodegenCVisitor>(s_value);
}


std::string CodegenCVisitor::format_float_string(const std::string& s_value) {
    return codegen_utils::format_float_string<CodegenCVisitor>(s_value);
}


/**
 * \details Statements like if, else etc. don't need semicolon at the end.
 * (Note that it's valid to have "extraneous" semicolon). Also, statement
 * block can appear as statement using expression statement which need to
 * be inspected.
 */
bool CodegenCVisitor::need_semicolon(Statement* node) const {
    // clang-format off
    if (node->is_if_statement()
        || node->is_else_if_statement()
        || node->is_else_statement()
        || node->is_from_statement()
        || node->is_verbatim()
        || node->is_for_all_statement()
        || node->is_from_statement()
        || node->is_conductance_hint()
        || node->is_while_statement()) {
        return false;
    }
    if (node->is_expression_statement()) {
        auto expression = dynamic_cast<ExpressionStatement*>(node)->get_expression();
        if (expression->is_statement_block()
            || expression->is_eigen_newton_solver_block()
            || expression->is_eigen_linear_solver_block()
            || expression->is_solution_expression()
            || expression->is_for_netcon()) {
            return false;
        }
    }
    // clang-format on
    return true;
}


// check if there is a function or procedure defined with given name
bool CodegenCVisitor::defined_method(const std::string& name) const {
    const auto& function = program_symtab->lookup(name);
    auto properties = NmodlType::function_block | NmodlType::procedure_block;
    return function && function->has_any_property(properties);
}


/**
 * \details Current variable used in breakpoint block could be local variable.
 * In this case, neuron has already renamed the variable name by prepending
 * "_l". In our implementation, the variable could have been renamed by
 * one of the pass. And hence, we search all local variables and check if
 * the variable is renamed. Note that we have to look into the symbol table
 * of statement block and not breakpoint.
 */
std::string CodegenCVisitor::breakpoint_current(std::string current) const {
    auto breakpoint = info.breakpoint_node;
    if (breakpoint == nullptr) {
        return current;
    }
    auto symtab = breakpoint->get_statement_block()->get_symbol_table();
    auto variables = symtab->get_variables_with_properties(NmodlType::local_var);
    for (const auto& var: variables) {
        auto renamed_name = var->get_name();
        auto original_name = var->get_original_name();
        if (current == original_name) {
            current = renamed_name;
            break;
        }
    }
    return current;
}


int CodegenCVisitor::float_variables_size() const {
    auto count_length = [](int l, const SymbolType& variable) {
        return l += variable->get_length();
    };

    int float_size = std::accumulate(info.range_parameter_vars.begin(),
                                     info.range_parameter_vars.end(),
                                     0,
                                     count_length);
    float_size += std::accumulate(info.range_assigned_vars.begin(),
                                  info.range_assigned_vars.end(),
                                  0,
                                  count_length);
    float_size += std::accumulate(info.range_state_vars.begin(),
                                  info.range_state_vars.end(),
                                  0,
                                  count_length);
    float_size +=
        std::accumulate(info.assigned_vars.begin(), info.assigned_vars.end(), 0, count_length);

    /// all state variables for which we add Dstate variables
    float_size += std::accumulate(info.state_vars.begin(), info.state_vars.end(), 0, count_length);

    /// for v_unused variable
    if (info.vectorize) {
        float_size++;
    }
    /// for g_unused variable
    if (breakpoint_exist()) {
        float_size++;
    }
    /// for tsave variable
    if (net_receive_exist()) {
        float_size++;
    }
    return float_size;
}


int CodegenCVisitor::int_variables_size() const {
    int num_variables = 0;
    for (const auto& semantic: info.semantics) {
        num_variables += semantic.size;
    }
    return num_variables;
}


/**
 * \details Depending upon the block type, we have to print read/write ion variables
 * during code generation. Depending on block/procedure being printed, this
 * method return statements as vector. As different code backends could have
 * different variable names, we rely on backend-specific read_ion_variable_name
 * and write_ion_variable_name method which will be overloaded.
 *
 * \todo After looking into mod2c and neuron implementation, it seems like
 * Ode block type is not used (?). Need to look into implementation details.
 */
std::vector<std::string> CodegenCVisitor::ion_read_statements(BlockType type) {
    if (optimize_ion_variable_copies()) {
        return ion_read_statements_optimized(type);
    }
    std::vector<std::string> statements;
    for (const auto& ion: info.ions) {
        auto name = ion.name;
        for (const auto& var: ion.reads) {
            if (type == BlockType::Ode && ion.is_ionic_conc(var) && state_variable(var)) {
                continue;
            }
            auto variable_names = read_ion_variable_name(var);
            auto first = get_variable_name(variable_names.first);
            auto second = get_variable_name(variable_names.second);
            statements.push_back("{} = {};"_format(first, second));
        }
        for (const auto& var: ion.writes) {
            if (type == BlockType::Ode && ion.is_ionic_conc(var) && state_variable(var)) {
                continue;
            }
            if (ion.is_ionic_conc(var)) {
                auto variables = read_ion_variable_name(var);
                auto first = get_variable_name(variables.first);
                auto second = get_variable_name(variables.second);
                statements.push_back("{} = {};"_format(first, second));
            }
        }
    }
    return statements;
}


std::vector<std::string> CodegenCVisitor::ion_read_statements_optimized(BlockType type) {
    std::vector<std::string> statements;
    for (const auto& ion: info.ions) {
        for (const auto& var: ion.writes) {
            if (type == BlockType::Ode && ion.is_ionic_conc(var) && state_variable(var)) {
                continue;
            }
            if (ion.is_ionic_conc(var)) {
                auto variables = read_ion_variable_name(var);
                auto first = "ionvar." + variables.first;
                auto second = get_variable_name(variables.second);
                statements.push_back("{} = {};"_format(first, second));
            }
        }
    }
    return statements;
}


std::vector<ShadowUseStatement> CodegenCVisitor::ion_write_statements(BlockType type) {
    std::vector<ShadowUseStatement> statements;
    for (const auto& ion: info.ions) {
        std::string concentration;
        auto name = ion.name;
        for (const auto& var: ion.writes) {
            auto variable_names = write_ion_variable_name(var);
            if (ion.is_ionic_current(var)) {
                if (type == BlockType::Equation) {
                    auto current = breakpoint_current(var);
                    auto lhs = variable_names.first;
                    auto op = "+=";
                    auto rhs = get_variable_name(current);
                    if (info.point_process) {
                        auto area = get_variable_name(naming::NODE_AREA_VARIABLE);
                        rhs += "*(1.e2/{})"_format(area);
                    }
                    statements.push_back(ShadowUseStatement{lhs, op, rhs});
                }
            } else {
                if (!ion.is_rev_potential(var)) {
                    concentration = var;
                }
                auto lhs = variable_names.first;
                auto op = "=";
                auto rhs = get_variable_name(variable_names.second);
                statements.push_back(ShadowUseStatement{lhs, op, rhs});
            }
        }

        if (type == BlockType::Initial && !concentration.empty()) {
            int index = 0;
            if (ion.is_intra_cell_conc(concentration)) {
                index = 1;
            } else if (ion.is_extra_cell_conc(concentration)) {
                index = 2;
            } else {
                /// \todo Unhandled case in neuron implementation
                throw std::logic_error("codegen error for {} ion"_format(ion.name));
            }
            auto ion_type_name = "{}_type"_format(ion.name);
            auto lhs = "int {}"_format(ion_type_name);
            auto op = "=";
            auto rhs = get_variable_name(ion_type_name);
            statements.push_back(ShadowUseStatement{lhs, op, rhs});
            auto statement = conc_write_statement(ion.name, concentration, index);
            statements.push_back(ShadowUseStatement{statement, "", ""});
        }
    }
    return statements;
}


/**
 * \details Often top level verbatim blocks use variables with old names.
 * Here we process if we are processing verbatim block at global scope.
 */
std::string CodegenCVisitor::process_verbatim_token(const std::string& token) {
    const std::string& name = token;

    /*
     * If given token is procedure name and if it's defined
     * in the current mod file then it must be replaced
     */
    if (program_symtab->is_method_defined(token)) {
        return method_name(token);
    }

    /*
     * Check if token is commongly used variable name in
     * verbatim block like nt, \c \_threadargs etc. If so, replace
     * it and return.
     */
    auto new_name = replace_if_verbatim_variable(name);
    if (new_name != name) {
        return get_variable_name(new_name, false);
    }

    /*
     * For top level verbatim blocks we shouldn't replace variable
     * names with Instance because arguments are provided from coreneuron
     * and they are missing inst.
     */
    auto use_instance = !printing_top_verbatim_blocks;
    return get_variable_name(token, use_instance);
}


bool CodegenCVisitor::ion_variable_struct_required() const {
    return optimize_ion_variable_copies() && info.ion_has_write_variable();
}


/**
 * \details This can be override in the backend. For example, parameters can be constant
 * except in INITIAL block where they are set to 0. As initial block is/can be
 * executed on c/cpu backend, gpu/cuda backend can mark the parameter as constant.
 */
bool CodegenCVisitor::is_constant_variable(const std::string& name) const {
    auto symbol = program_symtab->lookup_in_scope(name);
    bool is_constant = false;
    if (symbol != nullptr) {
        // per mechanism ion variables needs to be updated from neuron/coreneuron values
        if (info.is_ion_variable(name)) {
            is_constant = false;
        }
        // for parameter variable to be const, make sure it's write count is 0
        // and it's not used in the verbatim block
        else if (symbol->has_any_property(NmodlType::param_assign) &&
                 info.variables_in_verbatim.find(name) == info.variables_in_verbatim.end() &&
                 symbol->get_write_count() == 0) {
            is_constant = true;
        }
    }
    return is_constant;
}


/**
 * \details Once variables are populated, update index semantics to register with coreneuron
 */
void CodegenCVisitor::update_index_semantics() {
    int index = 0;
    info.semantics.clear();

    if (info.point_process) {
        info.semantics.emplace_back(index++, naming::AREA_SEMANTIC, 1);
        info.semantics.emplace_back(index++, naming::POINT_PROCESS_SEMANTIC, 1);
    }
    for (const auto& ion: info.ions) {
        for (auto i = 0; i < ion.reads.size(); ++i) {
            info.semantics.emplace_back(index++, ion.name + "_ion", 1);
        }
        for (const auto& var: ion.writes) {
            /// add if variable is not present in the read list
            if (std::find(ion.reads.begin(), ion.reads.end(), var) == ion.reads.end()) {
                info.semantics.emplace_back(index++, ion.name + "_ion", 1);
            }
            if (ion.is_ionic_current(var)) {
                info.semantics.emplace_back(index++, ion.name + "_ion", 1);
            }
        }
        if (ion.need_style) {
            info.semantics.emplace_back(index++, "#{}_ion"_format(ion.name), 1);
        }
    }
    for (auto& var: info.pointer_variables) {
        if (info.first_pointer_var_index == -1) {
            info.first_pointer_var_index = index;
        }
        int size = var->get_length();
        if (var->has_any_property(NmodlType::pointer_var)) {
            info.semantics.emplace_back(index, naming::POINTER_SEMANTIC, size);
        } else {
            info.semantics.emplace_back(index, naming::CORE_POINTER_SEMANTIC, size);
        }
        index += size;
    }

    if (info.diam_used) {
        info.semantics.emplace_back(index++, naming::DIAM_VARIABLE, 1);
    }

    if (info.area_used) {
        info.semantics.emplace_back(index++, naming::AREA_VARIABLE, 1);
    }

    if (info.net_send_used) {
        info.semantics.emplace_back(index++, naming::NET_SEND_SEMANTIC, 1);
    }

    /*
     * Number of semantics for watch is one greater than number of
     * actual watch statements in the mod file
     */
    if (!info.watch_statements.empty()) {
        for (int i = 0; i < info.watch_statements.size() + 1; i++) {
            info.semantics.emplace_back(index++, naming::WATCH_SEMANTIC, 1);
        }
    }

    if (info.for_netcon_used) {
        info.semantics.emplace_back(index++, naming::FOR_NETCON_SEMANTIC, 1);
    }
}


std::vector<SymbolType> CodegenCVisitor::get_float_variables() {
    // sort with definition order
    auto comparator = [](const SymbolType& first, const SymbolType& second) -> bool {
        return first->get_definition_order() < second->get_definition_order();
    };

    auto assigned = info.assigned_vars;
    auto states = info.state_vars;

    // each state variable has corresponding Dstate variable
    for (auto& state: states) {
        auto name = "D" + state->get_name();
        auto symbol = make_symbol(name);
        if (state->is_array()) {
            symbol->set_as_array(state->get_length());
        }
        symbol->set_definition_order(state->get_definition_order());
        assigned.push_back(symbol);
    }
    std::sort(assigned.begin(), assigned.end(), comparator);

    auto variables = info.range_parameter_vars;
    variables.insert(variables.end(),
                     info.range_assigned_vars.begin(),
                     info.range_assigned_vars.end());
    variables.insert(variables.end(), info.range_state_vars.begin(), info.range_state_vars.end());
    variables.insert(variables.end(), assigned.begin(), assigned.end());

    if (info.vectorize) {
        variables.push_back(make_symbol(naming::VOLTAGE_UNUSED_VARIABLE));
    }
    if (breakpoint_exist()) {
        std::string name = info.vectorize ? naming::CONDUCTANCE_UNUSED_VARIABLE
                                          : naming::CONDUCTANCE_VARIABLE;
        variables.push_back(make_symbol(name));
    }
    if (net_receive_exist()) {
        variables.push_back(make_symbol(naming::T_SAVE_VARIABLE));
    }
    return variables;
}


/**
 * IndexVariableInfo has following constructor arguments:
 *      - symbol
 *      - is_vdata   (false)
 *      - is_index   (false
 *      - is_integer (false)
 *
 * Which variables are constant qualified?
 *
 *  - node area is read only
 *  - read ion variables are read only
 *  - style_ionname is index / offset
 */
std::vector<IndexVariableInfo> CodegenCVisitor::get_int_variables() {
    std::vector<IndexVariableInfo> variables;
    if (info.point_process) {
        variables.emplace_back(make_symbol(naming::NODE_AREA_VARIABLE));
        variables.back().is_constant = true;
        /// note that this variable is not printed in neuron implementation
        if (info.artificial_cell) {
            variables.emplace_back(make_symbol(naming::POINT_PROCESS_VARIABLE), true);
        } else {
            variables.emplace_back(make_symbol(naming::POINT_PROCESS_VARIABLE), false, false, true);
            variables.back().is_constant = true;
        }
    }

    for (const auto& ion: info.ions) {
        bool need_style = false;
        std::unordered_map<std::string, int> ion_vars;  // used to keep track of the variables to
                                                        // not have doubles between read/write. Same
                                                        // name variables are allowed
        for (const auto& var: ion.reads) {
            const std::string name = naming::ION_VARNAME_PREFIX + var;
            variables.emplace_back(make_symbol(name));
            variables.back().is_constant = true;
            ion_vars[name] = variables.size() - 1;
        }

        /// symbol for di_ion_dv var
        std::shared_ptr<symtab::Symbol> ion_di_dv_var = nullptr;

        for (const auto& var: ion.writes) {
            const std::string name = naming::ION_VARNAME_PREFIX + var;

            const auto ion_vars_it = ion_vars.find(name);
            if (ion_vars_it != ion_vars.end()) {
                variables[ion_vars_it->second].is_constant = false;
            } else {
                variables.emplace_back(make_symbol(naming::ION_VARNAME_PREFIX + var));
            }
            if (ion.is_ionic_current(var)) {
                ion_di_dv_var = make_symbol(std::string(naming::ION_VARNAME_PREFIX) + "di" +
                                            ion.name + "dv");
            }
            if (ion.is_intra_cell_conc(var) || ion.is_extra_cell_conc(var)) {
                need_style = true;
            }
        }

        /// insert after read/write variables but before style ion variable
        if (ion_di_dv_var != nullptr) {
            variables.emplace_back(ion_di_dv_var);
        }

        if (need_style) {
            variables.emplace_back(make_symbol("style_" + ion.name), false, true);
            variables.back().is_constant = true;
        }
    }

    for (const auto& var: info.pointer_variables) {
        auto name = var->get_name();
        if (var->has_any_property(NmodlType::pointer_var)) {
            variables.emplace_back(make_symbol(name));
        } else {
            variables.emplace_back(make_symbol(name), true);
        }
    }

    if (info.diam_used) {
        variables.emplace_back(make_symbol(naming::DIAM_VARIABLE));
    }

    if (info.area_used) {
        variables.emplace_back(make_symbol(naming::AREA_VARIABLE));
    }

    // for non-artificial cell, when net_receive buffering is enabled
    // then tqitem is an offset
    if (info.net_send_used) {
        if (info.artificial_cell) {
            variables.emplace_back(make_symbol(naming::TQITEM_VARIABLE), true);
        } else {
            variables.emplace_back(make_symbol(naming::TQITEM_VARIABLE), false, false, true);
            variables.back().is_constant = true;
        }
        info.tqitem_index = variables.size() - 1;
    }

    /**
     * \note Variables for watch statements : there is one extra variable
     * used in coreneuron compared to actual watch statements for compatibility
     * with neuron (which uses one extra Datum variable)
     */
    if (!info.watch_statements.empty()) {
        for (int i = 0; i < info.watch_statements.size() + 1; i++) {
            variables.emplace_back(make_symbol("watch{}"_format(i)), false, false, true);
        }
    }
    return variables;
}


/**
 * \details When we enable fine level parallelism at channel level, we have do updates
 * to ion variables in atomic way. As cpus don't have atomic instructions in
 * simd loop, we have to use shadow vectors for every ion variables. Here
 * we return list of all such variables.
 *
 * \todo If conductances are specified, we don't need all below variables
 */
std::vector<SymbolType> CodegenCVisitor::get_shadow_variables() {
    std::vector<SymbolType> variables;
    for (const auto& ion: info.ions) {
        for (const auto& var: ion.writes) {
            variables.push_back({make_symbol(shadow_varname(naming::ION_VARNAME_PREFIX + var))});
            if (ion.is_ionic_current(var)) {
                variables.push_back({make_symbol(shadow_varname(
                    std::string(naming::ION_VARNAME_PREFIX) + "di" + ion.name + "dv"))});
            }
        }
    }
    variables.push_back({make_symbol("ml_rhs")});
    variables.push_back({make_symbol("ml_d")});
    return variables;
}


/****************************************************************************************/
/*                      Routines must be overloaded in backend                          */
/****************************************************************************************/

std::string CodegenCVisitor::get_parameter_str(const ParamVector& params) {
    std::string param{};
    for (auto iter = params.begin(); iter != params.end(); iter++) {
        param += "{}{} {}{}"_format(std::get<0>(*iter),
                                    std::get<1>(*iter),
                                    std::get<2>(*iter),
                                    std::get<3>(*iter));
        if (!nmodl::utils::is_last(iter, params)) {
            param += ", ";
        }
    }
    return param;
}


void CodegenCVisitor::print_channel_iteration_task_begin(BlockType type) {
    // backend specific, do nothing
}


void CodegenCVisitor::print_channel_iteration_task_end() {
    // backend specific, do nothing
}


void CodegenCVisitor::print_channel_iteration_tiling_block_begin(BlockType type) {
    // no tiling for cpu backend, just get loop bounds
    printer->add_line("int start = 0;");
    printer->add_line("int end = nodecount;");
}


void CodegenCVisitor::print_channel_iteration_tiling_block_end() {
    // backend specific, do nothing
}

void CodegenCVisitor::print_instance_variable_transfer_to_device() const {
    // backend specific, do nothing
}

void CodegenCVisitor::print_deriv_advance_flag_transfer_to_device() const {
    // backend specific, do nothing
}

void CodegenCVisitor::print_device_atomic_capture_annotation() const {
    // backend specific, do nothing
}

void CodegenCVisitor::print_net_send_buf_count_update_to_host() const {
    // backend specific, do nothing
}

void CodegenCVisitor::print_net_send_buf_update_to_host() const {
    // backend specific, do nothing
}

void CodegenCVisitor::print_net_send_buf_count_update_to_device() const {
    // backend specific, do nothing
}

void CodegenCVisitor::print_dt_update_to_device() const {
    // backend specific, do nothing
}

void CodegenCVisitor::print_device_stream_wait() const {
    // backend specific, do nothing
}

/**
 * \details Each kernel such as \c nrn\_init, \c nrn\_state and \c nrn\_cur could be offloaded
 * to accelerator. In this case, at very top level, we print pragma
 * for data present. For example:
 *
 * \code{.cpp}
 *  void nrn_state(...) {
 *      #pragma acc data present (nt, ml...)
 *      {
 *
 *      }
 *  }
 *  \endcode
 */
void CodegenCVisitor::print_kernel_data_present_annotation_block_begin() {
    // backend specific, do nothing
}


void CodegenCVisitor::print_kernel_data_present_annotation_block_end() {
    // backend specific, do nothing
}

void CodegenCVisitor::print_net_init_acc_serial_annotation_block_begin() {
    // backend specific, do nothing
}

void CodegenCVisitor::print_net_init_acc_serial_annotation_block_end() {
    // backend specific, do nothing
}

/**
 * \details Depending programming model and compiler, we print compiler hint
 * for parallelization. For example:
 *
 * \code
 *      #pragma ivdep
 *      for(int id = 0; id < nodecount; id++) {
 *
 *      #pragma acc parallel loop
 *      for(int id = 0; id < nodecount; id++) {
 * \endcode
 */
void CodegenCVisitor::print_channel_iteration_block_parallel_hint(BlockType type) {
    printer->add_line("#pragma ivdep");
}


bool CodegenCVisitor::nrn_cur_reduction_loop_required() {
    return channel_task_dependency_enabled() || info.point_process;
}


bool CodegenCVisitor::shadow_vector_setup_required() {
    return (channel_task_dependency_enabled() && !codegen_shadow_variables.empty());
}


/**
 * \details For CPU backend we iterate over all node counts. For cuda we use thread
 * index to check if block needs to be executed or not.
 */
void CodegenCVisitor::print_channel_iteration_block_begin(BlockType type) {
    print_channel_iteration_block_parallel_hint(type);
    printer->start_block("for (int id = start; id < end; id++)");
}


void CodegenCVisitor::print_channel_iteration_block_end() {
    printer->end_block(1);
}


void CodegenCVisitor::print_rhs_d_shadow_variables() {
    if (info.point_process) {
        printer->add_line("double* shadow_rhs = nt->{};"_format(naming::NTHREAD_RHS_SHADOW));
        printer->add_line("double* shadow_d = nt->{};"_format(naming::NTHREAD_D_SHADOW));
    }
}


void CodegenCVisitor::print_nrn_cur_matrix_shadow_update() {
    if (channel_task_dependency_enabled()) {
        auto rhs = get_variable_name("ml_rhs");
        auto d = get_variable_name("ml_d");
        printer->add_line("{} = rhs;"_format(rhs));
        printer->add_line("{} = g;"_format(d));
    } else {
        if (info.point_process) {
            printer->add_line("shadow_rhs[id] = rhs;");
            printer->add_line("shadow_d[id] = g;");
        } else {
            auto rhs_op = operator_for_rhs();
            auto d_op = operator_for_d();
            print_atomic_reduction_pragma();
            printer->add_line("vec_rhs[node_id] {} rhs;"_format(rhs_op));
            print_atomic_reduction_pragma();
            printer->add_line("vec_d[node_id] {} g;"_format(d_op));
        }
    }
}


void CodegenCVisitor::print_nrn_cur_matrix_shadow_reduction() {
    auto rhs_op = operator_for_rhs();
    auto d_op = operator_for_d();
    if (channel_task_dependency_enabled()) {
        auto rhs = get_variable_name("ml_rhs");
        auto d = get_variable_name("ml_d");
        printer->add_line("int node_id = node_index[id];");
        print_atomic_reduction_pragma();
        printer->add_line("vec_rhs[node_id] {} {};"_format(rhs_op, rhs));
        print_atomic_reduction_pragma();
        printer->add_line("vec_d[node_id] {} {};"_format(d_op, d));
    } else {
        if (info.point_process) {
            printer->add_line("int node_id = node_index[id];");
            print_atomic_reduction_pragma();
            printer->add_line("vec_rhs[node_id] {} shadow_rhs[id];"_format(rhs_op));
            print_atomic_reduction_pragma();
            printer->add_line("vec_d[node_id] {} shadow_d[id];"_format(d_op));
        }
    }
}


void CodegenCVisitor::print_atomic_reduction_pragma() {
    // backend specific, do nothing
}


void CodegenCVisitor::print_shadow_reduction_block_begin() {
    printer->start_block("for (int id = start; id < end; id++)");
}


void CodegenCVisitor::print_shadow_reduction_statements() {
    for (const auto& statement: shadow_statements) {
        print_atomic_reduction_pragma();
        auto lhs = get_variable_name(statement.lhs);
        auto rhs = get_variable_name(shadow_varname(statement.lhs));
        auto text = "{} {} {};"_format(lhs, statement.op, rhs);
        printer->add_line(text);
    }
    shadow_statements.clear();
}


void CodegenCVisitor::print_shadow_reduction_block_end() {
    printer->end_block(1);
}


void CodegenCVisitor::print_device_method_annotation() {
    // backend specific, nothing for cpu
}


void CodegenCVisitor::print_global_method_annotation() {
    // backend specific, nothing for cpu
}


void CodegenCVisitor::print_backend_namespace_start() {
    // no separate namespace for C (cpu) backend
}


void CodegenCVisitor::print_backend_namespace_stop() {
    // no separate namespace for C (cpu) backend
}


void CodegenCVisitor::print_backend_includes() {
    // backend specific, nothing for cpu
}


std::string CodegenCVisitor::backend_name() const {
    return "C (api-compatibility)";
}


bool CodegenCVisitor::block_require_shadow_update(BlockType type) {
    return false;
}


bool CodegenCVisitor::channel_task_dependency_enabled() {
    return false;
}


bool CodegenCVisitor::optimize_ion_variable_copies() const {
    return optimize_ionvar_copies;
}


void CodegenCVisitor::print_memory_allocation_routine() const {
    printer->add_newline(2);
    auto args = "size_t num, size_t size, size_t alignment = 16";
    printer->add_line("static inline void* mem_alloc({}) {}"_format(args, "{"));
    printer->add_line("    void* ptr;");
    printer->add_line("    posix_memalign(&ptr, alignment, num*size);");
    printer->add_line("    memset(ptr, 0, size);");
    printer->add_line("    return ptr;");
    printer->add_line("}");

    printer->add_newline(2);
    printer->add_line("static inline void mem_free(void* ptr) {");
    printer->add_line("    free(ptr);");
    printer->add_line("}");
}


void CodegenCVisitor::print_abort_routine() const {
    printer->add_newline(2);
    printer->add_line("static inline void coreneuron_abort() {");
    printer->add_line("    abort();");
    printer->add_line("}");
}


std::string CodegenCVisitor::compute_method_name(BlockType type) const {
    if (type == BlockType::Initial) {
        return method_name(naming::NRN_INIT_METHOD);
    }
    if (type == BlockType::Constructor) {
        return method_name(naming::NRN_CONSTRUCTOR_METHOD);
    }
    if (type == BlockType::Destructor) {
        return method_name(naming::NRN_DESTRUCTOR_METHOD);
    }
    if (type == BlockType::State) {
        return method_name(naming::NRN_STATE_METHOD);
    }
    if (type == BlockType::Equation) {
        return method_name(naming::NRN_CUR_METHOD);
    }
    if (type == BlockType::Watch) {
        return method_name(naming::NRN_WATCH_CHECK_METHOD);
    }
    throw std::logic_error("compute_method_name not implemented");
}


// note extra empty space for pretty-printing if we skip the symbol
std::string CodegenCVisitor::ptr_type_qualifier() {
    return "__restrict__ ";
}

/// Useful in ispc so that variables in the global struct get "uniform "
std::string CodegenCVisitor::global_var_struct_type_qualifier() {
    return "";
}

void CodegenCVisitor::print_global_var_struct_decl() {
    printer->add_line("{} {}_global;"_format(global_struct(), info.mod_suffix));
}

std::string CodegenCVisitor::k_const() {
    return "const ";
}


/****************************************************************************************/
/*              printing routines for code generation                                   */
/****************************************************************************************/


void CodegenCVisitor::visit_watch_statement(const ast::WatchStatement& node) {
    printer->add_text("nrn_watch_activate(inst, id, pnodecount, {}, v, watch_remove)"_format(
        current_watch_statement++));
}


void CodegenCVisitor::print_statement_block(const ast::StatementBlock& node,
                                            bool open_brace,
                                            bool close_brace) {
    if (open_brace) {
        printer->start_block();
    }

    auto statements = node.get_statements();
    for (const auto& statement: statements) {
        if (statement_to_skip(*statement)) {
            continue;
        }
        /// not necessary to add indent for verbatim block (pretty-printing)
        if (!statement->is_verbatim()) {
            printer->add_indent();
        }
        statement->accept(*this);
        if (need_semicolon(statement.get())) {
            printer->add_text(";");
        }
        printer->add_newline();
    }

    if (close_brace) {
        printer->end_block();
    }
}


void CodegenCVisitor::print_function_call(const FunctionCall& node) {
    auto name = node.get_node_name();
    auto function_name = name;
    if (defined_method(name)) {
        function_name = method_name(name);
    }

    if (is_net_send(name)) {
        print_net_send_call(node);
        return;
    }

    if (is_net_move(name)) {
        print_net_move_call(node);
        return;
    }

    if (is_net_event(name)) {
        print_net_event_call(node);
        return;
    }

    auto arguments = node.get_arguments();
    printer->add_text("{}("_format(function_name));

    bool possible_nt_variable_types{false};
    if (!defined_method(name)) {
        possible_nt_variable_types = arguments.front()->get_node_type() == AstNodeType::NAME &&
                                     arguments.front()->get_node_type() == AstNodeType::STRING &&
                                     arguments.front()->get_node_type() ==
                                         AstNodeType::CONSTANT_VAR &&
                                     arguments.front()->get_node_type() == AstNodeType::VAR_NAME &&
                                     arguments.front()->get_node_type() == AstNodeType::LOCAL_VAR;
    }
    if (defined_method(name)) {
        printer->add_text(internal_method_arguments());
        if (!arguments.empty()) {
            printer->add_text(", ");
        }
    } else if (nmodl::details::needs_neuron_thread_first_arg(function_name) &&
               (!possible_nt_variable_types || arguments.front()->get_node_name() != "nt")) {
        // If the first argument is not `nt` we should add it.
        // We compare with type because expression `a+b` is not `nt` but don't have `get_node_name`
        // implemented
        arguments.insert(arguments.begin(), std::make_shared<ast::String>("nt"));
    }

    print_vector_elements(arguments, ", ");
    printer->add_text(")");
}


void CodegenCVisitor::print_top_verbatim_blocks() {
    if (info.top_verbatim_blocks.empty()) {
        return;
    }
    print_namespace_stop();

    printer->add_newline(2);
    printer->add_line("using namespace coreneuron;");
    codegen = true;
    printing_top_verbatim_blocks = true;

    for (const auto& block: info.top_blocks) {
        if (block->is_verbatim()) {
            printer->add_newline(2);
            block->accept(*this);
        }
    }

    printing_top_verbatim_blocks = false;
    codegen = false;
    print_namespace_start();
}


/**
 * \todo Issue with verbatim renaming. e.g. pattern.mod has info struct with
 * index variable. If we use "index" instead of "indexes" as default argument
 * then during verbatim replacement we don't know the index is which one. This
 * is because verbatim renaming pass has already stripped out prefixes from
 * the text.
 */
void CodegenCVisitor::rename_function_arguments() {
    auto default_arguments = stringutils::split_string(nrn_thread_arguments(), ',');
    for (auto& arg: default_arguments) {
        stringutils::trim(arg);
        RenameVisitor v(arg, "arg_" + arg);
        for (const auto& function: info.functions) {
            if (has_parameter_of_name(function, arg)) {
                function->accept(v);
            }
        }
        for (const auto& function: info.procedures) {
            if (has_parameter_of_name(function, arg)) {
                function->accept(v);
            }
        }
    }
}


void CodegenCVisitor::print_function_prototypes() {
    if (info.functions.empty() && info.procedures.empty()) {
        return;
    }
    codegen = true;
    printer->add_newline(2);
    for (const auto& node: info.functions) {
        print_function_declaration(*node, node->get_node_name());
        printer->add_text(";");
        printer->add_newline();
    }
    for (const auto& node: info.procedures) {
        print_function_declaration(*node, node->get_node_name());
        printer->add_text(";");
        printer->add_newline();
    }
    codegen = false;
}


static const TableStatement* get_table_statement(const ast::Block& node) {
    // TableStatementVisitor v;

    const auto& table_statements = collect_nodes(node, {AstNodeType::TABLE_STATEMENT});

    if (table_statements.size() != 1) {
        auto message =
            "One table statement expected in {} found {}"_format(node.get_node_name(),
                                                                 table_statements.size());
        throw std::runtime_error(message);
    }
    return dynamic_cast<const TableStatement*>(table_statements.front().get());
}


void CodegenCVisitor::print_table_check_function(const Block& node) {
    auto statement = get_table_statement(node);
    auto table_variables = statement->get_table_vars();
    auto depend_variables = statement->get_depend_vars();
    const auto& from = statement->get_from();
    const auto& to = statement->get_to();
    auto name = node.get_node_name();
    auto internal_params = internal_method_parameters();
    auto with = statement->get_with()->eval();
    auto use_table_var = get_variable_name(naming::USE_TABLE_VARIABLE);
    auto tmin_name = get_variable_name("tmin_" + name);
    auto mfac_name = get_variable_name("mfac_" + name);
    auto float_type = default_float_data_type();

    printer->add_newline(2);
    print_device_method_annotation();
    printer->start_block(
        "void check_{}({})"_format(method_name(name), get_parameter_str(internal_params)));
    {
        printer->add_line("if ( {} == 0) {}"_format(use_table_var, "{"));
        printer->add_line("    return;");
        printer->add_line("}");

        printer->add_line("static bool make_table = true;");
        for (const auto& variable: depend_variables) {
            printer->add_line("static {} save_{};"_format(float_type, variable->get_node_name()));
        }

        for (const auto& variable: depend_variables) {
            auto name = variable->get_node_name();
            auto instance_name = get_variable_name(name);
            printer->add_line("if (save_{} != {}) {}"_format(name, instance_name, "{"));
            printer->add_line("    make_table = true;");
            printer->add_line("}");
        }

        printer->start_block("if (make_table)");
        {
            printer->add_line("make_table = false;");

            printer->add_indent();
            printer->add_text("{} = "_format(tmin_name));
            from->accept(*this);
            printer->add_text(";");
            printer->add_newline();

            printer->add_indent();
            printer->add_text("double tmax = ");
            to->accept(*this);
            printer->add_text(";");
            printer->add_newline();


            printer->add_line("double dx = (tmax-{})/{}.0;"_format(tmin_name, with));
            printer->add_line("{} = 1.0/dx;"_format(mfac_name));

            printer->add_line("int i = 0;");
            printer->add_line("double x = 0;");
            printer->add_line(
                "for(i = 0, x = {}; i < {}; x += dx, i++) {}"_format(tmin_name, with + 1, "{"));
            auto function = method_name("f_" + name);
            printer->add_line("    {}({}, x);"_format(function, internal_method_arguments()));
            for (const auto& variable: table_variables) {
                auto name = variable->get_node_name();
                auto instance_name = get_variable_name(name);
                auto table_name = get_variable_name("t_" + name);
                printer->add_line("    {}[i] = {};"_format(table_name, instance_name));
            }
            printer->add_line("}");

            for (const auto& variable: depend_variables) {
                auto name = variable->get_node_name();
                auto instance_name = get_variable_name(name);
                printer->add_line("save_{} = {};"_format(name, instance_name));
            }
        }
        printer->end_block(1);
    }
    printer->end_block(1);
}


void CodegenCVisitor::print_table_replacement_function(const ast::Block& node) {
    auto name = node.get_node_name();
    auto statement = get_table_statement(node);
    auto table_variables = statement->get_table_vars();
    auto with = statement->get_with()->eval();
    auto use_table_var = get_variable_name(naming::USE_TABLE_VARIABLE);
    auto float_type = default_float_data_type();
    auto tmin_name = get_variable_name("tmin_" + name);
    auto mfac_name = get_variable_name("mfac_" + name);
    auto function_name = method_name("f_" + name);

    printer->add_newline(2);
    print_function_declaration(node, name);
    printer->start_block();
    {
        const auto& params = node.get_parameters();
        printer->add_line("if ( {} == 0) {{"_format(use_table_var));
        printer->add_line("    {}({}, {});"_format(function_name,
                                                   internal_method_arguments(),
                                                   params[0].get()->get_node_name()));
        printer->add_line("     return 0;");
        printer->add_line("}");

        printer->add_line("double xi = {} * ({} - {});"_format(mfac_name,
                                                               params[0].get()->get_node_name(),
                                                               tmin_name));
        printer->add_line("if (isnan(xi)) {");
        for (const auto& var: table_variables) {
            auto name = get_variable_name(var->get_node_name());
            printer->add_line("    {} = xi;"_format(name));
        }
        printer->add_line("    return 0;");
        printer->add_line("}");

        printer->add_line("if (xi <= 0.0 || xi >= {}) {}"_format(with, "{"));
        printer->add_line("    int index = (xi <= 0.0) ? 0 : {};"_format(with));
        for (const auto& variable: table_variables) {
            auto name = variable->get_node_name();
            auto instance_name = get_variable_name(name);
            auto table_name = get_variable_name("t_" + name);
            printer->add_line("    {} = {}[index];"_format(instance_name, table_name));
        }
        printer->add_line("    return 0;");
        printer->add_line("}");

        printer->add_line("int i = int(xi);");
        printer->add_line("double theta = xi - double(i);");
        for (const auto& var: table_variables) {
            auto instance_name = get_variable_name(var->get_node_name());
            auto table_name = get_variable_name("t_" + var->get_node_name());
            printer->add_line(
                "{0} = {1}[i] + theta*({1}[i+1]-{1}[i]);"_format(instance_name, table_name));
        }

        printer->add_line("return 0;");
    }
    printer->end_block(1);
}


void CodegenCVisitor::print_check_table_thread_function() {
    if (info.table_count == 0) {
        return;
    }

    printer->add_newline(2);
    auto name = method_name("check_table_thread");
    auto parameters = external_method_parameters(true);

    printer->add_line("static void {} ({}) {}"_format(name, parameters, "{"));
    printer->add_line("    Memb_list* ml = nt->_ml_list[tml_id];");
    printer->add_line("    setup_instance(nt, ml);");
    printer->add_line("    {0}* inst = ({0}*) ml->instance;"_format(instance_struct()));
    printer->add_line("    double v = 0;");

    for (const auto& function: info.functions_with_table) {
        auto name = method_name("check_" + function->get_node_name());
        auto arguments = internal_method_arguments();
        printer->add_line("    {}({});"_format(name, arguments));
    }

    /**
     * \todo `check_table_thread` is called multiple times from coreneuron including
     * after `finitialize`. If we cleaup the instance then it will result in segfault
     * but if we don't then there is memory leak
     */
    printer->add_line("    // cleanup_instance(ml);");
    printer->add_line("}");
}


void CodegenCVisitor::print_function_or_procedure(const ast::Block& node, const std::string& name) {
    printer->add_newline(2);
    print_function_declaration(node, name);
    printer->add_text(" ");
    printer->start_block();

    // function requires return variable declaration
    if (node.is_function_block()) {
        auto type = default_float_data_type();
        printer->add_line("{} ret_{} = 0.0;"_format(type, name));
    } else {
        printer->add_line("int ret_{} = 0;"_format(name));
    }

    print_statement_block(*node.get_statement_block(), false, false);
    printer->add_line("return ret_{};"_format(name));
    printer->end_block(1);
}


void CodegenCVisitor::print_function_procedure_helper(const ast::Block& node) {
    codegen = true;
    auto name = node.get_node_name();

    if (info.function_uses_table(name)) {
        auto new_name = "f_" + name;
        print_function_or_procedure(node, new_name);
        print_table_check_function(node);
        print_table_replacement_function(node);
    } else {
        print_function_or_procedure(node, name);
    }

    codegen = false;
}


void CodegenCVisitor::print_procedure(const ast::ProcedureBlock& node) {
    print_function_procedure_helper(node);
}


void CodegenCVisitor::print_function(const ast::FunctionBlock& node) {
    auto name = node.get_node_name();

    // name of return variable
    std::string return_var;
    if (info.function_uses_table(name)) {
        return_var = "ret_f_" + name;
    } else {
        return_var = "ret_" + name;
    }

    // first rename return variable name
    auto block = node.get_statement_block().get();
    RenameVisitor v(name, return_var);
    block->accept(v);

    print_function_procedure_helper(node);
}

/**
 * @brief Checks whether the functor_block generated by sympy solver modifies any variable outside
 * its scope. If it does then return false, so that the operator() of the struct functor of the
 * Eigen Newton solver doesn't have const qualifier.
 *
 * @param variable_block Statement Block of the variables declarations used in the functor struct of
 *                       the solver
 * @param functor_block Actual code being printed in the operator() of the functor struct of the
 *                      solver
 * @return True if operator() is const else False
 */
bool is_functor_const(const ast::StatementBlock& variable_block,
                      const ast::StatementBlock& functor_block) {
    // Save DUChain for every variable in variable_block
    std::unordered_map<std::string, DUChain> chains;

    // Create complete_block with both variable declarations (done in variable_block) and solver
    // part (done in functor_block) to be able to run the SymtabVisitor and DefUseAnalyzeVisitor
    // then and get the proper DUChains for the variables defined in the variable_block
    ast::StatementBlock complete_block(functor_block);
    // Typically variable_block has only one statement, a statement containing the declaration
    // of the local variables
    for (const auto& statement: variable_block.get_statements()) {
        complete_block.insert_statement(complete_block.get_statements().begin(), statement);
    }

    // Create Symbol Table for complete_block
    auto model_symbol_table = std::make_shared<symtab::ModelSymbolTable>();
    SymtabVisitor(model_symbol_table.get()).visit_statement_block(complete_block);
    // Initialize DefUseAnalyzeVisitor to generate the DUChains for the variables defined in the
    // variable_block
    DefUseAnalyzeVisitor v(*complete_block.get_symbol_table());

    // Check the DUChains for all the variables in the variable_block
    // If variable is defined in complete_block don't add const quilifier in operator()
    auto is_functor_const = true;
    const auto& variables = collect_nodes(variable_block, {ast::AstNodeType::LOCAL_VAR});
    for (const auto& variable: variables) {
        const auto& chain = v.analyze(complete_block, variable->get_node_name());
        is_functor_const = !(chain.eval() == DUState::D || chain.eval() == DUState::LD ||
                             chain.eval() == DUState::CD);
        if (!is_functor_const)
            break;
    }

    return is_functor_const;
}

void CodegenCVisitor::visit_eigen_newton_solver_block(const ast::EigenNewtonSolverBlock& node) {
    // solution vector to store copy of state vars for Newton solver
    printer->add_newline();

    auto float_type = default_float_data_type();
    int N = node.get_n_state_vars()->get_value();
    printer->add_line("Eigen::Matrix<{}, {}, 1> nmodl_eigen_xm"_format(float_type, N));
    printer->add_line("{}* nmodl_eigen_x = nmodl_eigen_xm.data();"_format(float_type));

    print_statement_block(*node.get_setup_x_block(), false, false);

    // functor that evaluates F(X) and J(X) for
    // Newton solver
    printer->start_block("struct functor");
    printer->add_line("NrnThread* nt;");
    printer->add_line("{0}* inst;"_format(instance_struct()));
    printer->add_line("int id, pnodecount;");
    printer->add_line("double v;");
    printer->add_line("Datum* indexes;");
    if (ion_variable_struct_required()) {
        print_ion_variable();
    }

    print_statement_block(*node.get_variable_block(), false, false);
    printer->add_newline();

    printer->start_block("void initialize()");
    print_statement_block(*node.get_initialize_block(), false, false);
    printer->end_block(2);

    printer->add_line(
        "functor(NrnThread* nt, {}* inst, int id, int pnodecount, double v, Datum* indexes) : nt(nt), inst(inst), id(id), pnodecount(pnodecount), v(v), indexes(indexes) {}"_format(
            instance_struct(), "{}"));

    printer->add_indent();

    const auto& variable_block = *node.get_variable_block();
    const auto& functor_block = *node.get_functor_block();

    printer->add_text(
<<<<<<< HEAD
        "void operator()(const Eigen::Matrix<{0}, {1}, 1>& nmodl_eigen_xm, Eigen::Matrix<{0}, {1}, "
        "1>& nmodl_eigen_fm, "
        "Eigen::Matrix<{0}, {1}, {1}>& nmodl_eigen_jm) {2}"_format(
            float_type,
            N,
            is_functor_const(variable_block, functor_block) ? "const " : ""));
=======
        "void operator()(const Eigen::Matrix<{0}, {1}, 1>& _xm_eigen, Eigen::Matrix<{0}, {1}, "
        "1>& _fm_eigen, "
        "Eigen::Matrix<{0}, {1}, {1}>& _jm_eigen) {2}"_format(
            float_type, N, is_functor_const(variable_block, functor_block) ? "const " : ""));
>>>>>>> 4fe9fcf6
    printer->start_block();
    printer->add_line("const {}* nmodl_eigen_x = nmodl_eigen_xm.data();"_format(float_type));
    printer->add_line("{}* nmodl_eigen_j = nmodl_eigen_jm.data();"_format(float_type));
    printer->add_line("{}* nmodl_eigen_f = nmodl_eigen_fm.data();"_format(float_type));
    print_statement_block(functor_block, false, false);
    printer->end_block(2);

    // assign newton solver results in matrix X to state vars
    printer->start_block("void finalize()");
    print_statement_block(*node.get_finalize_block(), false, false);
    printer->end_block(1);

    printer->end_block(0);
    printer->add_text(";");
    printer->add_newline();

    // call newton solver with functor and X matrix that contains state vars
    printer->add_line("// call newton solver");
    printer->add_line("functor newton_functor(nt, inst, id, pnodecount, v, indexes);");
    printer->add_line("newton_functor.initialize();");
    printer->add_line(
        "int newton_iterations = nmodl::newton::newton_solver(nmodl_eigen_xm, newton_functor);");

    // assign newton solver results in matrix X to state vars
    print_statement_block(*node.get_update_states_block(), false, false);
    printer->add_line("newton_functor.finalize();");
}

void CodegenCVisitor::visit_eigen_linear_solver_block(const ast::EigenLinearSolverBlock& node) {
    printer->add_newline();

    const std::string float_type = default_float_data_type();
    int N = node.get_n_state_vars()->get_value();
    printer->add_line("Eigen::Matrix<{0}, {1}, 1> nmodl_eigen_xm, nmodl_eigen_fm;"_format(float_type, N));
    printer->add_line("Eigen::Matrix<{0}, {1}, {1}> nmodl_eigen_jm;"_format(float_type, N));
    printer->add_line("{}* nmodl_eigen_x = nmodl_eigen_xm.data();"_format(float_type));
    printer->add_line("{}* nmodl_eigen_j = nmodl_eigen_jm.data();"_format(float_type));
    printer->add_line("{}* nmodl_eigen_f = nmodl_eigen_fm.data();"_format(float_type));
    print_statement_block(*node.get_variable_block(), false, false);
    print_statement_block(*node.get_initialize_block(), false, false);
    print_statement_block(*node.get_setup_x_block(), false, false);

    printer->add_newline();
    print_eigen_linear_solver(float_type, N);
    printer->add_newline();

    print_statement_block(*node.get_update_states_block(), false, false);
    print_statement_block(*node.get_finalize_block(), false, false);
}

void CodegenCVisitor::print_eigen_linear_solver(const std::string& float_type, int N) {
    if (N <= 4) {
        // Faster compared to LU, given the template specialization in Eigen.
        printer->add_line("nmodl_eigen_xm = nmodl_eigen_jm.inverse()*nmodl_eigen_fm;");
    } else {
        printer->add_line(
            "nmodl_eigen_xm = Eigen::PartialPivLU<Eigen::Ref<Eigen::Matrix<{0}, {1}, {1}>>>(nmodl_eigen_jm).solve(nmodl_eigen_fm);"_format(
                float_type, N));
    }
}

/****************************************************************************************/
/*                           Code-specific helper routines                              */
/****************************************************************************************/


std::string CodegenCVisitor::internal_method_arguments() {
    if (ion_variable_struct_required()) {
        return "id, pnodecount, inst, ionvar, data, indexes, thread, nt, v";
    }
    return "id, pnodecount, inst, data, indexes, thread, nt, v";
}


std::string CodegenCVisitor::param_type_qualifier() {
    return "";
}


std::string CodegenCVisitor::param_ptr_qualifier() {
    return "";
}


/**
 * @todo: figure out how to correctly handle qualifiers
 */
CodegenCVisitor::ParamVector CodegenCVisitor::internal_method_parameters() {
    auto params = ParamVector();
    params.emplace_back("", "int", "", "id");
    params.emplace_back(param_type_qualifier(), "int", "", "pnodecount");
    params.emplace_back(param_type_qualifier(),
                        "{}*"_format(instance_struct()),
                        param_ptr_qualifier(),
                        "inst");
    if (ion_variable_struct_required()) {
        params.emplace_back("", "IonCurVar&", "", "ionvar");
    }
    params.emplace_back("", "double*", "", "data");
    params.emplace_back(k_const(), "Datum*", "", "indexes");
    params.emplace_back(param_type_qualifier(), "ThreadDatum*", "", "thread");
    params.emplace_back(param_type_qualifier(), "NrnThread*", param_ptr_qualifier(), "nt");
    params.emplace_back("", "double", "", "v");
    return params;
}


std::string CodegenCVisitor::external_method_arguments() const {
    return "id, pnodecount, data, indexes, thread, nt, v";
}


std::string CodegenCVisitor::external_method_parameters(bool table) const {
    if (table) {
        return "int id, int pnodecount, double* data, Datum* indexes, "
               "ThreadDatum* thread, NrnThread* nt, int tml_id";
    }
    return "int id, int pnodecount, double* data, Datum* indexes, "
           "ThreadDatum* thread, NrnThread* nt, double v";
}


std::string CodegenCVisitor::nrn_thread_arguments() {
    if (ion_variable_struct_required()) {
        return "id, pnodecount, ionvar, data, indexes, thread, nt, v";
    }
    return "id, pnodecount, data, indexes, thread, nt, v";
}


/**
 * Function call arguments when function or procedure is defined in the
 * same mod file itself
 */
std::string CodegenCVisitor::nrn_thread_internal_arguments() {
    if (ion_variable_struct_required()) {
        return "id, pnodecount, inst, ionvar, data, indexes, thread, nt, v";
    }
    return "id, pnodecount, inst, data, indexes, thread, nt, v";
}


/**
 * Replace commonly used variables in the verbatim blocks into their corresponding
 * variable name in the new code generation backend.
 */
std::string CodegenCVisitor::replace_if_verbatim_variable(std::string name) {
    if (naming::VERBATIM_VARIABLES_MAPPING.find(name) != naming::VERBATIM_VARIABLES_MAPPING.end()) {
        name = naming::VERBATIM_VARIABLES_MAPPING.at(name);
    }

    /**
     * if function is defined the same mod file then the arguments must
     * contain mechanism instance as well.
     */
    if (name == naming::THREAD_ARGS) {
        if (internal_method_call_encountered) {
            name = nrn_thread_internal_arguments();
            internal_method_call_encountered = false;
        } else {
            name = nrn_thread_arguments();
        }
    }
    if (name == naming::THREAD_ARGS_PROTO) {
        name = external_method_parameters();
    }
    return name;
}


/**
 * Processing commonly used constructs in the verbatim blocks.
 * @todo : this is still ad-hoc and requires re-implementation to
 * handle it more elegantly.
 */
std::string CodegenCVisitor::process_verbatim_text(std::string text) {
    parser::CDriver driver;
    driver.scan_string(text);
    auto tokens = driver.all_tokens();
    std::string result;
    for (size_t i = 0; i < tokens.size(); i++) {
        auto token = tokens[i];

        // check if we have function call in the verbatim block where
        // function is defined in the same mod file
        if (program_symtab->is_method_defined(token) && tokens[i + 1] == "(") {
            internal_method_call_encountered = true;
        }
        auto name = process_verbatim_token(token);

        if (token == (std::string("_") + naming::TQITEM_VARIABLE)) {
            name = "&" + name;
        }
        if (token == "_STRIDE") {
            name = "pnodecount+id";
        }
        result += name;
    }
    return result;
}


std::string CodegenCVisitor::register_mechanism_arguments() const {
    auto nrn_cur = nrn_cur_required() ? method_name(naming::NRN_CUR_METHOD) : "NULL";
    auto nrn_state = nrn_state_required() ? method_name(naming::NRN_STATE_METHOD) : "NULL";
    auto nrn_alloc = method_name(naming::NRN_ALLOC_METHOD);
    auto nrn_init = method_name(naming::NRN_INIT_METHOD);
    return "mechanism, {}, {}, NULL, {}, {}, first_pointer_var_index()"
           ""_format(nrn_alloc, nrn_cur, nrn_state, nrn_init);
}


std::pair<std::string, std::string> CodegenCVisitor::read_ion_variable_name(
    const std::string& name) const {
    return {name, naming::ION_VARNAME_PREFIX + name};
}


std::pair<std::string, std::string> CodegenCVisitor::write_ion_variable_name(
    const std::string& name) const {
    return {naming::ION_VARNAME_PREFIX + name, name};
}


std::string CodegenCVisitor::conc_write_statement(const std::string& ion_name,
                                                  const std::string& concentration,
                                                  int index) {
    auto conc_var_name = get_variable_name(naming::ION_VARNAME_PREFIX + concentration);
    auto style_var_name = get_variable_name("style_" + ion_name);
    return "nrn_wrote_conc({}_type,"
           " &({}),"
           " {},"
           " {},"
           " nrn_ion_global_map,"
           " celsius,"
           " nt->_ml_list[{}_type]->_nodecount_padded)"
           ""_format(ion_name, conc_var_name, index, style_var_name, ion_name);
}


/**
 * If mechanisms dependency level execution is enabled then certain updates
 * like ionic current contributions needs to be atomically updated. In this
 * case we first update current mechanism's shadow vector and then add statement
 * to queue that will be used in reduction queue.
 */
std::string CodegenCVisitor::process_shadow_update_statement(const ShadowUseStatement& statement,
                                                             BlockType type) {
    // when there is no operator or rhs then that statement doesn't need shadow update
    if (statement.op.empty() && statement.rhs.empty()) {
        auto text = statement.lhs + ";";
        return text;
    }

    // blocks like initial doesn't use shadow update (e.g. due to wrote_conc call)
    if (block_require_shadow_update(type)) {
        shadow_statements.push_back(statement);
        auto lhs = get_variable_name(shadow_varname(statement.lhs));
        auto rhs = statement.rhs;
        auto text = "{} = {};"_format(lhs, rhs);
        return text;
    }

    // return regular statement
    auto lhs = get_variable_name(statement.lhs);
    auto text = "{} {} {};"_format(lhs, statement.op, statement.rhs);
    return text;
}


/****************************************************************************************/
/*               Code-specific printing routines for code generation                    */
/****************************************************************************************/


/**
 * NMODL constants from unit database
 *
 */
void CodegenCVisitor::print_nmodl_constants() {
    if (!info.factor_definitions.empty()) {
        printer->add_newline(2);
        printer->add_line("/** constants used in nmodl from UNITS */");
        for (const auto& it: info.factor_definitions) {
#ifdef USE_LEGACY_UNITS
            const std::string format_string = "static const double {} = {:g};";
#else
            const std::string format_string = "static const double {} = {:.18g};";
#endif
            printer->add_line(fmt::format(format_string,
                                          it->get_node_name(),
                                          stod(it->get_value()->get_value())));
        }
    }
}


void CodegenCVisitor::print_first_pointer_var_index_getter() {
    printer->add_newline(2);
    print_device_method_annotation();
    printer->add_line("static inline int first_pointer_var_index() {");
    printer->add_line("    return {};"_format(info.first_pointer_var_index));
    printer->add_line("}");
}


void CodegenCVisitor::print_num_variable_getter() {
    printer->add_newline(2);
    print_device_method_annotation();
    printer->add_line("static inline int float_variables_size() {");
    printer->add_line("    return {};"_format(float_variables_size()));
    printer->add_line("}");

    printer->add_newline(2);
    print_device_method_annotation();
    printer->add_line("static inline int int_variables_size() {");
    printer->add_line("    return {};"_format(int_variables_size()));
    printer->add_line("}");
}


void CodegenCVisitor::print_net_receive_arg_size_getter() {
    if (!net_receive_exist()) {
        return;
    }
    printer->add_newline(2);
    print_device_method_annotation();
    printer->add_line("static inline int num_net_receive_args() {");
    printer->add_line("    return {};"_format(info.num_net_receive_parameters));
    printer->add_line("}");
}


void CodegenCVisitor::print_mech_type_getter() {
    printer->add_newline(2);
    print_device_method_annotation();
    printer->add_line("static inline int get_mech_type() {");
    printer->add_line("    return {};"_format(get_variable_name("mech_type")));
    printer->add_line("}");
}


void CodegenCVisitor::print_memb_list_getter() {
    printer->add_newline(2);
    print_device_method_annotation();
    printer->add_line("static inline Memb_list* get_memb_list(NrnThread* nt) {");
    printer->add_line("    if (nt->_ml_list == NULL) {");
    printer->add_line("        return NULL;");
    printer->add_line("    }");
    printer->add_line("    return nt->_ml_list[get_mech_type()];");
    printer->add_line("}");
}


void CodegenCVisitor::print_namespace_start() {
    printer->add_newline(2);
    printer->start_block("namespace coreneuron");
}


void CodegenCVisitor::print_namespace_stop() {
    printer->end_block(1);
}


/**
 * \details There are three types of thread variables currently considered:
 *      - top local thread variables
 *      - thread variables in the mod file
 *      - thread variables for solver
 *
 * These variables are allocated into different thread structures and have
 * corresponding thread ids. Thread id start from 0. In mod2c implementation,
 * thread_data_index is increased at various places and it is used to
 * decide the index of thread.
 */

void CodegenCVisitor::print_thread_getters() {
    if (info.vectorize && info.derivimplicit_used()) {
        int tid = info.derivimplicit_var_thread_id;
        int list = info.derivimplicit_list_num;

        // clang-format off
        printer->add_newline(2);
        printer->add_line("/** thread specific helper routines for derivimplicit */");

        printer->add_newline(1);
        printer->add_line("static inline int* deriv{}_advance(ThreadDatum* thread) {}"_format(list, "{"));
        printer->add_line("    return &(thread[{}].i);"_format(tid));
        printer->add_line("}");

        printer->add_newline(1);
        printer->add_line("static inline int dith{}() {}"_format(list, "{"));
        printer->add_line("    return {};"_format(tid+1));
        printer->add_line("}");

        printer->add_newline(1);
        printer->add_line("static inline void** newtonspace{}(ThreadDatum* thread) {}"_format(list, "{"));
        printer->add_line("    return &(thread[{}]._pvoid);"_format(tid+2));
        printer->add_line("}");
    }

    if (info.vectorize && !info.thread_variables.empty()) {
        printer->add_newline(2);
        printer->add_line("/** tid for thread variables */");
        printer->add_line("static inline int thread_var_tid() {");
        printer->add_line("    return {};"_format(info.thread_var_thread_id));
        printer->add_line("}");
    }

    if (info.vectorize && !info.top_local_variables.empty()) {
        printer->add_newline(2);
        printer->add_line("/** tid for top local tread variables */");
        printer->add_line("static inline int top_local_var_tid() {");
        printer->add_line("    return {};"_format(info.top_local_thread_id));
        printer->add_line("}");
    }
    // clang-format on
}


/****************************************************************************************/
/*                         Routines for returning variable name                         */
/****************************************************************************************/


std::string CodegenCVisitor::float_variable_name(const SymbolType& symbol,
                                                 bool use_instance) const {
    auto name = symbol->get_name();
    auto dimension = symbol->get_length();
    auto position = position_of_float_var(name);
    // clang-format off
    if (symbol->is_array()) {
        if (use_instance) {
            return "(inst->{}+id*{})"_format(name, dimension);
        }
        return "(data + {}*pnodecount + id*{})"_format(position, dimension);
    }
    if (use_instance) {
        return "inst->{}[id]"_format(name);
    }
    return "data[{}*pnodecount + id]"_format(position);
    // clang-format on
}


std::string CodegenCVisitor::int_variable_name(const IndexVariableInfo& symbol,
                                               const std::string& name,
                                               bool use_instance) const {
    auto position = position_of_int_var(name);
    // clang-format off
    if (symbol.is_index) {
        if (use_instance) {
            return "inst->{}[{}]"_format(name, position);
        }
        return "indexes[{}]"_format(position);
    }
    if (symbol.is_integer) {
        if (use_instance) {
            return "inst->{}[{}*pnodecount+id]"_format(name, position);
        }
        return "indexes[{}*pnodecount+id]"_format(position);
    }
    if (use_instance) {
        return "inst->{}[indexes[{}*pnodecount + id]]"_format(name, position);
    }
    auto data = symbol.is_vdata ? "_vdata" : "_data";
    return "nt->{}[indexes[{}*pnodecount + id]]"_format(data, position);
    // clang-format on
}


std::string CodegenCVisitor::global_variable_name(const SymbolType& symbol) const {
    return "{}_global.{}"_format(info.mod_suffix, symbol->get_name());
}


std::string CodegenCVisitor::ion_shadow_variable_name(const SymbolType& symbol) const {
    return "inst->{}[id]"_format(symbol->get_name());
}


std::string CodegenCVisitor::update_if_ion_variable_name(const std::string& name) const {
    std::string result(name);
    if (ion_variable_struct_required()) {
        if (info.is_ion_read_variable(name)) {
            result = naming::ION_VARNAME_PREFIX + name;
        }
        if (info.is_ion_write_variable(name)) {
            result = "ionvar." + name;
        }
        if (info.is_current(name)) {
            result = "ionvar." + name;
        }
    }
    return result;
}


std::string CodegenCVisitor::get_variable_name(const std::string& name, bool use_instance) const {
    std::string varname = update_if_ion_variable_name(name);

    // clang-format off
    auto symbol_comparator = [&varname](const SymbolType& sym) {
                            return varname == sym->get_name();
                         };

    auto index_comparator = [&varname](const IndexVariableInfo& var) {
                            return varname == var.symbol->get_name();
                         };
    // clang-format on

    // float variable
    auto f = std::find_if(codegen_float_variables.begin(),
                          codegen_float_variables.end(),
                          symbol_comparator);
    if (f != codegen_float_variables.end()) {
        return float_variable_name(*f, use_instance);
    }

    // integer variable
    auto i =
        std::find_if(codegen_int_variables.begin(), codegen_int_variables.end(), index_comparator);
    if (i != codegen_int_variables.end()) {
        return int_variable_name(*i, varname, use_instance);
    }

    // global variable
    auto g = std::find_if(codegen_global_variables.begin(),
                          codegen_global_variables.end(),
                          symbol_comparator);
    if (g != codegen_global_variables.end()) {
        return global_variable_name(*g);
    }

    // shadow variable
    auto s = std::find_if(codegen_shadow_variables.begin(),
                          codegen_shadow_variables.end(),
                          symbol_comparator);
    if (s != codegen_shadow_variables.end()) {
        return ion_shadow_variable_name(*s);
    }

    if (varname == naming::NTHREAD_DT_VARIABLE) {
        return std::string("nt->_") + naming::NTHREAD_DT_VARIABLE;
    }

    // t in net_receive method is an argument to function and hence it should
    // ne used instead of nt->_t which is current time of thread
    if (varname == naming::NTHREAD_T_VARIABLE && !printing_net_receive) {
        return std::string("nt->_") + naming::NTHREAD_T_VARIABLE;
    }

    // otherwise return original name
    return varname;
}


/****************************************************************************************/
/*                      Main printing routines for code generation                      */
/****************************************************************************************/


void CodegenCVisitor::print_backend_info() {
    time_t tr;
    time(&tr);
    auto date = std::string(asctime(localtime(&tr)));
    auto version = nmodl::Version::NMODL_VERSION + " [" + nmodl::Version::GIT_REVISION + "]";

    printer->add_line("/*********************************************************");
    printer->add_line("Model Name      : {}"_format(info.mod_suffix));
    printer->add_line("Filename        : {}"_format(info.mod_file + ".mod"));
    printer->add_line("NMODL Version   : {}"_format(nmodl_version()));
    printer->add_line("Vectorized      : {}"_format(info.vectorize));
    printer->add_line("Threadsafe      : {}"_format(info.thread_safe));
    printer->add_line("Created         : {}"_format(stringutils::trim(date)));
    printer->add_line("Backend         : {}"_format(backend_name()));
    printer->add_line("NMODL Compiler  : {}"_format(version));
    printer->add_line("*********************************************************/");
}


void CodegenCVisitor::print_standard_includes() {
    printer->add_newline();
    printer->add_line("#include <math.h>");
    printer->add_line("#include \"nmodl/fast_math.hpp\" // extend math with some useful functions");
    printer->add_line("#include <stdio.h>");
    printer->add_line("#include <stdlib.h>");
    printer->add_line("#include <string.h>");
}


void CodegenCVisitor::print_coreneuron_includes() {
    printer->add_newline();
    printer->add_line("#include <coreneuron/mechanism/mech/cfile/scoplib.h>");
    printer->add_line("#include <coreneuron/nrnconf.h>");
    printer->add_line("#include <coreneuron/sim/multicore.hpp>");
    printer->add_line("#include <coreneuron/mechanism/register_mech.hpp>");
    printer->add_line("#include <coreneuron/gpu/nrn_acc_manager.hpp>");
    printer->add_line("#include <coreneuron/utils/randoms/nrnran123.h>");
    printer->add_line("#include <coreneuron/nrniv/nrniv_decl.h>");
    printer->add_line("#include <coreneuron/utils/ivocvect.hpp>");
    printer->add_line("#include <coreneuron/utils/nrnoc_aux.hpp>");
    printer->add_line("#include <coreneuron/mechanism/mech/mod2c_core_thread.hpp>");
    printer->add_line("#include <coreneuron/sim/scopmath/newton_struct.h>");
    printer->add_line("#include \"_kinderiv.h\"");
    if (info.eigen_newton_solver_exist) {
        printer->add_line("#include <newton/newton.hpp>");
    }
    if (info.eigen_linear_solver_exist) {
        printer->add_line("#include <Eigen/LU>");
    }
}


/**
 * \details Variables required for type of ion, type of point process etc. are
 * of static int type. For any backend type (C,C++), it's ok to have
 * these variables as file scoped static variables.
 *
 * Initial values of state variables (h0) are also defined as static
 * variables. Note that the state could be ion variable and it could
 * be also range variable. Hence lookup into symbol table before.
 *
 * When model is not vectorized (shouldn't be the case in coreneuron)
 * the top local variables become static variables.
 *
 * Note that static variables are already initialized to 0. We do the
 * same for some variables to keep same code as neuron.
 */
void CodegenCVisitor::print_mechanism_global_var_structure() {
    const auto qualifier = global_var_struct_type_qualifier();

    auto float_type = default_float_data_type();
    printer->add_newline(2);
    printer->add_line("/** all global variables */");
    printer->add_line("struct {} {}"_format(global_struct(), "{"));
    printer->increase_indent();

    if (!info.ions.empty()) {
        for (const auto& ion: info.ions) {
            auto name = "{}_type"_format(ion.name);
            printer->add_line("{}int {};"_format(qualifier, name));
            codegen_global_variables.push_back(make_symbol(name));
        }
    }

    if (info.point_process) {
        printer->add_line("{}int point_type;"_format(qualifier));
        codegen_global_variables.push_back(make_symbol("point_type"));
    }

    if (!info.state_vars.empty()) {
        for (const auto& var: info.state_vars) {
            auto name = var->get_name() + "0";
            auto symbol = program_symtab->lookup(name);
            if (symbol == nullptr) {
                printer->add_line("{}{} {};"_format(qualifier, float_type, name));
                codegen_global_variables.push_back(make_symbol(name));
            }
        }
    }

    // Neuron and Coreneuron adds "v" to global variables when vectorize
    // is false. But as v is always local variable and passed as argument,
    // we don't need to use global variable v

    auto& top_locals = info.top_local_variables;
    if (!info.vectorize && !top_locals.empty()) {
        for (const auto& var: top_locals) {
            auto name = var->get_name();
            auto length = var->get_length();
            if (var->is_array()) {
                printer->add_line("{}{} {}[{}];"_format(qualifier, float_type, name, length));
            } else {
                printer->add_line("{}{} {};"_format(qualifier, float_type, name));
            }
            codegen_global_variables.push_back(var);
        }
    }

    if (!info.thread_variables.empty()) {
        printer->add_line("{}int thread_data_in_use;"_format(qualifier));
        printer->add_line(
            "{}{} thread_data[{}];"_format(qualifier, float_type, info.thread_var_data_size));
        codegen_global_variables.push_back(make_symbol("thread_data_in_use"));
        auto symbol = make_symbol("thread_data");
        symbol->set_as_array(info.thread_var_data_size);
        codegen_global_variables.push_back(symbol);
    }

    printer->add_line("{}int reset;"_format(qualifier));
    codegen_global_variables.push_back(make_symbol("reset"));

    printer->add_line("{}int mech_type;"_format(qualifier));
    codegen_global_variables.push_back(make_symbol("mech_type"));

    auto& globals = info.global_variables;
    auto& constants = info.constant_variables;

    if (!globals.empty()) {
        for (const auto& var: globals) {
            auto name = var->get_name();
            auto length = var->get_length();
            if (var->is_array()) {
                printer->add_line("{}{} {}[{}];"_format(qualifier, float_type, name, length));
            } else {
                printer->add_line("{}{} {};"_format(qualifier, float_type, name));
            }
            codegen_global_variables.push_back(var);
        }
    }

    if (!constants.empty()) {
        for (const auto& var: constants) {
            auto name = var->get_name();
            auto value_ptr = var->get_value();
            printer->add_line("{}{} {};"_format(qualifier, float_type, name));
            codegen_global_variables.push_back(var);
        }
    }

    if (info.primes_size != 0) {
        printer->add_line("int* {}slist1;"_format(qualifier));
        printer->add_line("int* {}dlist1;"_format(qualifier));
        codegen_global_variables.push_back(make_symbol("slist1"));
        codegen_global_variables.push_back(make_symbol("dlist1"));
        if (info.derivimplicit_used()) {
            printer->add_line("int* {}slist2;"_format(qualifier));
            codegen_global_variables.push_back(make_symbol("slist2"));
        }
    }

    if (info.table_count > 0) {
        printer->add_line("{}double usetable;"_format(qualifier));
        codegen_global_variables.push_back(make_symbol(naming::USE_TABLE_VARIABLE));

        for (const auto& block: info.functions_with_table) {
            auto name = block->get_node_name();
            printer->add_line("{}{} tmin_{};"_format(qualifier, float_type, name));
            printer->add_line("{}{} mfac_{};"_format(qualifier, float_type, name));
            codegen_global_variables.push_back(make_symbol("tmin_" + name));
            codegen_global_variables.push_back(make_symbol("mfac_" + name));
        }

        for (const auto& variable: info.table_statement_variables) {
            auto name = "t_" + variable->get_name();
            printer->add_line("{}* {}{};"_format(float_type, qualifier, name));
            codegen_global_variables.push_back(make_symbol(name));
        }
    }

    if (info.vectorize) {
        printer->add_line("ThreadDatum* {}ext_call_thread;"_format(qualifier));
        codegen_global_variables.push_back(make_symbol("ext_call_thread"));
    }

    printer->decrease_indent();
    printer->add_line("};");

    printer->add_newline(1);
    printer->add_line("/** holds object of global variable */");
    print_global_variable_device_create_annotation_pre();
    print_global_var_struct_decl();

    // create copy on the device
    print_global_variable_device_create_annotation_post();
}


void CodegenCVisitor::print_prcellstate_macros() const {
    printer->add_line("#ifndef NRN_PRCELLSTATE");
    printer->add_line("#define NRN_PRCELLSTATE 0");
    printer->add_line("#endif");
}


void CodegenCVisitor::print_mechanism_info() {
    auto variable_printer = [&](std::vector<SymbolType>& variables) {
        for (const auto& v: variables) {
            auto name = v->get_name();
            if (!info.point_process) {
                name += "_" + info.mod_suffix;
            }
            if (v->is_array()) {
                name += "[{}]"_format(v->get_length());
            }
            printer->add_line(add_escape_quote(name) + ",");
        }
    };

    printer->add_newline(2);
    printer->add_line("/** channel information */");
    printer->add_line("static const char *mechanism[] = {");
    printer->increase_indent();
    printer->add_line(add_escape_quote(nmodl_version()) + ",");
    printer->add_line(add_escape_quote(info.mod_suffix) + ",");
    variable_printer(info.range_parameter_vars);
    printer->add_line("0,");
    variable_printer(info.range_assigned_vars);
    printer->add_line("0,");
    variable_printer(info.range_state_vars);
    printer->add_line("0,");
    variable_printer(info.pointer_variables);
    printer->add_line("0");
    printer->decrease_indent();
    printer->add_line("};");
}


/**
 * Print structs that encapsulate information about scalar and
 * vector elements of type global and thread variables.
 */
void CodegenCVisitor::print_global_variables_for_hoc() {
    auto variable_printer =
        [&](const std::vector<SymbolType>& variables, bool if_array, bool if_vector) {
            for (const auto& variable: variables) {
                if (variable->is_array() == if_array) {
                    auto name = get_variable_name(variable->get_name());
                    auto ename = add_escape_quote(variable->get_name() + "_" + info.mod_suffix);
                    auto length = variable->get_length();
                    if (if_vector) {
                        printer->add_line("{}, {}, {},"_format(ename, name, length));
                    } else {
                        printer->add_line("{}, &{},"_format(ename, name));
                    }
                }
            }
        };

    auto globals = info.global_variables;
    auto thread_vars = info.thread_variables;

    if (info.table_count > 0) {
        globals.push_back(make_symbol(naming::USE_TABLE_VARIABLE));
    }

    printer->add_newline(2);
    printer->add_line("/** connect global (scalar) variables to hoc -- */");
    printer->add_line("static DoubScal hoc_scalar_double[] = {");
    printer->increase_indent();
    variable_printer(globals, false, false);
    variable_printer(thread_vars, false, false);
    printer->add_line("0, 0");
    printer->decrease_indent();
    printer->add_line("};");

    printer->add_newline(2);
    printer->add_line("/** connect global (array) variables to hoc -- */");
    printer->add_line("static DoubVec hoc_vector_double[] = {");
    printer->increase_indent();
    variable_printer(globals, true, true);
    variable_printer(thread_vars, true, true);
    printer->add_line("0, 0, 0");
    printer->decrease_indent();
    printer->add_line("};");
}

/**
 * Return registration type for a given BEFORE/AFTER block
 * /param block A BEFORE/AFTER block being registered
 *
 * Depending on a block type i.e. BEFORE or AFTER and also type
 * of it's associated block i.e. BREAKPOINT, INITIAL, SOLVE and
 * STEP, the registration type (as an integer) is calculated.
 * These values are then interpreted by CoreNEURON internally.
 */
static size_t get_register_type_for_ba_block(const ast::Block* block) {
    size_t register_type = 0;
    BAType ba_type;
    /// before block have value 10 and after block 20
    if (block->is_before_block()) {
        register_type = 10;
        ba_type =
            dynamic_cast<const ast::BeforeBlock*>(block)->get_bablock()->get_type()->get_value();
    } else {
        register_type = 20;
        ba_type =
            dynamic_cast<const ast::AfterBlock*>(block)->get_bablock()->get_type()->get_value();
    }

    /// associated blocks have different values (1 to 4) based on type.
    /// These values are based on neuron/coreneuron implementation details.
    if (ba_type == BATYPE_BREAKPOINT) {
        register_type += 1;
    } else if (ba_type == BATYPE_SOLVE) {
        register_type += 2;
    } else if (ba_type == BATYPE_INITIAL) {
        register_type += 3;
    } else if (ba_type == BATYPE_STEP) {
        register_type += 4;
    } else {
        throw std::runtime_error("Unhandled Before/After type encountered during code generation");
    }
    return register_type;
}


/**
 * \details Every mod file has register function to connect with the simulator.
 * Various information about mechanism and callbacks get registered with
 * the simulator using suffix_reg() function.
 *
 * Here are details:
 *  - setup_global_variables function used to create vectors necessary for specific
 *    solvers like euler and derivimplicit. All global variables are initialized as well.
 *    We should exclude that callback based on the solver, watch statements.
 *  - If nrn_get_mechtype is < -1 means that mechanism is not used in the
 *    context of neuron execution and hence could be ignored in coreneuron
 *    execution.
 *  - Ions are internally defined and their types can be queried similar to
 *    other mechanisms.
 *  - hoc_register_var may not be needed in the context of coreneuron
 *  - We assume net receive buffer is on. This is because generated code is
 *    compatible for cpu as well as gpu target.
 */
void CodegenCVisitor::print_mechanism_register() {
    printer->add_newline(2);
    printer->add_line("/** register channel with the simulator */");
    printer->start_block("void _{}_reg() "_format(info.mod_file));

    // type related information
    auto mech_type = get_variable_name("mech_type");
    auto suffix = add_escape_quote(info.mod_suffix);
    printer->add_newline();
    printer->add_line("int mech_type = nrn_get_mechtype({});"_format(suffix));
    printer->add_line("{} = mech_type;"_format(mech_type));
    printer->add_line("if (mech_type == -1) {");
    printer->add_line("    return;");
    printer->add_line("}");

    printer->add_newline();
    printer->add_line("_nrn_layout_reg(mech_type, 0);");  // 0 for SoA

    // register mechanism
    auto args = register_mechanism_arguments();
    auto nobjects = num_thread_objects();
    if (info.point_process) {
        printer->add_line("point_register_mech({}, {}, {}, {});"_format(
            args,
            info.constructor_node ? method_name(naming::NRN_CONSTRUCTOR_METHOD) : "NULL",
            info.destructor_node ? method_name(naming::NRN_DESTRUCTOR_METHOD) : "NULL",
            nobjects));
    } else {
        printer->add_line("register_mech({}, {});"_format(args, nobjects));
        if (info.constructor_node) {
            printer->add_line(
                "register_constructor({});"_format(method_name(naming::NRN_CONSTRUCTOR_METHOD)));
        }
    }

    // types for ion
    for (const auto& ion: info.ions) {
        const auto& type = get_variable_name(ion.name + "_type");
        const auto& name = add_escape_quote(ion.name + "_ion");
        printer->add_line(type + " = nrn_get_mechtype(" + name + ");");
    }
    printer->add_newline();

    // allocate global variables
    printer->add_line("setup_global_variables();");

    /*
     *  If threads are used then memory is allocated in setup_global_variables.
     *  Register callbacks for thread allocation and cleanup. Note that thread_data_index
     *  represent total number of thread used minus 1 (i.e. index of last thread).
     */
    if (info.vectorize && (info.thread_data_index != 0)) {
        auto name = get_variable_name("ext_call_thread");
        printer->add_line("thread_mem_init({});"_format(name));
    }

    if (!info.thread_variables.empty()) {
        printer->add_line("{} = 0;"_format(get_variable_name("thread_data_in_use")));
    }

    if (info.thread_callback_register) {
        printer->add_line("_nrn_thread_reg0(mech_type, thread_mem_cleanup);");
        printer->add_line("_nrn_thread_reg1(mech_type, thread_mem_init);");
    }

    if (info.emit_table_thread()) {
        auto name = method_name("check_table_thread");
        printer->add_line("_nrn_thread_table_reg(mech_type, {});"_format(name));
    }

    // register read/write callbacks for pointers
    if (info.bbcore_pointer_used) {
        printer->add_line("hoc_reg_bbcore_read(mech_type, bbcore_read);");
        printer->add_line("hoc_reg_bbcore_write(mech_type, bbcore_write);");
    }

    // register size of double and int elements
    // clang-format off
    printer->add_line("hoc_register_prop_size(mech_type, float_variables_size(), int_variables_size());");
    // clang-format on

    // register semantics for index variables
    for (auto& semantic: info.semantics) {
        auto args = "mech_type, {}, {}"_format(semantic.index, add_escape_quote(semantic.name));
        printer->add_line("hoc_register_dparam_semantics({});"_format(args));
    }

    if (info.is_watch_used()) {
        auto watch_fun = compute_method_name(BlockType::Watch);
        printer->add_line("hoc_register_watch_check({}, mech_type);"_format(watch_fun));
    }

    if (info.write_concentration) {
        printer->add_line("nrn_writes_conc(mech_type, 0);");
    }

    // register various information for point process type
    if (info.net_event_used) {
        printer->add_line("add_nrn_has_net_event(mech_type);");
    }
    if (info.artificial_cell) {
        printer->add_line("add_nrn_artcell(mech_type, {});"_format(info.tqitem_index));
    }
    if (net_receive_buffering_required()) {
        printer->add_line("hoc_register_net_receive_buffering({}, mech_type);"_format(
            method_name("net_buf_receive")));
    }
    if (info.num_net_receive_parameters != 0) {
        auto net_recv_init_arg = "nullptr";
        if (info.net_receive_initial_node != nullptr) {
            net_recv_init_arg = "net_init";
        }
        auto pnt_recline = "set_pnt_receive(mech_type, {}, {}, num_net_receive_args());"_format(
            method_name("net_receive"), net_recv_init_arg);
        printer->add_line(pnt_recline);
    }
    if (info.for_netcon_used) {
        // index where information about FOR_NETCON is stored in the integer array
        const auto index =
            std::find_if(info.semantics.begin(), info.semantics.end(), [](const IndexSemantics& a) {
                return a.name == naming::FOR_NETCON_SEMANTIC;
            })->index;
        printer->add_line("add_nrn_fornetcons(mech_type, {});"_format(index));
    }

    if (info.net_event_used || info.net_send_used) {
        printer->add_line("hoc_register_net_send_buffering(mech_type);");
    }

    /// register all before/after blocks
    for (size_t i = 0; i < info.before_after_blocks.size(); i++) {
        // register type and associated function name for the block
        const auto& block = info.before_after_blocks[i];
        size_t register_type = get_register_type_for_ba_block(block);
        std::string function_name = method_name("nrn_before_after_{}"_format(i));
        printer->add_line("hoc_reg_ba(mech_type, {}, {});"_format(function_name, register_type));
    }

    // register variables for hoc
    printer->add_line("hoc_register_var(hoc_scalar_double, hoc_vector_double, NULL);");
    printer->end_block(1);
}


void CodegenCVisitor::print_thread_memory_callbacks() {
    if (!info.thread_callback_register) {
        return;
    }

    // thread_mem_init callback
    printer->add_newline(2);
    printer->add_line("/** thread memory allocation callback */");
    printer->start_block("static void thread_mem_init(ThreadDatum* thread) ");

    if (info.vectorize && info.derivimplicit_used()) {
        printer->add_line("thread[dith{}()].pval = NULL;"_format(info.derivimplicit_list_num));
    }
    if (info.vectorize && (info.top_local_thread_size != 0)) {
        auto length = info.top_local_thread_size;
        auto allocation = "(double*)mem_alloc({}, sizeof(double))"_format(length);
        auto line = "thread[top_local_var_tid()].pval = {};"_format(allocation);
        printer->add_line(line);
    }
    if (info.thread_var_data_size != 0) {
        auto length = info.thread_var_data_size;
        auto thread_data = get_variable_name("thread_data");
        auto thread_data_in_use = get_variable_name("thread_data_in_use");
        auto allocation = "(double*)mem_alloc({}, sizeof(double))"_format(length);
        printer->add_line("if ({}) {}"_format(thread_data_in_use, "{"));
        printer->add_line("    thread[thread_var_tid()].pval = {};"_format(allocation));
        printer->add_line("} else {");
        printer->add_line("    thread[thread_var_tid()].pval = {};"_format(thread_data));
        printer->add_line("    {} = 1;"_format(thread_data_in_use));
        printer->add_line("}");
    }
    printer->end_block(3);


    // thread_mem_cleanup callback
    printer->add_line("/** thread memory cleanup callback */");
    printer->start_block("static void thread_mem_cleanup(ThreadDatum* thread) ");

    // clang-format off
    if (info.vectorize && info.derivimplicit_used()) {
        int n = info.derivimplicit_list_num;
        printer->add_line("free(thread[dith{}()].pval);"_format(n));
        printer->add_line("nrn_destroy_newtonspace(static_cast<NewtonSpace*>(*newtonspace{}(thread)));"_format(n));
    }
    // clang-format on

    if (info.top_local_thread_size != 0) {
        auto line = "free(thread[top_local_var_tid()].pval);";
        printer->add_line(line);
    }
    if (info.thread_var_data_size != 0) {
        auto thread_data = get_variable_name("thread_data");
        auto thread_data_in_use = get_variable_name("thread_data_in_use");
        printer->add_line("if (thread[thread_var_tid()].pval == {}) {}"_format(thread_data, "{"));
        printer->add_line("    {} = 0;"_format(thread_data_in_use));
        printer->add_line("} else {");
        printer->add_line("    free(thread[thread_var_tid()].pval);");
        printer->add_line("}");
    }
    printer->end_block(1);
}


void CodegenCVisitor::print_mechanism_range_var_structure() {
    auto float_type = default_float_data_type();
    auto int_type = default_int_data_type();
    printer->add_newline(2);
    printer->add_line("/** all mechanism instance variables */");
    printer->start_block("struct {} "_format(instance_struct()));
    for (auto& var: codegen_float_variables) {
        auto name = var->get_name();
        auto type = get_range_var_float_type(var);
        auto qualifier = is_constant_variable(name) ? k_const() : "";
        printer->add_line("{}{}* {}{};"_format(qualifier, type, ptr_type_qualifier(), name));
    }
    for (auto& var: codegen_int_variables) {
        auto name = var.symbol->get_name();
        if (var.is_index || var.is_integer) {
            auto qualifier = var.is_constant ? k_const() : "";
            printer->add_line(
                "{}{}* {}{};"_format(qualifier, int_type, ptr_type_qualifier(), name));
        } else {
            auto qualifier = var.is_constant ? k_const() : "";
            auto type = var.is_vdata ? "void*" : default_float_data_type();
            printer->add_line("{}{}* {}{};"_format(qualifier, type, ptr_type_qualifier(), name));
        }
    }
    if (channel_task_dependency_enabled()) {
        for (auto& var: codegen_shadow_variables) {
            auto name = var->get_name();
            printer->add_line("{}* {}{};"_format(float_type, ptr_type_qualifier(), name));
        }
    }
    printer->end_block();
    printer->add_text(";");
    printer->add_newline();
}


void CodegenCVisitor::print_ion_var_structure() {
    if (!ion_variable_struct_required()) {
        return;
    }
    printer->add_newline(2);
    printer->add_line("/** ion write variables */");
    printer->start_block("struct IonCurVar");

    std::string float_type = default_float_data_type();
    std::vector<std::string> members;

    for (auto& ion: info.ions) {
        for (auto& var: ion.writes) {
            printer->add_line("{} {};"_format(float_type, var));
            members.push_back(var);
        }
    }
    for (auto& var: info.currents) {
        if (!info.is_ion_variable(var)) {
            printer->add_line("{} {};"_format(float_type, var));
            members.push_back(var);
        }
    }

    print_ion_var_constructor(members);

    printer->end_block();
    printer->add_text(";");
    printer->add_newline();
}


void CodegenCVisitor::print_ion_var_constructor(const std::vector<std::string>& members) {
    // constructor
    printer->add_newline();
    printer->add_line("IonCurVar() : ", 0);
    for (int i = 0; i < members.size(); i++) {
        printer->add_text("{}(0)"_format(members[i]));
        if (i + 1 < members.size()) {
            printer->add_text(", ");
        }
    }
    printer->add_text(" {}");
    printer->add_newline();
}


void CodegenCVisitor::print_ion_variable() {
    printer->add_line("IonCurVar ionvar;");
}


void CodegenCVisitor::print_global_variable_device_create_annotation_pre() {
    // nothing for cpu
}

void CodegenCVisitor::print_global_variable_device_create_annotation_post() {
    // nothing for cpu
}


void CodegenCVisitor::print_global_variable_device_update_annotation() {
    // nothing for cpu
}


void CodegenCVisitor::print_global_variable_setup() {
    std::vector<std::string> allocated_variables;

    printer->add_newline(2);
    printer->add_line("/** initialize global variables */");
    printer->start_block("static inline void setup_global_variables() ");

    printer->add_line("static int setup_done = 0;");
    printer->add_line("if (setup_done) {");
    printer->add_line("    return;");
    printer->add_line("}");

    // offsets for state variables
    if (info.primes_size != 0) {
        if (info.primes_size != info.prime_variables_by_order.size()) {
            throw std::runtime_error{
                "primes_size = {} differs from prime_variables_by_order.size() = {}, this should not happen."_format(
                    info.primes_size, info.prime_variables_by_order.size())};
        }
        auto slist1 = get_variable_name("slist1");
        auto dlist1 = get_variable_name("dlist1");
        auto n = info.primes_size;
        printer->add_line("{} = (int*) mem_alloc({}, sizeof(int));"_format(slist1, n));
        printer->add_line("{} = (int*) mem_alloc({}, sizeof(int));"_format(dlist1, n));
        allocated_variables.push_back(slist1);
        allocated_variables.push_back(dlist1);

        int id = 0;
        for (auto& prime: info.prime_variables_by_order) {
            auto name = prime->get_name();
            printer->add_line("{}[{}] = {};"_format(slist1, id, position_of_float_var(name)));
            printer->add_line("{}[{}] = {};"_format(dlist1, id, position_of_float_var("D" + name)));
            id++;
        }
    }

    // additional list for derivimplicit method
    if (info.derivimplicit_used()) {
        auto primes = program_symtab->get_variables_with_properties(NmodlType::prime_name);
        auto slist2 = get_variable_name("slist2");
        auto nprimes = info.primes_size;
        printer->add_line("{} = (int*) mem_alloc({}, sizeof(int));"_format(slist2, nprimes));
        int id = 0;
        for (auto& variable: primes) {
            auto name = variable->get_name();
            printer->add_line("{}[{}] = {};"_format(slist2, id, position_of_float_var(name)));
            id++;
        }
        allocated_variables.push_back(slist2);
    }

    // memory for thread member
    if (info.vectorize && (info.thread_data_index != 0)) {
        auto n = info.thread_data_index;
        auto alloc = "(ThreadDatum*) mem_alloc({}, sizeof(ThreadDatum))"_format(n);
        auto name = get_variable_name("ext_call_thread");
        printer->add_line("{} = {};"_format(name, alloc));
        allocated_variables.push_back(name);
    }

    // initialize global variables
    for (auto& var: info.state_vars) {
        auto name = var->get_name() + "0";
        auto symbol = program_symtab->lookup(name);
        if (symbol == nullptr) {
            auto global_name = get_variable_name(name);
            printer->add_line("{} = 0.0;"_format(global_name));
        }
    }

    // note : v is not needed in global structure for nmodl even if vectorize is false

    if (!info.thread_variables.empty()) {
        printer->add_line("{} = 0;"_format(get_variable_name("thread_data_in_use")));
    }

    // initialize global variables
    for (auto& var: info.global_variables) {
        if (!var->is_array()) {
            auto name = get_variable_name(var->get_name());
            double value = 0;
            auto value_ptr = var->get_value();
            if (value_ptr != nullptr) {
                value = *value_ptr;
            }
            /// use %g to be same as nocmodl in neuron
            printer->add_line("{} = {:g};"_format(name, value));
        }
    }

    // initialize constant variables
    for (auto& var: info.constant_variables) {
        auto name = get_variable_name(var->get_name());
        auto value_ptr = var->get_value();
        double value = 0;
        if (value_ptr != nullptr) {
            value = *value_ptr;
        }
        /// use %g to be same as nocmodl in neuron
        printer->add_line("{} = {:g};"_format(name, value));
    }

    if (info.table_count > 0) {
        auto name = get_variable_name(naming::USE_TABLE_VARIABLE);
        printer->add_line("{} = 1;"_format(name));

        for (auto& variable: info.table_statement_variables) {
            auto name = get_variable_name("t_" + variable->get_name());
            int num_values = variable->get_num_values();
            printer->add_line(
                "{} = (double*) mem_alloc({}, sizeof(double));"_format(name, num_values));
        }
    }

    // update device copy
    print_global_variable_device_update_annotation();

    printer->add_newline();
    printer->add_line("setup_done = 1;");
    printer->end_block(3);

    printer->add_line("/** free global variables */");
    printer->start_block("static inline void free_global_variables() ");
    if (allocated_variables.empty()) {
        printer->add_line("// do nothing");
    } else {
        for (auto& var: allocated_variables) {
            printer->add_line("mem_free({});"_format(var));
        }
    }
    printer->end_block(1);
}


void CodegenCVisitor::print_shadow_vector_setup() {
    printer->add_newline(2);
    printer->add_line("/** allocate and initialize shadow vector */");
    auto args = "{}* inst, Memb_list* ml"_format(instance_struct());
    printer->start_block("static inline void setup_shadow_vectors({}) "_format(args));
    if (channel_task_dependency_enabled()) {
        printer->add_line("int nodecount = ml->nodecount;");
        for (auto& var: codegen_shadow_variables) {
            auto name = var->get_name();
            auto type = default_float_data_type();
            auto allocation = "({0}*) mem_alloc(nodecount, sizeof({0}))"_format(type);
            printer->add_line("inst->{0} = {1};"_format(name, allocation));
        }
    }
    printer->end_block(3);

    printer->add_line("/** free shadow vector */");
    args = "{}* inst"_format(instance_struct());
    printer->start_block("static inline void free_shadow_vectors({}) "_format(args));
    if (channel_task_dependency_enabled()) {
        for (auto& var: codegen_shadow_variables) {
            auto name = var->get_name();
            printer->add_line("mem_free(inst->{});"_format(name));
        }
    }
    printer->end_block(1);
}


void CodegenCVisitor::print_setup_range_variable() {
    auto type = float_data_type();
    printer->add_newline(2);
    printer->add_line("/** allocate and setup array for range variable */");
    printer->start_block(
        "static inline {}* setup_range_variable(double* variable, int n) "_format(type));
    printer->add_line("{0}* data = ({0}*) mem_alloc(n, sizeof({0}));"_format(type));
    printer->add_line("for(size_t i = 0; i < n; i++) {");
    printer->add_line("    data[i] = variable[i];");
    printer->add_line("}");
    printer->add_line("return data;");
    printer->end_block(1);
}


/**
 * \details If floating point type like "float" is specified on command line then
 * we can't turn all variables to new type. This is because certain variables
 * are pointers to internal variables (e.g. ions). Hence, we check if given
 * variable can be safely converted to new type. If so, return new type.
 */
std::string CodegenCVisitor::get_range_var_float_type(const SymbolType& symbol) {
    // clang-format off
    auto with   =   NmodlType::read_ion_var
                    | NmodlType::write_ion_var
                    | NmodlType::pointer_var
                    | NmodlType::bbcore_pointer_var
                    | NmodlType::extern_neuron_variable;
    // clang-format on
    bool need_default_type = symbol->has_any_property(with);
    if (need_default_type) {
        return default_float_data_type();
    }
    return float_data_type();
}

/**
 * \details For CPU/Host target there is no device pointer. In this case
 * just use the host variable name directly.
 */
std::string CodegenCVisitor::get_variable_device_pointer(const std::string& variable,
                                                         const std::string& /*type*/) const {
    return variable;
}


void CodegenCVisitor::print_instance_variable_setup() {
    if (range_variable_setup_required()) {
        print_setup_range_variable();
    }

    if (shadow_vector_setup_required()) {
        print_shadow_vector_setup();
    }
    printer->add_newline(2);
    printer->add_line("/** initialize mechanism instance variables */");
    printer->start_block("static inline void setup_instance(NrnThread* nt, Memb_list* ml) ");
    printer->add_line("{0}* inst = ({0}*) mem_alloc(1, sizeof({0}));"_format(instance_struct()));
    if (channel_task_dependency_enabled() && !codegen_shadow_variables.empty()) {
        printer->add_line("setup_shadow_vectors(inst, ml);");
    }

    std::string stride;
    printer->add_line("int pnodecount = ml->_nodecount_padded;");
    stride = "*pnodecount";

    printer->add_line("Datum* indexes = ml->pdata;");

    std::string float_type = default_float_data_type();
    std::string int_type = default_int_data_type();
    std::string float_type_pointer = float_type + "*";
    std::string int_type_pointer = int_type + "*";

    int id = 0;
    std::vector<std::string> variables_to_free;

    for (auto& var: codegen_float_variables) {
        auto name = var->get_name();
        auto range_var_type = get_range_var_float_type(var);
        if (float_type == range_var_type) {
            auto variable = "ml->data+{}{}"_format(id, stride);
            auto device_variable = get_variable_device_pointer(variable, float_type_pointer);
            printer->add_line("inst->{} = {};"_format(name, device_variable));
        } else {
            printer->add_line("inst->{} = setup_range_variable(ml->data+{}{}, pnodecount);"_format(
                name, id, stride));
            variables_to_free.push_back(name);
        }
        id += var->get_length();
    }

    for (auto& var: codegen_int_variables) {
        auto name = var.symbol->get_name();
        std::string variable = name;
        std::string type = "";
        if (var.is_index || var.is_integer) {
            variable = "ml->pdata";
            type = int_type_pointer;
        } else if (var.is_vdata) {
            variable = "nt->_vdata";
            type = "void**";
        } else {
            variable = "nt->_data";
            type = info.artificial_cell ? "void*" : float_type_pointer;
        }
        auto device_variable = get_variable_device_pointer(variable, type);
        printer->add_line("inst->{} = {};"_format(name, device_variable));
    }

    printer->add_line("ml->instance = inst;");
    print_instance_variable_transfer_to_device();
    printer->end_block(3);

    printer->add_line("/** cleanup mechanism instance variables */");
    printer->start_block("static inline void cleanup_instance(Memb_list* ml) ");
    printer->add_line("{0}* inst = ({0}*) ml->instance;"_format(instance_struct()));
    if (range_variable_setup_required()) {
        for (auto& var: variables_to_free) {
            printer->add_line("mem_free((void*)inst->{});"_format(var));
        }
    }
    printer->add_line("mem_free((void*)inst);");
    printer->end_block(1);
}


void CodegenCVisitor::print_initial_block(const InitialBlock* node) {
    if (info.artificial_cell) {
        printer->add_line("double v = 0.0;");
    } else {
        printer->add_line("int node_id = node_index[id];");
        printer->add_line("double v = voltage[node_id];");
        print_v_unused();
    }

    if (ion_variable_struct_required()) {
        printer->add_line("IonCurVar ionvar;");
    }

    // read ion statements
    auto read_statements = ion_read_statements(BlockType::Initial);
    for (auto& statement: read_statements) {
        printer->add_line(statement);
    }

    // initialize state variables (excluding ion state)
    for (auto& var: info.state_vars) {
        auto name = var->get_name();
        if (!info.is_ionic_conc(name)) {
            auto lhs = get_variable_name(name);
            auto rhs = get_variable_name(name + "0");
            printer->add_line("{} = {};"_format(lhs, rhs));
        }
    }

    // initial block
    if (node != nullptr) {
        const auto& block = node->get_statement_block();
        print_statement_block(*block.get(), false, false);
    }

    // write ion statements
    auto write_statements = ion_write_statements(BlockType::Initial);
    for (auto& statement: write_statements) {
        auto text = process_shadow_update_statement(statement, BlockType::Initial);
        printer->add_line(text);
    }
}


void CodegenCVisitor::print_global_function_common_code(BlockType type,
                                                        const std::string& function_name) {
    std::string method;
    if (function_name.empty()) {
        method = compute_method_name(type);
    } else {
        method = function_name;
    }
    auto args = "NrnThread* nt, Memb_list* ml, int type";

    // watch statement function doesn't have type argument
    if (type == BlockType::Watch) {
        args = "NrnThread* nt, Memb_list* ml";
    }

    print_global_method_annotation();
    printer->start_block("void {}({})"_format(method, args));
    if (type != BlockType::Destructor && type != BlockType::Constructor) {
        // We do not (currently) support DESTRUCTOR and CONSTRUCTOR blocks
        // running anything on the GPU.
        print_kernel_data_present_annotation_block_begin();
    } else {
        /// TODO: Remove this when the code generation is propery done
        /// Related to https://github.com/BlueBrain/nmodl/issues/692
        printer->add_line("#ifndef CORENEURON_BUILD");
    }
    printer->add_line("int nodecount = ml->nodecount;");
    printer->add_line("int pnodecount = ml->_nodecount_padded;");
    printer->add_line(
        "{}int* {}node_index = ml->nodeindices;"_format(k_const(), ptr_type_qualifier()));
    printer->add_line("double* {}data = ml->data;"_format(ptr_type_qualifier()));
    printer->add_line(
        "{}double* {}voltage = nt->_actual_v;"_format(k_const(), ptr_type_qualifier()));

    if (type == BlockType::Equation) {
        printer->add_line("double* {} vec_rhs = nt->_actual_rhs;"_format(ptr_type_qualifier()));
        printer->add_line("double* {} vec_d = nt->_actual_d;"_format(ptr_type_qualifier()));
        print_rhs_d_shadow_variables();
    }
    printer->add_line("Datum* {}indexes = ml->pdata;"_format(ptr_type_qualifier()));
    printer->add_line("ThreadDatum* {}thread = ml->_thread;"_format(ptr_type_qualifier()));

    if (type == BlockType::Initial) {
        printer->add_newline();
        printer->add_line("setup_instance(nt, ml);");
    }
    // clang-format off
    printer->add_line("{0}* {1}inst = ({0}*) ml->instance;"_format(instance_struct(), ptr_type_qualifier()));
    // clang-format on
    printer->add_newline(1);
}


void CodegenCVisitor::print_nrn_init(bool skip_init_check) {
    codegen = true;
    printer->add_newline(2);
    printer->add_line("/** initialize channel */");

    print_global_function_common_code(BlockType::Initial);
    if (info.derivimplicit_used()) {
        printer->add_newline();
        int nequation = info.num_equations;
        int list_num = info.derivimplicit_list_num;
        // clang-format off
        printer->add_line("int& deriv_advance_flag = *deriv{}_advance(thread);"_format(list_num));
        printer->add_line("deriv_advance_flag = 0;");
        print_deriv_advance_flag_transfer_to_device();
        printer->add_line("auto ns = newtonspace{}(thread);"_format(list_num));
        printer->add_line("auto& th = thread[dith{}()];"_format(list_num));
        printer->start_block("if (*ns == nullptr)");
        printer->add_line("int vec_size = 2*{}*pnodecount*sizeof(double);"_format(nequation));
        printer->add_line("double* vec = makevector(vec_size);"_format(nequation));
        printer->add_line("th.pval = vec;"_format(list_num));
        printer->add_line("*ns = nrn_cons_newtonspace({}, pnodecount);"_format(nequation));
        print_newtonspace_transfer_to_device();
        printer->end_block(1);
        // clang-format on
    }

    // update global variable as those might be updated via python/hoc API
    print_global_variable_device_update_annotation();

    if (skip_init_check) {
        printer->start_block("if (_nrn_skip_initmodel == 0)");
    }

    if (!info.changed_dt.empty()) {
        printer->add_line(
            "double _save_prev_dt = {};"_format(get_variable_name(naming::NTHREAD_DT_VARIABLE)));
        printer->add_line(
            "{} = {};"_format(get_variable_name(naming::NTHREAD_DT_VARIABLE), info.changed_dt));
        print_dt_update_to_device();
    }

    print_channel_iteration_tiling_block_begin(BlockType::Initial);
    print_channel_iteration_block_begin(BlockType::Initial);

    if (info.net_receive_node != nullptr) {
        printer->add_line("{} = -1e20;"_format(get_variable_name("tsave")));
    }

    print_initial_block(info.initial_node);
    print_channel_iteration_block_end();
    print_shadow_reduction_statements();
    print_channel_iteration_tiling_block_end();

    if (!info.changed_dt.empty()) {
        printer->add_line(
            "{} = _save_prev_dt;"_format(get_variable_name(naming::NTHREAD_DT_VARIABLE)));
        print_dt_update_to_device();
    }

    printer->end_block(1);

    if (info.derivimplicit_used()) {
        printer->add_line("deriv_advance_flag = 1;");
        print_deriv_advance_flag_transfer_to_device();
    }

    if (info.net_send_used && !info.artificial_cell) {
        print_send_event_move();
    }

    print_kernel_data_present_annotation_block_end();
    if (skip_init_check) {
        printer->end_block(1);
    }
    codegen = false;
}

void CodegenCVisitor::print_before_after_block(const ast::Block* node, size_t block_id) {
    codegen = true;

    std::string ba_type;
    std::shared_ptr<ast::BABlock> ba_block;

    if (node->is_before_block()) {
        ba_block = dynamic_cast<const ast::BeforeBlock*>(node)->get_bablock();
        ba_type = "BEFORE";
    } else {
        ba_block = dynamic_cast<const ast::AfterBlock*>(node)->get_bablock();
        ba_type = "AFTER";
    }

    std::string ba_block_type = ba_block->get_type()->eval();

    /// name of the before/after function
    std::string function_name = method_name("nrn_before_after_{}"_format(block_id));

    /// print common function code like init/state/current
    printer->add_newline(2);
    printer->add_line("/** {} of block type {} # {} */"_format(ba_type, ba_block_type, block_id));
    print_global_function_common_code(BlockType::BeforeAfter, function_name);

    print_channel_iteration_tiling_block_begin(BlockType::BeforeAfter);
    print_channel_iteration_block_begin(BlockType::BeforeAfter);

    printer->add_line("int node_id = node_index[id];");
    printer->add_line("double v = voltage[node_id];");
    print_v_unused();

    // read ion statements
    const auto& read_statements = ion_read_statements(BlockType::Equation);
    for (auto& statement: read_statements) {
        printer->add_line(statement);
    }

    /// print main body
    printer->add_indent();
    print_statement_block(*ba_block->get_statement_block());
    printer->add_newline();

    // write ion statements
    const auto& write_statements = ion_write_statements(BlockType::Equation);
    for (auto& statement: write_statements) {
        auto text = process_shadow_update_statement(statement, BlockType::Equation);
        printer->add_line(text);
    }

    /// loop end including data annotation block
    print_channel_iteration_block_end();
    print_channel_iteration_tiling_block_end();
    printer->end_block(1);
    print_kernel_data_present_annotation_block_end();

    codegen = false;
}

void CodegenCVisitor::print_nrn_constructor() {
    printer->add_newline(2);
    print_global_function_common_code(BlockType::Constructor);
    if (info.constructor_node != nullptr) {
        const auto& block = info.constructor_node->get_statement_block();
        print_statement_block(*block.get(), false, false);
    }
    printer->add_line("#endif");
    printer->end_block(1);
}


void CodegenCVisitor::print_nrn_destructor() {
    printer->add_newline(2);
    print_global_function_common_code(BlockType::Destructor);
    if (info.destructor_node != nullptr) {
        const auto& block = info.destructor_node->get_statement_block();
        print_statement_block(*block.get(), false, false);
    }
    printer->add_line("#endif");
    printer->end_block(1);
}


void CodegenCVisitor::print_nrn_alloc() {
    printer->add_newline(2);
    auto method = method_name(naming::NRN_ALLOC_METHOD);
    printer->start_block("static void {}(double* data, Datum* indexes, int type) "_format(method));
    printer->add_line("// do nothing");
    printer->end_block(1);
}

/**
 * \todo Number of watch could be more than number of statements
 * according to grammar. Check if this is correctly handled in neuron
 * and coreneuron.
 */
void CodegenCVisitor::print_watch_activate() {
    if (info.watch_statements.empty()) {
        return;
    }
    codegen = true;
    printer->add_newline(2);
    auto inst = "{}* inst"_format(instance_struct());

    printer->start_block(
        "static void nrn_watch_activate({}, int id, int pnodecount, int watch_id, double v, bool &watch_remove) "_format(
            inst));

    // initialize all variables only during first watch statement
    printer->add_line("if (watch_remove == false) {");
    for (int i = 0; i < info.watch_count; i++) {
        auto name = get_variable_name("watch{}"_format(i + 1));
        printer->add_line("    {} = 0;"_format(name));
    }
    printer->add_line("    watch_remove = true;");
    printer->add_line("}");

    /**
     * \todo Similar to neuron/coreneuron we are using
     * first watch and ignoring rest.
     */
    for (int i = 0; i < info.watch_statements.size(); i++) {
        auto statement = info.watch_statements[i];
        printer->start_block("if (watch_id == {})"_format(i));

        auto varname = get_variable_name("watch{}"_format(i + 1));
        printer->add_indent();
        printer->add_text("{} = 2 + ("_format(varname));
        auto watch = statement->get_statements().front();
        watch->get_expression()->visit_children(*this);
        printer->add_text(");");
        printer->add_newline();

        printer->end_block(1);
    }
    printer->end_block(1);
    codegen = false;
}


/**
 * \todo Similar to print_watch_activate, we are using only
 * first watch. need to verify with neuron/coreneuron about rest.
 */
void CodegenCVisitor::print_watch_check() {
    if (info.watch_statements.empty()) {
        return;
    }
    codegen = true;
    printer->add_newline(2);
    printer->add_line("/** routine to check watch activation */");
    print_global_function_common_code(BlockType::Watch);
    print_channel_iteration_tiling_block_begin(BlockType::Watch);
    print_channel_iteration_block_begin(BlockType::Watch);

    if (info.is_voltage_used_by_watch_statements()) {
        printer->add_line("int node_id = node_index[id];");
        printer->add_line("double v = voltage[node_id];");
        print_v_unused();
    }

    // flat to make sure only one WATCH statement can be triggered at a time
    printer->add_line("bool watch_untriggered = true;");

    for (int i = 0; i < info.watch_statements.size(); i++) {
        auto statement = info.watch_statements[i];
        auto watch = statement->get_statements().front();
        auto varname = get_variable_name("watch{}"_format(i + 1));

        // start block 1
        printer->start_block("if ({}&2 && watch_untriggered)"_format(varname));

        // start block 2
        printer->add_indent();
        printer->add_text("if (");
        watch->get_expression()->accept(*this);
        printer->add_text(") {");
        printer->add_newline();
        printer->increase_indent();

        // start block 3
        printer->start_block("if (({}&1) == 0)"_format(varname));

        printer->add_line("watch_untriggered = false;");

        auto tqitem = get_variable_name("tqitem");
        auto point_process = get_variable_name("point_process");
        printer->add_indent();
        printer->add_text("net_send_buffering(");
        auto t = get_variable_name("t");
        printer->add_text(
            "ml->_net_send_buffer, 0, {}, 0, {}, {}+0.0, "_format(tqitem, point_process, t));
        watch->get_value()->accept(*this);
        printer->add_text(");");
        printer->add_newline();
        printer->end_block(1);

        printer->add_line("{} = 3;"_format(varname));
        // end block 3

        // start block 3
        printer->decrease_indent();
        printer->start_block("} else");
        printer->add_line("{} = 2;"_format(varname));
        printer->end_block(1);
        // end block 3

        printer->end_block(1);
        // end block 1
    }

    print_channel_iteration_block_end();
    print_send_event_move();
    print_channel_iteration_tiling_block_end();
    print_kernel_data_present_annotation_block_end();
    printer->end_block(1);
    codegen = false;
}


void CodegenCVisitor::print_net_receive_common_code(const Block& node, bool need_mech_inst) {
    printer->add_line("int tid = pnt->_tid;");
    printer->add_line("int id = pnt->_i_instance;");
    printer->add_line("double v = 0;");
    if (info.artificial_cell || node.is_initial_block()) {
        printer->add_line("NrnThread* nt = nrn_threads + tid;");
        printer->add_line("Memb_list* ml = nt->_ml_list[pnt->_type];");
    }
    if (node.is_initial_block()) {
        print_kernel_data_present_annotation_block_begin();
    }

    printer->add_line("{}int nodecount = ml->nodecount;"_format(param_type_qualifier()));
    printer->add_line("{}int pnodecount = ml->_nodecount_padded;"_format(param_type_qualifier()));
    printer->add_line("double* data = ml->data;");
    printer->add_line("double* weights = nt->weights;");
    printer->add_line("Datum* indexes = ml->pdata;");
    printer->add_line("ThreadDatum* thread = ml->_thread;");
    if (need_mech_inst) {
        printer->add_line("{0}* inst = ({0}*) ml->instance;"_format(instance_struct()));
    }

    if (node.is_initial_block()) {
        print_net_init_acc_serial_annotation_block_begin();
    }

    // rename variables but need to see if they are actually used
    auto parameters = info.net_receive_node->get_parameters();
    if (!parameters.empty()) {
        int i = 0;
        printer->add_newline();
        for (auto& parameter: parameters) {
            auto name = parameter->get_node_name();
            bool var_used = VarUsageVisitor().variable_used(node, "(*" + name + ")");
            if (var_used) {
                auto statement = "double* {} = weights + weight_index + {};"_format(name, i);
                printer->add_line(statement);
                RenameVisitor vr(name, "*" + name);
                node.visit_children(vr);
            }
            i++;
        }
    }
}


void CodegenCVisitor::print_net_send_call(const FunctionCall& node) {
    auto arguments = node.get_arguments();
    auto tqitem = get_variable_name("tqitem");
    std::string weight_index = "weight_index";
    std::string pnt = "pnt";

    // for non-net_receieve functions i.e. initial block, the weight_index argument is 0.
    if (!printing_net_receive) {
        weight_index = "0";
        auto var = get_variable_name("point_process");
        if (info.artificial_cell) {
            pnt = "(Point_process*)" + var;
        }
    }

    // artificial cells don't use spike buffering
    // clang-format off
    if (info.artificial_cell) {
        printer->add_text("artcell_net_send(&{}, {}, {}, nt->_t+"_format(tqitem, weight_index, pnt));
    } else {
        auto point_process = get_variable_name("point_process");
        std::string t = get_variable_name("t");
        printer->add_text("net_send_buffering(");
        printer->add_text("ml->_net_send_buffer, 0, {}, {}, {}, {}+"_format(tqitem, weight_index, point_process, t));
    }
    // clang-format off
    print_vector_elements(arguments, ", ");
    printer->add_text(")");
}


void CodegenCVisitor::print_net_move_call(const FunctionCall& node) {
    if (!printing_net_receive) {
        std::cout << "Error : net_move only allowed in NET_RECEIVE block" << std::endl;
        abort();
    }

    auto arguments = node.get_arguments();
    auto tqitem = get_variable_name("tqitem");
    std::string weight_index = "-1";
    std::string pnt = "pnt";

    // artificial cells don't use spike buffering
    // clang-format off
    if (info.artificial_cell) {
        printer->add_text("artcell_net_move(&{}, {}, nt->_t+"_format(tqitem, pnt));
        print_vector_elements(arguments, ", ");
        printer->add_text(")");
    } else {
        auto point_process = get_variable_name("point_process");
        std::string t = get_variable_name("t");
        printer->add_text("net_send_buffering(");
        printer->add_text("ml->_net_send_buffer, 2, {}, {}, {}, "_format(tqitem, weight_index, point_process));
        print_vector_elements(arguments, ", ");
        printer->add_text(", 0.0");
        printer->add_text(")");
    }
}


void CodegenCVisitor::print_net_event_call(const FunctionCall& node) {
    const auto& arguments = node.get_arguments();
    if (info.artificial_cell) {
        printer->add_text("net_event(pnt, ");
        print_vector_elements(arguments, ", ");
    } else {
        auto point_process = get_variable_name("point_process");
        printer->add_text("net_send_buffering(");
        printer->add_text("ml->_net_send_buffer, 1, -1, -1, {}, "_format(point_process));
        print_vector_elements(arguments, ", ");
        printer->add_text(", 0.0");
    }
    printer->add_text(")");
}

/**
 * Rename arguments to NET_RECEIVE block with corresponding pointer variable
 *
 * Arguments to NET_RECEIVE block are packed and passed via weight vector. These
 * variables need to be replaced with corresponding pointer variable. For example,
 * if mod file is like
 *
 * \code{.mod}
 *      NET_RECEIVE (weight, R){
 *          INITIAL {
 *              R=1
 *          }
 *      }
 * \endcode
 *
 * then generated code for initial block should be:
 *
 * \code{.cpp}
 *      double* R = weights + weight_index + 0;
 *      (*R) = 1.0;
 * \endcode
 *
 * So, the `R` in AST needs to be renamed with `(*R)`.
 */
static void rename_net_receive_arguments(const ast::NetReceiveBlock& net_receive_node, const ast::Node& node) {
    auto parameters = net_receive_node.get_parameters();
    for (auto& parameter: parameters) {
        auto name = parameter->get_node_name();
        auto var_used = VarUsageVisitor().variable_used(node, name);
        if (var_used) {
            RenameVisitor vr(name, "(*" + name + ")");
            node.get_statement_block()->visit_children(vr);
        }
    }
}


void CodegenCVisitor::print_net_init() {
    const auto node = info.net_receive_initial_node;
    if (node == nullptr) {
        return;
    }

    // rename net_receive arguments used in the initial block of net_receive
    rename_net_receive_arguments(*info.net_receive_node, *node);

    codegen = true;
    auto args = "Point_process* pnt, int weight_index, double flag";
    printer->add_newline(2);
    printer->add_line("/** initialize block for net receive */");
    printer->start_block("static void net_init({}) "_format(args));
    auto block = node->get_statement_block().get();
    if (block->get_statements().empty()) {
        printer->add_line("// do nothing");
    } else {
        print_net_receive_common_code(*node);
        print_statement_block(*block, false, false);
        if (node->is_initial_block()) {
            print_net_init_acc_serial_annotation_block_end();
            print_kernel_data_present_annotation_block_end();
            printer->add_line("auto& nsb = ml->_net_send_buffer;");
            print_net_send_buf_update_to_host();
        }
    }
    printer->end_block(1);
    codegen = false;
}


void CodegenCVisitor::print_send_event_move() {
    printer->add_newline();
    printer->add_line("NetSendBuffer_t* nsb = ml->_net_send_buffer;");
    print_net_send_buf_update_to_host();
    printer->add_line("for (int i=0; i < nsb->_cnt; i++) {");
    printer->add_line("    int type = nsb->_sendtype[i];");
    printer->add_line("    int tid = nt->id;");
    printer->add_line("    double t = nsb->_nsb_t[i];");
    printer->add_line("    double flag = nsb->_nsb_flag[i];");
    printer->add_line("    int vdata_index = nsb->_vdata_index[i];");
    printer->add_line("    int weight_index = nsb->_weight_index[i];");
    printer->add_line("    int point_index = nsb->_pnt_index[i];");
    // clang-format off
    printer->add_line("    net_sem_from_gpu(type, vdata_index, weight_index, tid, point_index, t, flag);");
    // clang-format on
    printer->add_line("}");
    printer->add_line("nsb->_cnt = 0;");
    print_net_send_buf_count_update_to_device();
}


std::string CodegenCVisitor::net_receive_buffering_declaration() {
    return "void {}(NrnThread* nt)"_format(method_name("net_buf_receive"));
}


void CodegenCVisitor::print_get_memb_list() {
    printer->add_line("Memb_list* ml = get_memb_list(nt);");
    printer->add_line("if (ml == NULL) {");
    printer->add_line("    return;");
    printer->add_line("}");
    printer->add_newline();
}


void CodegenCVisitor::print_net_receive_loop_begin() {
    printer->add_line("int count = nrb->_displ_cnt;");
    print_channel_iteration_block_parallel_hint(BlockType::NetReceive);
    printer->start_block("for (int i = 0; i < count; i++)");
}


void CodegenCVisitor::print_net_receive_loop_end() {
    printer->end_block(1);
}


void CodegenCVisitor::print_net_receive_buffering(bool need_mech_inst) {
    if (!net_receive_required() || info.artificial_cell) {
        return;
    }
    printer->add_newline(2);
    printer->start_block(net_receive_buffering_declaration());

    print_get_memb_list();

    auto net_receive = method_name("net_receive_kernel");

    print_kernel_data_present_annotation_block_begin();

    printer->add_line(
        "NetReceiveBuffer_t* {}nrb = ml->_net_receive_buffer;"_format(ptr_type_qualifier()));
    if (need_mech_inst) {
        printer->add_line("{0}* inst = ({0}*) ml->instance;"_format(instance_struct()));
    }
    print_net_receive_loop_begin();
    printer->add_line("int start = nrb->_displ[i];");
    printer->add_line("int end = nrb->_displ[i+1];");
    printer->start_block("for (int j = start; j < end; j++)");
    printer->add_line("int index = nrb->_nrb_index[j];");
    printer->add_line("int offset = nrb->_pnt_index[index];");
    printer->add_line("double t = nrb->_nrb_t[index];");
    printer->add_line("int weight_index = nrb->_weight_index[index];");
    printer->add_line("double flag = nrb->_nrb_flag[index];");
    printer->add_line("Point_process* point_process = nt->pntprocs + offset;");
    printer->add_line(
        "{}(t, point_process, inst, nt, ml, weight_index, flag);"_format(net_receive));
    printer->end_block(1);
    print_net_receive_loop_end();

    print_device_stream_wait();
    printer->add_line("nrb->_displ_cnt = 0;");
    printer->add_line("nrb->_cnt = 0;");

    if (info.net_send_used || info.net_event_used) {
        print_send_event_move();
    }

    printer->add_newline();
    print_kernel_data_present_annotation_block_end();
    printer->end_block(1);
}

void CodegenCVisitor::print_net_send_buffering_grow() {
    printer->add_line("if(i >= nsb->_size) {");
    printer->add_line("    nsb->grow();");
    printer->add_line("}");
}

void CodegenCVisitor::print_net_send_buffering() {
    if (!net_send_buffer_required()) {
        return;
    }

    printer->add_newline(2);
    print_device_method_annotation();
    auto args =
        "NetSendBuffer_t* nsb, int type, int vdata_index, "
        "int weight_index, int point_index, double t, double flag";
    printer->start_block("static inline void net_send_buffering({}) "_format(args));
    printer->add_line("int i = 0;");
    print_device_atomic_capture_annotation();
    printer->add_line("i = nsb->_cnt++;");
    print_net_send_buffering_grow();
    printer->add_line("if(i < nsb->_size) {");
    printer->add_line("    nsb->_sendtype[i] = type;");
    printer->add_line("    nsb->_vdata_index[i] = vdata_index;");
    printer->add_line("    nsb->_weight_index[i] = weight_index;");
    printer->add_line("    nsb->_pnt_index[i] = point_index;");
    printer->add_line("    nsb->_nsb_t[i] = t;");
    printer->add_line("    nsb->_nsb_flag[i] = flag;");
    printer->add_line("}");
    printer->end_block(1);
}


void CodegenCVisitor::visit_for_netcon(const ast::ForNetcon& node) {
    // For_netcon should take the same arguments as net_receive and apply the operations
    // in the block to the weights of the netcons. Since all the weights are on the same vector,
    // weights, we have a mask of operations that we apply iteratively, advancing the offset
    // to the next netcon.
    const auto& args = node.get_parameters();
    RenameVisitor v;
    auto& statement_block = node.get_statement_block();
    for (size_t i_arg = 0; i_arg < args.size(); ++i_arg) {
        // sanitize node_name since we want to substitute names like (*w) as they are
        auto old_name =
            std::regex_replace(args[i_arg]->get_node_name(), regex_special_chars, R"(\$&)");
        auto new_name = "weights[{} + nt->_fornetcon_weight_perm[i]]"_format(i_arg);
        v.set(old_name, new_name);
        statement_block->accept(v);
    }

    const auto index =
        std::find_if(info.semantics.begin(), info.semantics.end(), [](const IndexSemantics& a) {
            return a.name == naming::FOR_NETCON_SEMANTIC;
        })->index;

    printer->add_text("const size_t offset = {}*pnodecount + id;"_format(index));
    printer->add_newline();
    printer->add_line(
        "const size_t for_netcon_start = nt->_fornetcon_perm_indices[indexes[offset]];");
    printer->add_line(
        "const size_t for_netcon_end = nt->_fornetcon_perm_indices[indexes[offset] + 1];");

    printer->add_line("for (auto i = for_netcon_start; i < for_netcon_end; ++i) {");
    printer->increase_indent();
    print_statement_block(*statement_block, false, false);
    printer->decrease_indent();

    printer->add_line("}");
}

void CodegenCVisitor::print_net_receive_kernel() {
    if (!net_receive_required()) {
        return;
    }
    codegen = true;
    printing_net_receive = true;
    const auto node = info.net_receive_node;

    // rename net_receive arguments used in the block itself
    rename_net_receive_arguments(*info.net_receive_node, *node);

    std::string name;
    auto params = ParamVector();
    if (!info.artificial_cell) {
        name = method_name("net_receive_kernel");
        params.emplace_back("", "double", "", "t");
        params.emplace_back("", "Point_process*", "", "pnt");
        params.emplace_back(param_type_qualifier(),
                            "{}*"_format(instance_struct()),
                            param_ptr_qualifier(),
                            "inst");
        params.emplace_back(param_type_qualifier(), "NrnThread*", param_ptr_qualifier(), "nt");
        params.emplace_back(param_type_qualifier(), "Memb_list*", param_ptr_qualifier(), "ml");
        params.emplace_back("", "int", "", "weight_index");
        params.emplace_back("", "double", "", "flag");
    } else {
        name = method_name("net_receive");
        params.emplace_back("", "Point_process*", "", "pnt");
        params.emplace_back("", "int", "", "weight_index");
        params.emplace_back("", "double", "", "flag");
    }

    printer->add_newline(2);
    printer->start_block("static inline void {}({}) "_format(name, get_parameter_str(params)));
    print_net_receive_common_code(*node, info.artificial_cell);
    if (info.artificial_cell) {
        printer->add_line("double t = nt->_t;");
    }

    // set voltage variable if it is used in the block (e.g. for WATCH statement)
    auto v_used = VarUsageVisitor().variable_used(*node->get_statement_block(), "v");
    if (v_used) {
        printer->add_line("int node_id = ml->nodeindices[id];");
        printer->add_line("v = nt->_actual_v[node_id];");
    }

    printer->add_line("{} = t;"_format(get_variable_name("tsave")));

    if (info.is_watch_used()) {
        printer->add_line("bool watch_remove = false;");
    }

    printer->add_indent();
    node->get_statement_block()->accept(*this);
    printer->add_newline();
    printer->end_block();
    printer->add_newline();

    printing_net_receive = false;
    codegen = false;
}


void CodegenCVisitor::print_net_receive() {
    if (!net_receive_required()) {
        return;
    }
    codegen = true;
    printing_net_receive = true;
    if (!info.artificial_cell) {
        std::string name = method_name("net_receive");
        auto params = ParamVector();
        params.emplace_back("", "Point_process*", "", "pnt");
        params.emplace_back("", "int", "", "weight_index");
        params.emplace_back("", "double", "", "flag");
        printer->add_newline(2);
        printer->start_block("static void {}({}) "_format(name, get_parameter_str(params)));
        printer->add_line("NrnThread* nt = nrn_threads + pnt->_tid;");
        printer->add_line("Memb_list* ml = get_memb_list(nt);");
        printer->add_line("NetReceiveBuffer_t* nrb = ml->_net_receive_buffer;");
        printer->add_line("if (nrb->_cnt >= nrb->_size) {");
        printer->add_line("    realloc_net_receive_buffer(nt, ml);");
        printer->add_line("}");
        printer->add_line("int id = nrb->_cnt;");
        printer->add_line("nrb->_pnt_index[id] = pnt-nt->pntprocs;");
        printer->add_line("nrb->_weight_index[id] = weight_index;");
        printer->add_line("nrb->_nrb_t[id] = nt->_t;");
        printer->add_line("nrb->_nrb_flag[id] = flag;");
        printer->add_line("nrb->_cnt++;");
        printer->end_block(1);
    }
    printing_net_receive = false;
    codegen = false;
}


/**
 * \todo Data is not derived. Need to add instance into instance struct?
 * data used here is wrong in AoS because as in original implementation,
 * data is not incremented every iteration for AoS. May be better to derive
 * actual variable names? [resolved now?]
 * slist needs to added as local variable
 */
void CodegenCVisitor::print_derivimplicit_kernel(Block* block) {
    auto ext_args = external_method_arguments();
    auto ext_params = external_method_parameters();
    auto suffix = info.mod_suffix;
    auto list_num = info.derivimplicit_list_num;
    auto block_name = block->get_node_name();
    auto primes_size = info.primes_size;
    auto stride = "*pnodecount+id";

    printer->add_newline(2);

    // clang-format off
    printer->start_block("int {}_{}({})"_format(block_name, suffix, ext_params));
    auto instance = "{0}* inst = ({0}*)get_memb_list(nt)->instance;"_format(instance_struct());
    auto slist1 = "int* slist{} = {};"_format(list_num, get_variable_name("slist{}"_format(list_num)));
    auto slist2 = "int* slist{} = {};"_format(list_num+1, get_variable_name("slist{}"_format(list_num+1)));
    auto dlist1 = "int* dlist{} = {};"_format(list_num, get_variable_name("dlist{}"_format(list_num)));
    auto dlist2 = "double* dlist{} = (double*) thread[dith{}()].pval + ({}*pnodecount);"_format(list_num + 1, list_num, info.primes_size);

    printer->add_line(instance);
    printer->add_line("double* savstate{} = (double*) thread[dith{}()].pval;"_format(list_num, list_num));
    printer->add_line(slist1);
    printer->add_line(slist2);
    printer->add_line(dlist2);
    printer->add_line("for (int i=0; i<{}; i++) {}"_format(info.num_primes, "{"));
    printer->add_line("    savstate{}[i{}] = data[slist{}[i]{}];"_format(list_num, stride, list_num, stride));
    printer->add_line("}");

    auto argument = "{}, slist{}, _derivimplicit_{}_{}, dlist{}, {}"_format(primes_size, list_num+1, block_name, suffix, list_num + 1, ext_args);
    printer->add_line("int reset = nrn_newton_thread(static_cast<NewtonSpace*>(*newtonspace{}(thread)), {});"_format(list_num, argument));
    printer->add_line("return reset;");
    printer->end_block(3);

    /**
     * \todo To be backward compatible with mod2c we have to generate below
     * comment marker in the generated cpp file for kinderiv.py to
     * process it and generate correct _kinderiv.h
     */
    printer->add_line("/* _derivimplicit_ {} _{} */"_format(block_name, info.mod_suffix));
    printer->add_newline(1);

    printer->start_block("int _newton_{}_{}({}) "_format(block_name, info.mod_suffix, external_method_parameters()));
    printer->add_line(instance);
    if (ion_variable_struct_required()) {
        print_ion_variable();
    }
    printer->add_line("double* savstate{} = (double*) thread[dith{}()].pval;"_format(list_num, list_num));
    printer->add_line(slist1);
    printer->add_line(dlist1);
    printer->add_line(dlist2);
    codegen = true;
    print_statement_block(*block->get_statement_block(), false, false);
    codegen = false;
    printer->add_line("int counter = -1;");
    printer->add_line("for (int i=0; i<{}; i++) {}"_format(info.num_primes, "{"));
    printer->add_line("    if (*deriv{}_advance(thread)) {}"_format(list_num, "{"));
    printer->add_line("        dlist{0}[(++counter){1}] = data[dlist{2}[i]{1}]-(data[slist{2}[i]{1}]-savstate{2}[i{1}])/nt->_dt;"_format(list_num + 1, stride, list_num));
    printer->add_line("    }");
    printer->add_line("    else {");
    printer->add_line("        dlist{0}[(++counter){1}] = data[slist{2}[i]{1}]-savstate{2}[i{1}];"_format(list_num + 1, stride, list_num));
    printer->add_line("    }");
    printer->add_line("}");
    printer->add_line("return 0;");
    printer->end_block();
    // clang-format on
}


void CodegenCVisitor::print_newtonspace_transfer_to_device() const {
    // nothing to do on cpu
}


void CodegenCVisitor::visit_derivimplicit_callback(const ast::DerivimplicitCallback& node) {
    if (!codegen) {
        return;
    }
    auto thread_args = external_method_arguments();
    auto num_primes = info.num_primes;
    auto suffix = info.mod_suffix;
    int num = info.derivimplicit_list_num;
    auto slist = get_variable_name("slist{}"_format(num));
    auto dlist = get_variable_name("dlist{}"_format(num));
    auto block_name = node.get_node_to_solve()->get_node_name();

    auto args =
        "{}, {}, {}, _derivimplicit_{}_{}, {}"
        ""_format(num_primes, slist, dlist, block_name, suffix, thread_args);
    auto statement = "derivimplicit_thread({});"_format(args);
    printer->add_line(statement);
}

void CodegenCVisitor::visit_solution_expression(const SolutionExpression& node) {
    auto block = node.get_node_to_solve().get();
    if (block->is_statement_block()) {
        auto statement_block = dynamic_cast<ast::StatementBlock*>(block);
        print_statement_block(*statement_block, false, false);
    } else {
        block->accept(*this);
    }
}


/****************************************************************************************/
/*                                Print nrn_state routine                                */
/****************************************************************************************/


void CodegenCVisitor::print_nrn_state() {
    if (!nrn_state_required()) {
        return;
    }
    codegen = true;

    printer->add_newline(2);
    printer->add_line("/** update state */");
    print_global_function_common_code(BlockType::State);
    print_channel_iteration_tiling_block_begin(BlockType::State);
    print_channel_iteration_block_begin(BlockType::State);

    printer->add_line("int node_id = node_index[id];");
    printer->add_line("double v = voltage[node_id];");
    print_v_unused();

    /**
     * \todo Eigen solver node also emits IonCurVar variable in the functor
     * but that shouldn't update ions in derivative block
     */
    if (ion_variable_struct_required()) {
        print_ion_variable();
    }

    auto read_statements = ion_read_statements(BlockType::State);
    for (auto& statement: read_statements) {
        printer->add_line(statement);
    }

    if (info.nrn_state_block) {
        info.nrn_state_block->visit_children(*this);
    }

    if (info.currents.empty() && info.breakpoint_node != nullptr) {
        auto block = info.breakpoint_node->get_statement_block();
        print_statement_block(*block, false, false);
    }

    auto write_statements = ion_write_statements(BlockType::State);
    for (auto& statement: write_statements) {
        auto text = process_shadow_update_statement(statement, BlockType::State);
        printer->add_line(text);
    }
    print_channel_iteration_block_end();
    if (!shadow_statements.empty()) {
        print_shadow_reduction_block_begin();
        print_shadow_reduction_statements();
        print_shadow_reduction_block_end();
    }
    print_channel_iteration_tiling_block_end();

    print_kernel_data_present_annotation_block_end();
    printer->end_block(1);
    codegen = false;
}


/****************************************************************************************/
/*                            Print nrn_cur related routines                            */
/****************************************************************************************/


void CodegenCVisitor::print_nrn_current(const BreakpointBlock& node) {
    auto args = internal_method_parameters();
    const auto& block = node.get_statement_block();
    printer->add_newline(2);
    print_device_method_annotation();
    printer->start_block("static inline double nrn_current({})"_format(get_parameter_str(args)));
    printer->add_line("double current = 0.0;");
    print_statement_block(*block, false, false);
    for (auto& current: info.currents) {
        auto name = get_variable_name(current);
        printer->add_line("current += {};"_format(name));
    }
    printer->add_line("return current;");
    printer->end_block(1);
}


void CodegenCVisitor::print_nrn_cur_conductance_kernel(const BreakpointBlock& node) {
    const auto& block = node.get_statement_block();
    print_statement_block(*block, false, false);
    if (!info.currents.empty()) {
        std::string sum;
        for (const auto& current: info.currents) {
            auto var = breakpoint_current(current);
            sum += get_variable_name(var);
            if (&current != &info.currents.back()) {
                sum += "+";
            }
        }
        printer->add_line("double rhs = {};"_format(sum));
    }

    std::string sum;
    for (const auto& conductance: info.conductances) {
        auto var = breakpoint_current(conductance.variable);
        sum += get_variable_name(var);
        if (&conductance != &info.conductances.back()) {
            sum += "+";
        }
    }
    printer->add_line("double g = {};"_format(sum));

    for (const auto& conductance: info.conductances) {
        if (!conductance.ion.empty()) {
            auto lhs = std::string(naming::ION_VARNAME_PREFIX) + "di" + conductance.ion + "dv";
            auto rhs = get_variable_name(conductance.variable);
            ShadowUseStatement statement{lhs, "+=", rhs};
            auto text = process_shadow_update_statement(statement, BlockType::Equation);
            printer->add_line(text);
        }
    }
}


void CodegenCVisitor::print_nrn_cur_non_conductance_kernel() {
    printer->add_line("double g = nrn_current({}+0.001);"_format(internal_method_arguments()));
    for (auto& ion: info.ions) {
        for (auto& var: ion.writes) {
            if (ion.is_ionic_current(var)) {
                auto name = get_variable_name(var);
                printer->add_line("double di{} = {};"_format(ion.name, name));
            }
        }
    }
    printer->add_line("double rhs = nrn_current({});"_format(internal_method_arguments()));
    printer->add_line("g = (g-rhs)/0.001;");
    for (auto& ion: info.ions) {
        for (auto& var: ion.writes) {
            if (ion.is_ionic_current(var)) {
                auto lhs = std::string(naming::ION_VARNAME_PREFIX) + "di" + ion.name + "dv";
                auto rhs = "(di{}-{})/0.001"_format(ion.name, get_variable_name(var));
                if (info.point_process) {
                    auto area = get_variable_name(naming::NODE_AREA_VARIABLE);
                    rhs += "*1.e2/{}"_format(area);
                }
                ShadowUseStatement statement{lhs, "+=", rhs};
                auto text = process_shadow_update_statement(statement, BlockType::Equation);
                printer->add_line(text);
            }
        }
    }
}


void CodegenCVisitor::print_nrn_cur_kernel(const BreakpointBlock& node) {
    printer->add_line("int node_id = node_index[id];");
    printer->add_line("double v = voltage[node_id];");
    print_v_unused();
    if (ion_variable_struct_required()) {
        print_ion_variable();
    }

    auto read_statements = ion_read_statements(BlockType::Equation);
    for (auto& statement: read_statements) {
        printer->add_line(statement);
    }

    if (info.conductances.empty()) {
        print_nrn_cur_non_conductance_kernel();
    } else {
        print_nrn_cur_conductance_kernel(node);
    }

    auto write_statements = ion_write_statements(BlockType::Equation);
    for (auto& statement: write_statements) {
        auto text = process_shadow_update_statement(statement, BlockType::Equation);
        printer->add_line(text);
    }

    if (info.point_process) {
        auto area = get_variable_name(naming::NODE_AREA_VARIABLE);
        printer->add_line("double mfactor = 1.e2/{};"_format(area));
        printer->add_line("g = g*mfactor;");
        printer->add_line("rhs = rhs*mfactor;");
    }

    print_g_unused();
}

void CodegenCVisitor::print_fast_imem_calculation() {
    if (!info.electrode_current) {
        return;
    }
    std::string rhs, d;
    auto rhs_op = operator_for_rhs();
    auto d_op = operator_for_d();
    if (channel_task_dependency_enabled()) {
        rhs = get_variable_name("ml_rhs");
        d = get_variable_name("ml_d");
    } else if (info.point_process) {
        rhs = "shadow_rhs[id]";
        d = "shadow_d[id]";
    } else {
        rhs = "rhs";
        d = "g";
    }

    printer->start_block("if (nt->nrn_fast_imem)");
    if (nrn_cur_reduction_loop_required()) {
        print_shadow_reduction_block_begin();
        printer->add_line("int node_id = node_index[id];");
    }
    print_atomic_reduction_pragma();
    printer->add_line("nt->nrn_fast_imem->nrn_sav_rhs[node_id] {} {};"_format(rhs_op, rhs));
    print_atomic_reduction_pragma();
    printer->add_line("nt->nrn_fast_imem->nrn_sav_d[node_id] {} {};"_format(d_op, d));
    if (nrn_cur_reduction_loop_required()) {
        print_shadow_reduction_block_end();
    }
    printer->end_block(1);
}

void CodegenCVisitor::print_nrn_cur() {
    if (!nrn_cur_required()) {
        return;
    }

    codegen = true;
    if (info.conductances.empty()) {
        print_nrn_current(*info.breakpoint_node);
    }

    printer->add_newline(2);
    printer->add_line("/** update current */");
    print_global_function_common_code(BlockType::Equation);
    print_channel_iteration_tiling_block_begin(BlockType::Equation);
    print_channel_iteration_block_begin(BlockType::Equation);
    print_nrn_cur_kernel(*info.breakpoint_node);
    print_nrn_cur_matrix_shadow_update();
    if (!nrn_cur_reduction_loop_required()) {
        print_fast_imem_calculation();
    }
    print_channel_iteration_block_end();

    if (nrn_cur_reduction_loop_required()) {
        print_shadow_reduction_block_begin();
        print_nrn_cur_matrix_shadow_reduction();
        print_shadow_reduction_statements();
        print_shadow_reduction_block_end();
        print_fast_imem_calculation();
    }

    print_channel_iteration_tiling_block_end();
    print_kernel_data_present_annotation_block_end();
    printer->end_block(1);
    codegen = false;
}


/****************************************************************************************/
/*                            Main code printing entry points                            */
/****************************************************************************************/

void CodegenCVisitor::print_headers_include() {
    print_standard_includes();
    print_backend_includes();
    print_coreneuron_includes();
}


void CodegenCVisitor::print_namespace_begin() {
    print_namespace_start();
    print_backend_namespace_start();
}


void CodegenCVisitor::print_namespace_end() {
    print_backend_namespace_stop();
    print_namespace_stop();
}


void CodegenCVisitor::print_common_getters() {
    print_first_pointer_var_index_getter();
    print_net_receive_arg_size_getter();
    print_thread_getters();
    print_num_variable_getter();
    print_mech_type_getter();
    print_memb_list_getter();
}


void CodegenCVisitor::print_data_structures() {
    print_mechanism_global_var_structure();
    print_mechanism_range_var_structure();
    print_ion_var_structure();
}

void CodegenCVisitor::print_v_unused() const {
    printer->add_line("#if NRN_PRCELLSTATE");
    printer->add_line("inst->v_unused[id] = v;");
    printer->add_line("#endif");
}

void CodegenCVisitor::print_g_unused() const {
    printer->add_line("#if NRN_PRCELLSTATE");
    printer->add_line("inst->g_unused[id] = g;");
    printer->add_line("#endif");
}

void CodegenCVisitor::print_compute_functions() {
    print_top_verbatim_blocks();
    print_function_prototypes();
    for (const auto& procedure: info.procedures) {
        print_procedure(*procedure);
    }
    for (const auto& function: info.functions) {
        print_function(*function);
    }
    for (size_t i = 0; i < info.before_after_blocks.size(); i++) {
        print_before_after_block(info.before_after_blocks[i], i);
    }
    for (const auto& callback: info.derivimplicit_callbacks) {
        auto block = callback->get_node_to_solve().get();
        print_derivimplicit_kernel(block);
    }
    print_net_send_buffering();
    print_net_init();
    print_watch_activate();
    print_watch_check();
    print_net_receive_kernel();
    print_net_receive();
    print_net_receive_buffering();
    print_nrn_init();
    print_nrn_cur();
    print_nrn_state();
}


void CodegenCVisitor::print_codegen_routines() {
    codegen = true;
    print_backend_info();
    print_headers_include();
    print_namespace_begin();
    print_nmodl_constants();
    print_prcellstate_macros();
    print_mechanism_info();
    print_data_structures();
    print_global_variables_for_hoc();
    print_common_getters();
    print_memory_allocation_routine();
    print_abort_routine();
    print_thread_memory_callbacks();
    print_global_variable_setup();
    print_instance_variable_setup();
    print_nrn_alloc();
    print_nrn_constructor();
    print_nrn_destructor();
    print_compute_functions();
    print_check_table_thread_function();
    print_mechanism_register();
    print_namespace_end();
    codegen = false;
}


void CodegenCVisitor::print_wrapper_routines() {
    // nothing to do
}


void CodegenCVisitor::set_codegen_global_variables(std::vector<SymbolType>& global_vars) {
    codegen_global_variables = global_vars;
}


void CodegenCVisitor::setup(const Program& node) {
    program_symtab = node.get_symbol_table();

    CodegenHelperVisitor v;
    info = v.analyze(node);
    info.mod_file = mod_filename;

    if (!info.vectorize) {
        logger->warn("CodegenCVisitor : MOD file uses non-thread safe constructs of NMODL");
    }

    codegen_float_variables = get_float_variables();
    codegen_int_variables = get_int_variables();
    codegen_shadow_variables = get_shadow_variables();

    update_index_semantics();
    rename_function_arguments();
}


void CodegenCVisitor::visit_program(const Program& node) {
    setup(node);
    print_codegen_routines();
    print_wrapper_routines();
}

}  // namespace codegen
}  // namespace nmodl<|MERGE_RESOLUTION|>--- conflicted
+++ resolved
@@ -1846,19 +1846,10 @@
     const auto& functor_block = *node.get_functor_block();
 
     printer->add_text(
-<<<<<<< HEAD
         "void operator()(const Eigen::Matrix<{0}, {1}, 1>& nmodl_eigen_xm, Eigen::Matrix<{0}, {1}, "
         "1>& nmodl_eigen_fm, "
         "Eigen::Matrix<{0}, {1}, {1}>& nmodl_eigen_jm) {2}"_format(
-            float_type,
-            N,
-            is_functor_const(variable_block, functor_block) ? "const " : ""));
-=======
-        "void operator()(const Eigen::Matrix<{0}, {1}, 1>& _xm_eigen, Eigen::Matrix<{0}, {1}, "
-        "1>& _fm_eigen, "
-        "Eigen::Matrix<{0}, {1}, {1}>& _jm_eigen) {2}"_format(
             float_type, N, is_functor_const(variable_block, functor_block) ? "const " : ""));
->>>>>>> 4fe9fcf6
     printer->start_block();
     printer->add_line("const {}* nmodl_eigen_x = nmodl_eigen_xm.data();"_format(float_type));
     printer->add_line("{}* nmodl_eigen_j = nmodl_eigen_jm.data();"_format(float_type));
