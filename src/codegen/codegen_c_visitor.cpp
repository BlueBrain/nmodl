/*************************************************************************
 * Copyright (C) 2018-2022 Blue Brain Project
 *
 * This file is part of NMODL distributed under the terms of the GNU
 * Lesser General Public License. See top-level LICENSE file for details.
 *************************************************************************/

#include "codegen/codegen_c_visitor.hpp"

#include <algorithm>
#include <cmath>
#include <ctime>
#include <regex>

#include "ast/all.hpp"
#include "codegen/codegen_helper_visitor.hpp"
#include "codegen/codegen_naming.hpp"
#include "codegen/codegen_utils.hpp"
#include "config/config.h"
#include "lexer/token_mapping.hpp"
#include "parser/c11_driver.hpp"
#include "utils/logger.hpp"
#include "utils/string_utils.hpp"
#include "visitors/defuse_analyze_visitor.hpp"
#include "visitors/rename_visitor.hpp"
#include "visitors/symtab_visitor.hpp"
#include "visitors/var_usage_visitor.hpp"
#include "visitors/visitor_utils.hpp"

namespace nmodl {
namespace codegen {

using namespace ast;

using visitor::DefUseAnalyzeVisitor;
using visitor::DUChain;
using visitor::DUState;
using visitor::RenameVisitor;
using visitor::SymtabVisitor;
using visitor::VarUsageVisitor;

using symtab::syminfo::NmodlType;
using SymbolType = std::shared_ptr<symtab::Symbol>;

using nmodl::utils::UseNumbersInString;
namespace codegen_utils = nmodl::codegen::utils;

/****************************************************************************************/
/*                            Overloaded visitor routines                               */
/****************************************************************************************/

static const std::regex regex_special_chars{R"([-[\]{}()*+?.,\^$|#\s])"};

void CodegenCVisitor::visit_string(const String& node) {
    if (!codegen) {
        return;
    }
    std::string name = node.eval();
    if (enable_variable_name_lookup) {
        name = get_variable_name(name);
    }
    printer->add_text(name);
}


void CodegenCVisitor::visit_integer(const Integer& node) {
    if (!codegen) {
        return;
    }
    const auto& value = node.get_value();
    printer->add_text(std::to_string(value));
}


void CodegenCVisitor::visit_float(const Float& node) {
    if (!codegen) {
        return;
    }
    printer->add_text(format_float_string(node.get_value()));
}


void CodegenCVisitor::visit_double(const Double& node) {
    if (!codegen) {
        return;
    }
    printer->add_text(format_double_string(node.get_value()));
}


void CodegenCVisitor::visit_boolean(const Boolean& node) {
    if (!codegen) {
        return;
    }
    printer->add_text(std::to_string(static_cast<int>(node.eval())));
}


void CodegenCVisitor::visit_name(const Name& node) {
    if (!codegen) {
        return;
    }
    node.visit_children(*this);
}


void CodegenCVisitor::visit_unit(const ast::Unit& node) {
    // do not print units
}


void CodegenCVisitor::visit_prime_name(const PrimeName& node) {
    throw std::runtime_error("PRIME encountered during code generation, ODEs not solved?");
}


/**
 * \todo : Validate how @ is being handled in neuron implementation
 */
void CodegenCVisitor::visit_var_name(const VarName& node) {
    if (!codegen) {
        return;
    }
    const auto& name = node.get_name();
    const auto& at_index = node.get_at();
    const auto& index = node.get_index();
    name->accept(*this);
    if (at_index) {
        printer->add_text("@");
        at_index->accept(*this);
    }
    if (index) {
        printer->add_text("[");
        printer->add_text("static_cast<int>(");
        index->accept(*this);
        printer->add_text(")");
        printer->add_text("]");
    }
}


void CodegenCVisitor::visit_indexed_name(const IndexedName& node) {
    if (!codegen) {
        return;
    }
    node.get_name()->accept(*this);
    printer->add_text("[");
    printer->add_text("static_cast<int>(");
    node.get_length()->accept(*this);
    printer->add_text(")");
    printer->add_text("]");
}


void CodegenCVisitor::visit_local_list_statement(const LocalListStatement& node) {
    if (!codegen) {
        return;
    }
    auto type = local_var_type() + " ";
    printer->add_text(type);
    print_vector_elements(node.get_variables(), ", ");
}


void CodegenCVisitor::visit_if_statement(const IfStatement& node) {
    if (!codegen) {
        return;
    }
    printer->add_text("if (");
    node.get_condition()->accept(*this);
    printer->add_text(") ");
    node.get_statement_block()->accept(*this);
    print_vector_elements(node.get_elseifs(), "");
    const auto& elses = node.get_elses();
    if (elses) {
        elses->accept(*this);
    }
}


void CodegenCVisitor::visit_else_if_statement(const ElseIfStatement& node) {
    if (!codegen) {
        return;
    }
    printer->add_text(" else if (");
    node.get_condition()->accept(*this);
    printer->add_text(") ");
    node.get_statement_block()->accept(*this);
}


void CodegenCVisitor::visit_else_statement(const ElseStatement& node) {
    if (!codegen) {
        return;
    }
    printer->add_text(" else ");
    node.visit_children(*this);
}


void CodegenCVisitor::visit_while_statement(const WhileStatement& node) {
    printer->add_text("while (");
    node.get_condition()->accept(*this);
    printer->add_text(") ");
    node.get_statement_block()->accept(*this);
}


void CodegenCVisitor::visit_from_statement(const ast::FromStatement& node) {
    if (!codegen) {
        return;
    }
    auto name = node.get_node_name();
    const auto& from = node.get_from();
    const auto& to = node.get_to();
    const auto& inc = node.get_increment();
    const auto& block = node.get_statement_block();
    printer->add_text(fmt::format("for(int {}=", name));
    from->accept(*this);
    printer->add_text(fmt::format("; {}<=", name));
    to->accept(*this);
    if (inc) {
        printer->add_text(fmt::format("; {}+=", name));
        inc->accept(*this);
    } else {
        printer->add_text(fmt::format("; {}++", name));
    }
    printer->add_text(")");
    block->accept(*this);
}


void CodegenCVisitor::visit_paren_expression(const ParenExpression& node) {
    if (!codegen) {
        return;
    }
    printer->add_text("(");
    node.get_expression()->accept(*this);
    printer->add_text(")");
}


void CodegenCVisitor::visit_binary_expression(const BinaryExpression& node) {
    if (!codegen) {
        return;
    }
    auto op = node.get_op().eval();
    const auto& lhs = node.get_lhs();
    const auto& rhs = node.get_rhs();
    if (op == "^") {
        printer->add_text("pow(");
        lhs->accept(*this);
        printer->add_text(", ");
        rhs->accept(*this);
        printer->add_text(")");
    } else {
        lhs->accept(*this);
        printer->add_text(" " + op + " ");
        rhs->accept(*this);
    }
}


void CodegenCVisitor::visit_binary_operator(const BinaryOperator& node) {
    if (!codegen) {
        return;
    }
    printer->add_text(node.eval());
}


void CodegenCVisitor::visit_unary_operator(const UnaryOperator& node) {
    if (!codegen) {
        return;
    }
    printer->add_text(" " + node.eval());
}


/**
 * \details Statement block is top level construct (for every nmodl block).
 * Sometime we want to analyse ast nodes even if code generation is
 * false. Hence we visit children even if code generation is false.
 */
void CodegenCVisitor::visit_statement_block(const StatementBlock& node) {
    if (!codegen) {
        node.visit_children(*this);
        return;
    }
    print_statement_block(node);
}


void CodegenCVisitor::visit_function_call(const FunctionCall& node) {
    if (!codegen) {
        return;
    }
    print_function_call(node);
}


void CodegenCVisitor::visit_verbatim(const Verbatim& node) {
    if (!codegen) {
        return;
    }
    auto text = node.get_statement()->eval();
    auto result = process_verbatim_text(text);

    auto statements = stringutils::split_string(result, '\n');
    for (auto& statement: statements) {
        stringutils::trim_newline(statement);
        if (statement.find_first_not_of(' ') != std::string::npos) {
            printer->add_line(statement);
        }
    }
}

void CodegenCVisitor::visit_update_dt(const ast::UpdateDt& node) {
    // dt change statement should be pulled outside already
}

/****************************************************************************************/
/*                               Common helper routines                                 */
/****************************************************************************************/

/**
 * \details When floating point data type is not default (i.e. double) then we
 * have to copy old array to new type (for range variables).
 */
bool CodegenCVisitor::range_variable_setup_required() const noexcept {
    return codegen::naming::DEFAULT_FLOAT_TYPE != float_data_type();
}


bool CodegenCVisitor::state_variable(const std::string& name) const {
    // clang-format off
    auto result = std::find_if(info.state_vars.begin(),
                               info.state_vars.end(),
                               [&name](const SymbolType& sym) {
                                   return name == sym->get_name();
                               }
    );
    // clang-format on
    return result != info.state_vars.end();
}


int CodegenCVisitor::position_of_float_var(const std::string& name) const {
    int index = 0;
    for (const auto& var: info.codegen_float_variables) {
        if (var->get_name() == name) {
            return index;
        }
        index += var->get_length();
    }
    throw std::logic_error(name + " variable not found");
}


int CodegenCVisitor::position_of_int_var(const std::string& name) const {
    int index = 0;
    for (const auto& var: info.codegen_int_variables) {
        if (var.symbol->get_name() == name) {
            return index;
        }
        index += var.symbol->get_length();
    }
    throw std::logic_error(name + " variable not found");
}


/**
 * \details We can directly print value but if user specify value as integer then
 * then it gets printed as an integer. To avoid this, we use below wrapper.
 * If user has provided integer then it gets printed as 1.0 (similar to mod2c
 * and neuron where ".0" is appended). Otherwise we print double variables as
 * they are represented in the mod file by user. If the value is in scientific
 * representation (1e+20, 1E-15) then keep it as it is.
 */
std::string CodegenCVisitor::format_double_string(const std::string& s_value) {
    return codegen_utils::format_double_string<CodegenCVisitor>(s_value);
}


std::string CodegenCVisitor::format_float_string(const std::string& s_value) {
    return codegen_utils::format_float_string<CodegenCVisitor>(s_value);
}


/**
 * \details Statements like if, else etc. don't need semicolon at the end.
 * (Note that it's valid to have "extraneous" semicolon). Also, statement
 * block can appear as statement using expression statement which need to
 * be inspected.
 */
bool CodegenCVisitor::need_semicolon(Statement* node) const {
    // clang-format off
    if (node->is_if_statement()
        || node->is_else_if_statement()
        || node->is_else_statement()
        || node->is_from_statement()
        || node->is_verbatim()
        || node->is_for_all_statement()
        || node->is_from_statement()
        || node->is_conductance_hint()
        || node->is_while_statement()) {
        return false;
    }
    if (node->is_expression_statement()) {
        auto expression = dynamic_cast<ExpressionStatement*>(node)->get_expression();
        if (expression->is_statement_block()
            || expression->is_eigen_newton_solver_block()
            || expression->is_eigen_linear_solver_block()
            || expression->is_solution_expression()
            || expression->is_for_netcon()) {
            return false;
        }
    }
    // clang-format on
    return true;
}


// check if there is a function or procedure defined with given name
bool CodegenCVisitor::defined_method(const std::string& name) const {
    const auto& function = program_symtab->lookup(name);
    auto properties = NmodlType::function_block | NmodlType::procedure_block;
    return function && function->has_any_property(properties);
}


/**
 * \details Current variable used in breakpoint block could be local variable.
 * In this case, neuron has already renamed the variable name by prepending
 * "_l". In our implementation, the variable could have been renamed by
 * one of the pass. And hence, we search all local variables and check if
 * the variable is renamed. Note that we have to look into the symbol table
 * of statement block and not breakpoint.
 */
std::string CodegenCVisitor::breakpoint_current(std::string current) const {
    auto breakpoint = info.breakpoint_node;
    if (breakpoint == nullptr) {
        return current;
    }
    auto symtab = breakpoint->get_statement_block()->get_symbol_table();
    auto variables = symtab->get_variables_with_properties(NmodlType::local_var);
    for (const auto& var: variables) {
        auto renamed_name = var->get_name();
        auto original_name = var->get_original_name();
        if (current == original_name) {
            current = renamed_name;
            break;
        }
    }
    return current;
}


int CodegenCVisitor::float_variables_size() const {
    auto count_length = [](int l, const SymbolType& variable) {
        return l += variable->get_length();
    };

    int float_size = std::accumulate(info.range_parameter_vars.begin(),
                                     info.range_parameter_vars.end(),
                                     0,
                                     count_length);
    float_size += std::accumulate(info.range_assigned_vars.begin(),
                                  info.range_assigned_vars.end(),
                                  0,
                                  count_length);
    float_size += std::accumulate(info.range_state_vars.begin(),
                                  info.range_state_vars.end(),
                                  0,
                                  count_length);
    float_size +=
        std::accumulate(info.assigned_vars.begin(), info.assigned_vars.end(), 0, count_length);

    /// all state variables for which we add Dstate variables
    float_size += std::accumulate(info.state_vars.begin(), info.state_vars.end(), 0, count_length);

    /// for v_unused variable
    if (info.vectorize) {
        float_size++;
    }
    /// for g_unused variable
    if (info.breakpoint_exist()) {
        float_size++;
    }
    /// for tsave variable
    if (info.net_receive_exist()) {
        float_size++;
    }
    return float_size;
}


int CodegenCVisitor::int_variables_size() const {
    int num_variables = 0;
    for (const auto& semantic: info.semantics) {
        num_variables += semantic.size;
    }
    return num_variables;
}


/**
 * \details Depending upon the block type, we have to print read/write ion variables
 * during code generation. Depending on block/procedure being printed, this
 * method return statements as vector. As different code backends could have
 * different variable names, we rely on backend-specific read_ion_variable_name
 * and write_ion_variable_name method which will be overloaded.
 *
 * \todo After looking into mod2c and neuron implementation, it seems like
 * Ode block type is not used (?). Need to look into implementation details.
 */
std::vector<std::string> CodegenCVisitor::ion_read_statements(BlockType type) {
    if (optimize_ion_variable_copies()) {
        return ion_read_statements_optimized(type);
    }
    std::vector<std::string> statements;
    for (const auto& ion: info.ions) {
        auto name = ion.name;
        for (const auto& var: ion.reads) {
            if (type == BlockType::Ode && ion.is_ionic_conc(var) && state_variable(var)) {
                continue;
            }
            auto variable_names = read_ion_variable_name(var);
            auto first = get_variable_name(variable_names.first);
            auto second = get_variable_name(variable_names.second);
            statements.push_back(fmt::format("{} = {};", first, second));
        }
        for (const auto& var: ion.writes) {
            if (type == BlockType::Ode && ion.is_ionic_conc(var) && state_variable(var)) {
                continue;
            }
            if (ion.is_ionic_conc(var)) {
                auto variables = read_ion_variable_name(var);
                auto first = get_variable_name(variables.first);
                auto second = get_variable_name(variables.second);
                statements.push_back(fmt::format("{} = {};", first, second));
            }
        }
    }
    return statements;
}


std::vector<std::string> CodegenCVisitor::ion_read_statements_optimized(BlockType type) {
    std::vector<std::string> statements;
    for (const auto& ion: info.ions) {
        for (const auto& var: ion.writes) {
            if (type == BlockType::Ode && ion.is_ionic_conc(var) && state_variable(var)) {
                continue;
            }
            if (ion.is_ionic_conc(var)) {
                auto variables = read_ion_variable_name(var);
                auto first = "ionvar." + variables.first;
                auto second = get_variable_name(variables.second);
                statements.push_back(fmt::format("{} = {};", first, second));
            }
        }
    }
    return statements;
}


std::vector<ShadowUseStatement> CodegenCVisitor::ion_write_statements(BlockType type) {
    std::vector<ShadowUseStatement> statements;
    for (const auto& ion: info.ions) {
        std::string concentration;
        auto name = ion.name;
        for (const auto& var: ion.writes) {
            auto variable_names = write_ion_variable_name(var);
            if (ion.is_ionic_current(var)) {
                if (type == BlockType::Equation) {
                    auto current = breakpoint_current(var);
                    auto lhs = variable_names.first;
                    auto op = "+=";
                    auto rhs = get_variable_name(current);
                    if (info.point_process) {
                        auto area = get_variable_name(naming::NODE_AREA_VARIABLE);
                        rhs += fmt::format("*(1.e2/{})", area);
                    }
                    statements.push_back(ShadowUseStatement{lhs, op, rhs});
                }
            } else {
                if (!ion.is_rev_potential(var)) {
                    concentration = var;
                }
                auto lhs = variable_names.first;
                auto op = "=";
                auto rhs = get_variable_name(variable_names.second);
                statements.push_back(ShadowUseStatement{lhs, op, rhs});
            }
        }

        if (type == BlockType::Initial && !concentration.empty()) {
            int index = 0;
            if (ion.is_intra_cell_conc(concentration)) {
                index = 1;
            } else if (ion.is_extra_cell_conc(concentration)) {
                index = 2;
            } else {
                /// \todo Unhandled case in neuron implementation
                throw std::logic_error(fmt::format("codegen error for {} ion", ion.name));
            }
            auto ion_type_name = fmt::format("{}_type", ion.name);
            auto lhs = fmt::format("int {}", ion_type_name);
            auto op = "=";
            auto rhs = get_variable_name(ion_type_name);
            statements.push_back(ShadowUseStatement{lhs, op, rhs});
            auto statement = conc_write_statement(ion.name, concentration, index);
            statements.push_back(ShadowUseStatement{statement, "", ""});
        }
    }
    return statements;
}


/**
 * \details Often top level verbatim blocks use variables with old names.
 * Here we process if we are processing verbatim block at global scope.
 */
std::string CodegenCVisitor::process_verbatim_token(const std::string& token) {
    const std::string& name = token;

    /*
     * If given token is procedure name and if it's defined
     * in the current mod file then it must be replaced
     */
    if (program_symtab->is_method_defined(token)) {
        return method_name(token);
    }

    /*
     * Check if token is commongly used variable name in
     * verbatim block like nt, \c \_threadargs etc. If so, replace
     * it and return.
     */
    auto new_name = replace_if_verbatim_variable(name);
    if (new_name != name) {
        return get_variable_name(new_name, false);
    }

    /*
     * For top level verbatim blocks we shouldn't replace variable
     * names with Instance because arguments are provided from coreneuron
     * and they are missing inst.
     */
    auto use_instance = !printing_top_verbatim_blocks;
    return get_variable_name(token, use_instance);
}


bool CodegenCVisitor::ion_variable_struct_required() const {
    return optimize_ion_variable_copies() && info.ion_has_write_variable();
}


/**
 * \details This can be override in the backend. For example, parameters can be constant
 * except in INITIAL block where they are set to 0. As initial block is/can be
 * executed on c/cpu backend, gpu/cuda backend can mark the parameter as constant.
 */
bool CodegenCVisitor::is_constant_variable(const std::string& name) const {
    auto symbol = program_symtab->lookup_in_scope(name);
    bool is_constant = false;
    if (symbol != nullptr) {
        // per mechanism ion variables needs to be updated from neuron/coreneuron values
        if (info.is_ion_variable(name)) {
            is_constant = false;
        }
        // for parameter variable to be const, make sure it's write count is 0
        // and it's not used in the verbatim block
        else if (symbol->has_any_property(NmodlType::param_assign) &&
                 info.variables_in_verbatim.find(name) == info.variables_in_verbatim.end() &&
                 symbol->get_write_count() == 0) {
            is_constant = true;
        }
    }
    // Check whether the variable exists in the codegen_int_variables of the CodegenInfo struct
    // which hold information whether the variables are const or not
    const auto& int_variable_it = std::find_if(info.codegen_int_variables.begin(),
                                               info.codegen_int_variables.end(),
                                               [&name](const IndexVariableInfo& var) {
                                                   return var.symbol->get_name() == name;
                                               });
    const auto& const_variable_it = std::find_if(info.constant_variables.begin(),
                                                 info.constant_variables.end(),
                                                 [&name](const IndexVariableInfo& var) {
                                                     return var.symbol->get_name() == name;
                                                 });
    is_constant = is_constant ||
                  (int_variable_it != info.codegen_int_variables.end() &&
                   int_variable_it->is_constant) ||
                  const_variable_it != info.constant_variables.end();
    return is_constant;
}


/**
 * \details Once variables are populated, update index semantics to register with coreneuron
 */
void CodegenCVisitor::update_index_semantics() {
    int index = 0;
    info.semantics.clear();

    if (info.point_process) {
        info.semantics.emplace_back(index++, naming::AREA_SEMANTIC, 1);
        info.semantics.emplace_back(index++, naming::POINT_PROCESS_SEMANTIC, 1);
    }
    for (const auto& ion: info.ions) {
        for (auto i = 0; i < ion.reads.size(); ++i) {
            info.semantics.emplace_back(index++, ion.name + "_ion", 1);
        }
        for (const auto& var: ion.writes) {
            /// add if variable is not present in the read list
            if (std::find(ion.reads.begin(), ion.reads.end(), var) == ion.reads.end()) {
                info.semantics.emplace_back(index++, ion.name + "_ion", 1);
            }
            if (ion.is_ionic_current(var)) {
                info.semantics.emplace_back(index++, ion.name + "_ion", 1);
            }
        }
        if (ion.need_style) {
            info.semantics.emplace_back(index++, fmt::format("#{}_ion", ion.name), 1);
        }
    }
    for (auto& var: info.pointer_variables) {
        if (info.first_pointer_var_index == -1) {
            info.first_pointer_var_index = index;
        }
        int size = var->get_length();
        if (var->has_any_property(NmodlType::pointer_var)) {
            info.semantics.emplace_back(index, naming::POINTER_SEMANTIC, size);
        } else {
            info.semantics.emplace_back(index, naming::CORE_POINTER_SEMANTIC, size);
        }
        index += size;
    }

    if (info.diam_used) {
        info.semantics.emplace_back(index++, naming::DIAM_VARIABLE, 1);
    }

    if (info.area_used) {
        info.semantics.emplace_back(index++, naming::AREA_VARIABLE, 1);
    }

    if (info.net_send_used) {
        info.semantics.emplace_back(index++, naming::NET_SEND_SEMANTIC, 1);
    }

    /*
     * Number of semantics for watch is one greater than number of
     * actual watch statements in the mod file
     */
    if (!info.watch_statements.empty()) {
        for (int i = 0; i < info.watch_statements.size() + 1; i++) {
            info.semantics.emplace_back(index++, naming::WATCH_SEMANTIC, 1);
        }
    }

    if (info.for_netcon_used) {
        info.semantics.emplace_back(index++, naming::FOR_NETCON_SEMANTIC, 1);
    }
}


/****************************************************************************************/
/*                      Routines must be overloaded in backend                          */
/****************************************************************************************/

std::string CodegenCVisitor::get_parameter_str(const ParamVector& params) {
    std::string param{};
    for (auto iter = params.begin(); iter != params.end(); iter++) {
        param += fmt::format("{}{} {}{}",
                             std::get<0>(*iter),
                             std::get<1>(*iter),
                             std::get<2>(*iter),
                             std::get<3>(*iter));
        if (!nmodl::utils::is_last(iter, params)) {
            param += ", ";
        }
    }
    return param;
}

void CodegenCVisitor::print_backend_compute_routine_decl() {
    // backend specific, do nothing
}

void CodegenCVisitor::print_channel_iteration_task_begin(BlockType type) {
    // backend specific, do nothing
}


void CodegenCVisitor::print_channel_iteration_task_end() {
    // backend specific, do nothing
}


void CodegenCVisitor::print_channel_iteration_tiling_block_begin(BlockType type) {
    // no tiling for cpu backend, just get loop bounds
    printer->add_line("int start = 0;");
    printer->add_line("int end = nodecount;");
}


void CodegenCVisitor::print_channel_iteration_tiling_block_end() {
    // backend specific, do nothing
}

void CodegenCVisitor::print_instance_variable_transfer_to_device() const {
    // backend specific, do nothing
}

void CodegenCVisitor::print_deriv_advance_flag_transfer_to_device() const {
    // backend specific, do nothing
}

void CodegenCVisitor::print_device_atomic_capture_annotation() const {
    // backend specific, do nothing
}

void CodegenCVisitor::print_net_send_buf_count_update_to_host() const {
    // backend specific, do nothing
}

void CodegenCVisitor::print_net_send_buf_update_to_host() const {
    // backend specific, do nothing
}

void CodegenCVisitor::print_net_send_buf_count_update_to_device() const {
    // backend specific, do nothing
}

void CodegenCVisitor::print_dt_update_to_device() const {
    // backend specific, do nothing
}

void CodegenCVisitor::print_device_stream_wait() const {
    // backend specific, do nothing
}

/**
 * \details Each kernel such as \c nrn\_init, \c nrn\_state and \c nrn\_cur could be offloaded
 * to accelerator. In this case, at very top level, we print pragma
 * for data present. For example:
 *
 * \code{.cpp}
 *  void nrn_state(...) {
 *      #pragma acc data present (nt, ml...)
 *      {
 *
 *      }
 *  }
 *  \endcode
 */
void CodegenCVisitor::print_kernel_data_present_annotation_block_begin() {
    // backend specific, do nothing
}


void CodegenCVisitor::print_kernel_data_present_annotation_block_end() {
    // backend specific, do nothing
}

void CodegenCVisitor::print_net_init_acc_serial_annotation_block_begin() {
    // backend specific, do nothing
}

void CodegenCVisitor::print_net_init_acc_serial_annotation_block_end() {
    // backend specific, do nothing
}

/**
 * \details Depending programming model and compiler, we print compiler hint
 * for parallelization. For example:
 *
 * \code
 *      #pragma ivdep
 *      for(int id = 0; id < nodecount; id++) {
 *
 *      #pragma acc parallel loop
 *      for(int id = 0; id < nodecount; id++) {
 * \endcode
 */
void CodegenCVisitor::print_channel_iteration_block_parallel_hint(BlockType type) {
    printer->add_line("#pragma ivdep");
}


bool CodegenCVisitor::nrn_cur_reduction_loop_required() {
    return channel_task_dependency_enabled() || info.point_process;
}


bool CodegenCVisitor::shadow_vector_setup_required() {
    return (channel_task_dependency_enabled() && !info.codegen_shadow_variables.empty());
}


void CodegenCVisitor::print_channel_iteration_loop(const std::string& start = "start",
                                                   const std::string& end = "end") {
<<<<<<< HEAD
    printer->start_block("for (int id = {}; id < {}; id++)"_format(start, end));
=======
    printer->start_block(fmt::format("for (int id = {}; id < {}; id++)", start, end));
>>>>>>> fe4a2dc0
}


/**
 * \details For CPU backend we iterate over all node counts. For cuda we use thread
 * index to check if block needs to be executed or not.
 */
void CodegenCVisitor::print_channel_iteration_block_begin(BlockType type) {
    print_channel_iteration_block_parallel_hint(type);
    print_channel_iteration_loop();
}


void CodegenCVisitor::print_channel_iteration_block_end() {
    printer->end_block(1);
}


void CodegenCVisitor::print_rhs_d_shadow_variables() {
    if (info.point_process) {
        printer->add_line(fmt::format("double* shadow_rhs = nt->{};", naming::NTHREAD_RHS_SHADOW));
        printer->add_line(fmt::format("double* shadow_d = nt->{};", naming::NTHREAD_D_SHADOW));
    }
}


void CodegenCVisitor::print_nrn_cur_matrix_shadow_update() {
    if (channel_task_dependency_enabled()) {
        auto rhs = get_variable_name("ml_rhs");
        auto d = get_variable_name("ml_d");
        printer->add_line(fmt::format("{} = rhs;", rhs));
        printer->add_line(fmt::format("{} = g;", d));
    } else {
        if (info.point_process) {
            printer->add_line("shadow_rhs[id] = rhs;");
            printer->add_line("shadow_d[id] = g;");
        } else {
            const auto& rhs_op = info.operator_for_rhs();
            const auto& d_op = info.operator_for_d();
            print_atomic_reduction_pragma();
            printer->add_line(fmt::format("vec_rhs[node_id] {} rhs;", rhs_op));
            print_atomic_reduction_pragma();
            printer->add_line(fmt::format("vec_d[node_id] {} g;", d_op));
        }
    }
}


void CodegenCVisitor::print_nrn_cur_matrix_shadow_reduction() {
    const auto& rhs_op = info.operator_for_rhs();
    const auto& d_op = info.operator_for_d();
    if (channel_task_dependency_enabled()) {
        auto rhs = get_variable_name("ml_rhs");
        auto d = get_variable_name("ml_d");
        printer->add_line("int node_id = node_index[id];");
        print_atomic_reduction_pragma();
        printer->add_line(fmt::format("vec_rhs[node_id] {} {};", rhs_op, rhs));
        print_atomic_reduction_pragma();
        printer->add_line(fmt::format("vec_d[node_id] {} {};", d_op, d));
    } else {
        if (info.point_process) {
            printer->add_line("int node_id = node_index[id];");
            print_atomic_reduction_pragma();
            printer->add_line(fmt::format("vec_rhs[node_id] {} shadow_rhs[id];", rhs_op));
            print_atomic_reduction_pragma();
            printer->add_line(fmt::format("vec_d[node_id] {} shadow_d[id];", d_op));
        }
    }
}


void CodegenCVisitor::print_atomic_reduction_pragma() {
    // backend specific, do nothing
}


void CodegenCVisitor::print_shadow_reduction_block_begin() {
    print_channel_iteration_loop();
}


void CodegenCVisitor::print_shadow_reduction_statements() {
    for (const auto& statement: shadow_statements) {
        print_atomic_reduction_pragma();
        auto lhs = get_variable_name(statement.lhs);
        auto rhs = get_variable_name(shadow_varname(statement.lhs));
        auto text = fmt::format("{} {} {};", lhs, statement.op, rhs);
        printer->add_line(text);
    }
    shadow_statements.clear();
}


void CodegenCVisitor::print_shadow_reduction_block_end() {
    printer->end_block(1);
}


void CodegenCVisitor::print_device_method_annotation() {
    // backend specific, nothing for cpu
}


void CodegenCVisitor::print_global_method_annotation() {
    // backend specific, nothing for cpu
}


void CodegenCVisitor::print_backend_namespace_start() {
    // no separate namespace for C (cpu) backend
}


void CodegenCVisitor::print_backend_namespace_stop() {
    // no separate namespace for C (cpu) backend
}


void CodegenCVisitor::print_backend_includes() {
    // backend specific, nothing for cpu
}


std::string CodegenCVisitor::backend_name() const {
    return "C (api-compatibility)";
}


bool CodegenCVisitor::block_require_shadow_update(BlockType type) {
    return false;
}


bool CodegenCVisitor::channel_task_dependency_enabled() {
    return false;
}


bool CodegenCVisitor::optimize_ion_variable_copies() const {
    return optimize_ionvar_copies;
}


void CodegenCVisitor::print_memory_allocation_routine() const {
    printer->add_newline(2);
    auto args = "size_t num, size_t size, size_t alignment = 16";
    printer->add_line(fmt::format("static inline void* mem_alloc({}) {}", args, "{"));
    printer->add_line("    void* ptr;");
    printer->add_line("    posix_memalign(&ptr, alignment, num*size);");
    printer->add_line("    memset(ptr, 0, size);");
    printer->add_line("    return ptr;");
    printer->add_line("}");

    printer->add_newline(2);
    printer->add_line("static inline void mem_free(void* ptr) {");
    printer->add_line("    free(ptr);");
    printer->add_line("}");
}


void CodegenCVisitor::print_abort_routine() const {
    printer->add_newline(2);
    printer->add_line("static inline void coreneuron_abort() {");
    printer->add_line("    abort();");
    printer->add_line("}");
}


std::string CodegenCVisitor::compute_method_name(BlockType type) const {
    if (type == BlockType::Initial) {
        return method_name(naming::NRN_INIT_METHOD);
    }
    if (type == BlockType::Constructor) {
        return method_name(naming::NRN_CONSTRUCTOR_METHOD);
    }
    if (type == BlockType::Destructor) {
        return method_name(naming::NRN_DESTRUCTOR_METHOD);
    }
    if (type == BlockType::State) {
        return method_name(naming::NRN_STATE_METHOD);
    }
    if (type == BlockType::Equation) {
        return method_name(naming::NRN_CUR_METHOD);
    }
    if (type == BlockType::Watch) {
        return method_name(naming::NRN_WATCH_CHECK_METHOD);
    }
    throw std::logic_error("compute_method_name not implemented");
}


// note extra empty space for pretty-printing if we skip the symbol
std::string CodegenCVisitor::ptr_type_qualifier() {
    return "__restrict__ ";
}

/// Useful in ispc so that variables in the global struct get "uniform "
std::string CodegenCVisitor::global_var_struct_type_qualifier() {
    return "";
}

void CodegenCVisitor::print_global_var_struct_decl() {
    printer->add_line(fmt::format("{} {}_global;", global_struct(), info.mod_suffix));
}

std::string CodegenCVisitor::k_const() {
    return "const ";
}


/****************************************************************************************/
/*              printing routines for code generation                                   */
/****************************************************************************************/


void CodegenCVisitor::visit_watch_statement(const ast::WatchStatement& node) {
    printer->add_text(fmt::format("nrn_watch_activate(inst, id, pnodecount, {}, v, watch_remove)",
                                  current_watch_statement++));
}


void CodegenCVisitor::print_statement_block(const ast::StatementBlock& node,
                                            bool open_brace,
                                            bool close_brace) {
    if (open_brace) {
        printer->start_block();
    }

    auto statements = node.get_statements();
    for (const auto& statement: statements) {
        if (info.statement_to_skip(*statement)) {
            continue;
        }
        /// not necessary to add indent for verbatim block (pretty-printing)
        if (!statement->is_verbatim()) {
            printer->add_indent();
        }
        statement->accept(*this);
        if (need_semicolon(statement.get())) {
            printer->add_text(";");
        }
        printer->add_newline();
    }

    if (close_brace) {
        printer->end_block();
    }
}


void CodegenCVisitor::print_function_call(const FunctionCall& node) {
    auto name = node.get_node_name();
    auto function_name = name;
    if (defined_method(name)) {
        function_name = method_name(name);
    }

    if (is_net_send(name)) {
        print_net_send_call(node);
        return;
    }

    if (is_net_move(name)) {
        print_net_move_call(node);
        return;
    }

    if (is_net_event(name)) {
        print_net_event_call(node);
        return;
    }

    auto arguments = node.get_arguments();
    printer->add_text(fmt::format("{}(", function_name));

    bool possible_nt_variable_types{false};
    if (!defined_method(name)) {
        possible_nt_variable_types = arguments.front()->get_node_type() == AstNodeType::NAME &&
                                     arguments.front()->get_node_type() == AstNodeType::STRING &&
                                     arguments.front()->get_node_type() ==
                                         AstNodeType::CONSTANT_VAR &&
                                     arguments.front()->get_node_type() == AstNodeType::VAR_NAME &&
                                     arguments.front()->get_node_type() == AstNodeType::LOCAL_VAR;
    }
    if (defined_method(name)) {
        printer->add_text(internal_method_arguments());
        if (!arguments.empty()) {
            printer->add_text(", ");
        }
    } else if (nmodl::details::needs_neuron_thread_first_arg(function_name) &&
               (!possible_nt_variable_types || arguments.front()->get_node_name() != "nt")) {
        // If the first argument is not `nt` we should add it.
        // We compare with type because expression `a+b` is not `nt` but don't have `get_node_name`
        // implemented
        arguments.insert(arguments.begin(), std::make_shared<ast::String>("nt"));
    }

    print_vector_elements(arguments, ", ");
    printer->add_text(")");
}


void CodegenCVisitor::print_top_verbatim_blocks() {
    if (info.top_verbatim_blocks.empty()) {
        return;
    }
    print_namespace_stop();

    printer->add_newline(2);
    printer->add_line("using namespace coreneuron;");
    codegen = true;
    printing_top_verbatim_blocks = true;

    for (const auto& block: info.top_blocks) {
        if (block->is_verbatim()) {
            printer->add_newline(2);
            block->accept(*this);
        }
    }

    printing_top_verbatim_blocks = false;
    codegen = false;
    print_namespace_start();
}


/**
 * \todo Issue with verbatim renaming. e.g. pattern.mod has info struct with
 * index variable. If we use "index" instead of "indexes" as default argument
 * then during verbatim replacement we don't know the index is which one. This
 * is because verbatim renaming pass has already stripped out prefixes from
 * the text.
 */
void CodegenCVisitor::rename_function_arguments() {
    auto default_arguments = stringutils::split_string(nrn_thread_arguments(), ',');
    for (auto& arg: default_arguments) {
        stringutils::trim(arg);
        RenameVisitor v(arg, "arg_" + arg);
        for (const auto& function: info.functions) {
            if (has_parameter_of_name(function, arg)) {
                function->accept(v);
            }
        }
        for (const auto& function: info.procedures) {
            if (has_parameter_of_name(function, arg)) {
                function->accept(v);
            }
        }
    }
}


void CodegenCVisitor::print_function_prototypes() {
    if (info.functions.empty() && info.procedures.empty()) {
        return;
    }
    codegen = true;
    printer->add_newline(2);
    for (const auto& node: info.functions) {
        print_function_declaration(*node, node->get_node_name());
        printer->add_text(";");
        printer->add_newline();
    }
    for (const auto& node: info.procedures) {
        print_function_declaration(*node, node->get_node_name());
        printer->add_text(";");
        printer->add_newline();
    }
    codegen = false;
}


static const TableStatement* get_table_statement(const ast::Block& node) {
    // TableStatementVisitor v;

    const auto& table_statements = collect_nodes(node, {AstNodeType::TABLE_STATEMENT});

    if (table_statements.size() != 1) {
        auto message = fmt::format("One table statement expected in {} found {}",
                                   node.get_node_name(),
                                   table_statements.size());
        throw std::runtime_error(message);
    }
    return dynamic_cast<const TableStatement*>(table_statements.front().get());
}


void CodegenCVisitor::print_table_check_function(const Block& node) {
    auto statement = get_table_statement(node);
    auto table_variables = statement->get_table_vars();
    auto depend_variables = statement->get_depend_vars();
    const auto& from = statement->get_from();
    const auto& to = statement->get_to();
    auto name = node.get_node_name();
    auto internal_params = internal_method_parameters();
    auto with = statement->get_with()->eval();
    auto use_table_var = get_variable_name(naming::USE_TABLE_VARIABLE);
    auto tmin_name = get_variable_name("tmin_" + name);
    auto mfac_name = get_variable_name("mfac_" + name);
    auto float_type = default_float_data_type();

    printer->add_newline(2);
    print_device_method_annotation();
    printer->start_block(
        fmt::format("void check_{}({})", method_name(name), get_parameter_str(internal_params)));
    {
        printer->add_line(fmt::format("if ( {} == 0) {}", use_table_var, "{"));
        printer->add_line("    return;");
        printer->add_line("}");

        printer->add_line("static bool make_table = true;");
        for (const auto& variable: depend_variables) {
            printer->add_line(
                fmt::format("static {} save_{};", float_type, variable->get_node_name()));
        }

        for (const auto& variable: depend_variables) {
            auto name = variable->get_node_name();
            auto instance_name = get_variable_name(name);
            printer->add_line(fmt::format("if (save_{} != {}) {}", name, instance_name, "{"));
            printer->add_line("    make_table = true;");
            printer->add_line("}");
        }

        printer->start_block("if (make_table)");
        {
            printer->add_line("make_table = false;");

            printer->add_indent();
            printer->add_text(fmt::format("{} = ", tmin_name));
            from->accept(*this);
            printer->add_text(";");
            printer->add_newline();

            printer->add_indent();
            printer->add_text("double tmax = ");
            to->accept(*this);
            printer->add_text(";");
            printer->add_newline();


            printer->add_line(fmt::format("double dx = (tmax-{})/{}.0;", tmin_name, with));
            printer->add_line(fmt::format("{} = 1.0/dx;", mfac_name));

            printer->add_line("int i = 0;");
            printer->add_line("double x = 0;");
            printer->add_line(fmt::format(
                "for(i = 0, x = {}; i < {}; x += dx, i++) {}", tmin_name, with + 1, "{"));
            auto function = method_name("f_" + name);
            printer->add_line(fmt::format("    {}({}, x);", function, internal_method_arguments()));
            for (const auto& variable: table_variables) {
                auto name = variable->get_node_name();
                auto instance_name = get_variable_name(name);
                auto table_name = get_variable_name("t_" + name);
                printer->add_line(fmt::format("    {}[i] = {};", table_name, instance_name));
            }
            printer->add_line("}");

            for (const auto& variable: depend_variables) {
                auto name = variable->get_node_name();
                auto instance_name = get_variable_name(name);
                printer->add_line(fmt::format("save_{} = {};", name, instance_name));
            }
        }
        printer->end_block(1);
    }
    printer->end_block(1);
}


void CodegenCVisitor::print_table_replacement_function(const ast::Block& node) {
    auto name = node.get_node_name();
    auto statement = get_table_statement(node);
    auto table_variables = statement->get_table_vars();
    auto with = statement->get_with()->eval();
    auto use_table_var = get_variable_name(naming::USE_TABLE_VARIABLE);
    auto float_type = default_float_data_type();
    auto tmin_name = get_variable_name("tmin_" + name);
    auto mfac_name = get_variable_name("mfac_" + name);
    auto function_name = method_name("f_" + name);

    printer->add_newline(2);
    print_function_declaration(node, name);
    printer->start_block();
    {
        const auto& params = node.get_parameters();
        printer->add_line(fmt::format("if ( {} == 0) {{", use_table_var));
        printer->add_line(fmt::format("    {}({}, {});",
                                      function_name,
                                      internal_method_arguments(),
                                      params[0].get()->get_node_name()));
        printer->add_line("     return 0;");
        printer->add_line("}");

        printer->add_line(fmt::format(
            "double xi = {} * ({} - {});", mfac_name, params[0].get()->get_node_name(), tmin_name));
        printer->add_line("if (isnan(xi)) {");
        for (const auto& var: table_variables) {
            auto name = get_variable_name(var->get_node_name());
            printer->add_line(fmt::format("    {} = xi;", name));
        }
        printer->add_line("    return 0;");
        printer->add_line("}");

        printer->add_line(fmt::format("if (xi <= 0.0 || xi >= {}) {}", with, "{"));
        printer->add_line(fmt::format("    int index = (xi <= 0.0) ? 0 : {};", with));
        for (const auto& variable: table_variables) {
            auto name = variable->get_node_name();
            auto instance_name = get_variable_name(name);
            auto table_name = get_variable_name("t_" + name);
            printer->add_line(fmt::format("    {} = {}[index];", instance_name, table_name));
        }
        printer->add_line("    return 0;");
        printer->add_line("}");

        printer->add_line("int i = int(xi);");
        printer->add_line("double theta = xi - double(i);");
        for (const auto& var: table_variables) {
            auto instance_name = get_variable_name(var->get_node_name());
            auto table_name = get_variable_name("t_" + var->get_node_name());
            printer->add_line(
                fmt::format("{0} = {1}[i] + theta*({1}[i+1]-{1}[i]);", instance_name, table_name));
        }

        printer->add_line("return 0;");
    }
    printer->end_block(1);
}


void CodegenCVisitor::print_check_table_thread_function() {
    if (info.table_count == 0) {
        return;
    }

    printer->add_newline(2);
    auto name = method_name("check_table_thread");
    auto parameters = external_method_parameters(true);

    printer->add_line(fmt::format("static void {} ({}) {}", name, parameters, "{"));
    printer->add_line("    Memb_list* ml = nt->_ml_list[tml_id];");
    printer->add_line("    setup_instance(nt, ml);");
    printer->add_line(fmt::format("    {0}* inst = ({0}*) ml->instance;", instance_struct()));
    printer->add_line("    double v = 0;");

    for (const auto& function: info.functions_with_table) {
        auto name = method_name("check_" + function->get_node_name());
        auto arguments = internal_method_arguments();
        printer->add_line(fmt::format("    {}({});", name, arguments));
    }

    /**
     * \todo `check_table_thread` is called multiple times from coreneuron including
     * after `finitialize`. If we cleaup the instance then it will result in segfault
     * but if we don't then there is memory leak
     */
    printer->add_line("    // cleanup_instance(ml);");
    printer->add_line("}");
}


void CodegenCVisitor::print_function_or_procedure(const ast::Block& node, const std::string& name) {
    printer->add_newline(2);
    print_function_declaration(node, name);
    printer->add_text(" ");
    printer->start_block();

    // function requires return variable declaration
    if (node.is_function_block()) {
        auto type = default_float_data_type();
        printer->add_line(fmt::format("{} ret_{} = 0.0;", type, name));
    } else {
        printer->add_line(fmt::format("int ret_{} = 0;", name));
    }

    print_statement_block(*node.get_statement_block(), false, false);
    printer->add_line(fmt::format("return ret_{};", name));
    printer->end_block(1);
}


void CodegenCVisitor::print_function_procedure_helper(const ast::Block& node) {
    codegen = true;
    auto name = node.get_node_name();

    if (info.function_uses_table(name)) {
        auto new_name = "f_" + name;
        print_function_or_procedure(node, new_name);
        print_table_check_function(node);
        print_table_replacement_function(node);
    } else {
        print_function_or_procedure(node, name);
    }

    codegen = false;
}


void CodegenCVisitor::print_procedure(const ast::ProcedureBlock& node) {
    print_function_procedure_helper(node);
}


void CodegenCVisitor::print_function(const ast::FunctionBlock& node) {
    auto name = node.get_node_name();

    // name of return variable
    std::string return_var;
    if (info.function_uses_table(name)) {
        return_var = "ret_f_" + name;
    } else {
        return_var = "ret_" + name;
    }

    // first rename return variable name
    auto block = node.get_statement_block().get();
    RenameVisitor v(name, return_var);
    block->accept(v);

    print_function_procedure_helper(node);
}

/**
 * @brief Checks whether the functor_block generated by sympy solver modifies any variable outside
 * its scope. If it does then return false, so that the operator() of the struct functor of the
 * Eigen Newton solver doesn't have const qualifier.
 *
 * @param variable_block Statement Block of the variables declarations used in the functor struct of
 *                       the solver
 * @param functor_block Actual code being printed in the operator() of the functor struct of the
 *                      solver
 * @return True if operator() is const else False
 */
bool is_functor_const(const ast::StatementBlock& variable_block,
                      const ast::StatementBlock& functor_block) {
    // Save DUChain for every variable in variable_block
    std::unordered_map<std::string, DUChain> chains;

    // Create complete_block with both variable declarations (done in variable_block) and solver
    // part (done in functor_block) to be able to run the SymtabVisitor and DefUseAnalyzeVisitor
    // then and get the proper DUChains for the variables defined in the variable_block
    ast::StatementBlock complete_block(functor_block);
    // Typically variable_block has only one statement, a statement containing the declaration
    // of the local variables
    for (const auto& statement: variable_block.get_statements()) {
        complete_block.insert_statement(complete_block.get_statements().begin(), statement);
    }

    // Create Symbol Table for complete_block
    auto model_symbol_table = std::make_shared<symtab::ModelSymbolTable>();
    SymtabVisitor(model_symbol_table.get()).visit_statement_block(complete_block);
    // Initialize DefUseAnalyzeVisitor to generate the DUChains for the variables defined in the
    // variable_block
    DefUseAnalyzeVisitor v(*complete_block.get_symbol_table());

    // Check the DUChains for all the variables in the variable_block
    // If variable is defined in complete_block don't add const quilifier in operator()
    auto is_functor_const = true;
    const auto& variables = collect_nodes(variable_block, {ast::AstNodeType::LOCAL_VAR});
    for (const auto& variable: variables) {
        const auto& chain = v.analyze(complete_block, variable->get_node_name());
        is_functor_const = !(chain.eval() == DUState::D || chain.eval() == DUState::LD ||
                             chain.eval() == DUState::CD);
        if (!is_functor_const)
            break;
    }

    return is_functor_const;
}

void CodegenCVisitor::visit_eigen_newton_solver_block(const ast::EigenNewtonSolverBlock& node) {
    // solution vector to store copy of state vars for Newton solver
    printer->add_newline();

    auto float_type = default_float_data_type();
    int N = node.get_n_state_vars()->get_value();
    printer->add_line(fmt::format("Eigen::Matrix<{}, {}, 1> nmodl_eigen_xm;", float_type, N));
    printer->add_line(fmt::format("{}* nmodl_eigen_x = nmodl_eigen_xm.data();", float_type));

    print_statement_block(*node.get_setup_x_block(), false, false);

    // functor that evaluates F(X) and J(X) for
    // Newton solver
    printer->start_block("struct functor");
    printer->add_line("NrnThread* nt;");
    printer->add_line(fmt::format("{0}* inst;", instance_struct()));
    printer->add_line("int id, pnodecount;");
    printer->add_line("double v;");
    printer->add_line("Datum* indexes;");
    if (ion_variable_struct_required()) {
        print_ion_variable();
    }

    print_statement_block(*node.get_variable_block(), false, false);
    printer->add_newline();

    printer->start_block("void initialize()");
    print_statement_block(*node.get_initialize_block(), false, false);
    printer->end_block(2);

    printer->add_line(fmt::format(
        "functor(NrnThread* nt, {}* inst, int id, int pnodecount, double v, Datum* indexes) : "
        "nt(nt), inst(inst), id(id), pnodecount(pnodecount), v(v), indexes(indexes) {}",
        instance_struct(),
        "{}"));

    printer->add_indent();

    const auto& variable_block = *node.get_variable_block();
    const auto& functor_block = *node.get_functor_block();

    printer->add_text(fmt::format(
        "void operator()(const Eigen::Matrix<{0}, {1}, 1>& nmodl_eigen_xm, Eigen::Matrix<{0}, {1}, "
        "1>& nmodl_eigen_fm, "
        "Eigen::Matrix<{0}, {1}, {1}>& nmodl_eigen_jm) {2}",
        float_type,
        N,
        is_functor_const(variable_block, functor_block) ? "const " : ""));
    printer->start_block();
    printer->add_line(fmt::format("const {}* nmodl_eigen_x = nmodl_eigen_xm.data();", float_type));
    printer->add_line(fmt::format("{}* nmodl_eigen_j = nmodl_eigen_jm.data();", float_type));
    printer->add_line(fmt::format("{}* nmodl_eigen_f = nmodl_eigen_fm.data();", float_type));
    print_statement_block(functor_block, false, false);
    printer->end_block(2);

    // assign newton solver results in matrix X to state vars
    printer->start_block("void finalize()");
    print_statement_block(*node.get_finalize_block(), false, false);
    printer->end_block(1);

    printer->end_block(0);
    printer->add_text(";");
    printer->add_newline();

    // call newton solver with functor and X matrix that contains state vars
    printer->add_line("// call newton solver");
    printer->add_line("functor newton_functor(nt, inst, id, pnodecount, v, indexes);");
    printer->add_line("newton_functor.initialize();");
    printer->add_line(
        "int newton_iterations = nmodl::newton::newton_solver(nmodl_eigen_xm, newton_functor);");

    // assign newton solver results in matrix X to state vars
    print_statement_block(*node.get_update_states_block(), false, false);
    printer->add_line("newton_functor.finalize();");
}

void CodegenCVisitor::visit_eigen_linear_solver_block(const ast::EigenLinearSolverBlock& node) {
    printer->add_newline();

    const std::string float_type = default_float_data_type();
    int N = node.get_n_state_vars()->get_value();
    printer->add_line(
        fmt::format("Eigen::Matrix<{0}, {1}, 1> nmodl_eigen_xm, nmodl_eigen_fm;", float_type, N));
    printer->add_line(fmt::format("Eigen::Matrix<{0}, {1}, {1}> nmodl_eigen_jm;", float_type, N));
    printer->add_line(fmt::format("{}* nmodl_eigen_x = nmodl_eigen_xm.data();", float_type));
    printer->add_line(fmt::format("{}* nmodl_eigen_j = nmodl_eigen_jm.data();", float_type));
    printer->add_line(fmt::format("{}* nmodl_eigen_f = nmodl_eigen_fm.data();", float_type));
    print_statement_block(*node.get_variable_block(), false, false);
    print_statement_block(*node.get_initialize_block(), false, false);
    print_statement_block(*node.get_setup_x_block(), false, false);

    printer->add_newline();
    print_eigen_linear_solver(float_type, N);
    printer->add_newline();

    print_statement_block(*node.get_update_states_block(), false, false);
    print_statement_block(*node.get_finalize_block(), false, false);
}

void CodegenCVisitor::print_eigen_linear_solver(const std::string& float_type, int N) {
    if (N <= 4) {
        // Faster compared to LU, given the template specialization in Eigen.
        printer->add_line("nmodl_eigen_xm = nmodl_eigen_jm.inverse()*nmodl_eigen_fm;");
    } else {
        printer->add_line(
            fmt::format("nmodl_eigen_xm = Eigen::PartialPivLU<Eigen::Ref<Eigen::Matrix<{0}, {1}, "
                        "{1}>>>(nmodl_eigen_jm).solve(nmodl_eigen_fm);",
                        float_type,
                        N));
    }
}

/****************************************************************************************/
/*                           Code-specific helper routines                              */
/****************************************************************************************/


std::string CodegenCVisitor::internal_method_arguments() {
    if (ion_variable_struct_required()) {
        return "id, pnodecount, inst, ionvar, data, indexes, thread, nt, v";
    }
    return "id, pnodecount, inst, data, indexes, thread, nt, v";
}


std::string CodegenCVisitor::param_type_qualifier() {
    return "";
}


std::string CodegenCVisitor::param_ptr_qualifier() {
    return "";
}


/**
 * @todo: figure out how to correctly handle qualifiers
 */
CodegenCVisitor::ParamVector CodegenCVisitor::internal_method_parameters() {
    auto params = ParamVector();
    params.emplace_back("", "int", "", "id");
    params.emplace_back(param_type_qualifier(), "int", "", "pnodecount");
    params.emplace_back(param_type_qualifier(),
                        fmt::format("{}*", instance_struct()),
                        param_ptr_qualifier(),
                        "inst");
    if (ion_variable_struct_required()) {
        params.emplace_back("", "IonCurVar&", "", "ionvar");
    }
    params.emplace_back("", "double*", "", "data");
    params.emplace_back(k_const(), "Datum*", "", "indexes");
    params.emplace_back(param_type_qualifier(), "ThreadDatum*", "", "thread");
    params.emplace_back(param_type_qualifier(), "NrnThread*", param_ptr_qualifier(), "nt");
    params.emplace_back("", "double", "", "v");
    return params;
}


std::string CodegenCVisitor::external_method_arguments() const {
    return "id, pnodecount, data, indexes, thread, nt, v";
}


std::string CodegenCVisitor::external_method_parameters(bool table) const {
    if (table) {
        return "int id, int pnodecount, double* data, Datum* indexes, "
               "ThreadDatum* thread, NrnThread* nt, int tml_id";
    }
    return "int id, int pnodecount, double* data, Datum* indexes, "
           "ThreadDatum* thread, NrnThread* nt, double v";
}


std::string CodegenCVisitor::nrn_thread_arguments() {
    if (ion_variable_struct_required()) {
        return "id, pnodecount, ionvar, data, indexes, thread, nt, v";
    }
    return "id, pnodecount, data, indexes, thread, nt, v";
}


/**
 * Function call arguments when function or procedure is defined in the
 * same mod file itself
 */
std::string CodegenCVisitor::nrn_thread_internal_arguments() {
    if (ion_variable_struct_required()) {
        return "id, pnodecount, inst, ionvar, data, indexes, thread, nt, v";
    }
    return "id, pnodecount, inst, data, indexes, thread, nt, v";
}


/**
 * Replace commonly used variables in the verbatim blocks into their corresponding
 * variable name in the new code generation backend.
 */
std::string CodegenCVisitor::replace_if_verbatim_variable(std::string name) {
    if (naming::VERBATIM_VARIABLES_MAPPING.find(name) != naming::VERBATIM_VARIABLES_MAPPING.end()) {
        name = naming::VERBATIM_VARIABLES_MAPPING.at(name);
    }

    /**
     * if function is defined the same mod file then the arguments must
     * contain mechanism instance as well.
     */
    if (name == naming::THREAD_ARGS) {
        if (internal_method_call_encountered) {
            name = nrn_thread_internal_arguments();
            internal_method_call_encountered = false;
        } else {
            name = nrn_thread_arguments();
        }
    }
    if (name == naming::THREAD_ARGS_PROTO) {
        name = external_method_parameters();
    }
    return name;
}


/**
 * Processing commonly used constructs in the verbatim blocks.
 * @todo : this is still ad-hoc and requires re-implementation to
 * handle it more elegantly.
 */
std::string CodegenCVisitor::process_verbatim_text(std::string text) {
    parser::CDriver driver;
    driver.scan_string(text);
    auto tokens = driver.all_tokens();
    std::string result;
    for (size_t i = 0; i < tokens.size(); i++) {
        auto token = tokens[i];

        // check if we have function call in the verbatim block where
        // function is defined in the same mod file
        if (program_symtab->is_method_defined(token) && tokens[i + 1] == "(") {
            internal_method_call_encountered = true;
        }
        auto name = process_verbatim_token(token);

        if (token == (std::string("_") + naming::TQITEM_VARIABLE)) {
            name = "&" + name;
        }
        if (token == "_STRIDE") {
            name = "pnodecount+id";
        }
        result += name;
    }
    return result;
}


std::string CodegenCVisitor::register_mechanism_arguments() const {
    auto nrn_cur = info.nrn_cur_required() ? method_name(naming::NRN_CUR_METHOD) : "NULL";
    auto nrn_state = info.nrn_state_required() ? method_name(naming::NRN_STATE_METHOD) : "NULL";
    auto nrn_alloc = method_name(naming::NRN_ALLOC_METHOD);
    auto nrn_init = method_name(naming::NRN_INIT_METHOD);
    return fmt::format("mechanism, {}, {}, NULL, {}, {}, first_pointer_var_index()",
                       nrn_alloc,
                       nrn_cur,
                       nrn_state,
                       nrn_init);
}


std::pair<std::string, std::string> CodegenCVisitor::read_ion_variable_name(
    const std::string& name) const {
    return {name, naming::ION_VARNAME_PREFIX + name};
}


std::pair<std::string, std::string> CodegenCVisitor::write_ion_variable_name(
    const std::string& name) const {
    return {naming::ION_VARNAME_PREFIX + name, name};
}


std::string CodegenCVisitor::conc_write_statement(const std::string& ion_name,
                                                  const std::string& concentration,
                                                  int index) {
    auto conc_var_name = get_variable_name(naming::ION_VARNAME_PREFIX + concentration);
    auto style_var_name = get_variable_name("style_" + ion_name);
    return fmt::format(
        "nrn_wrote_conc({}_type,"
        " &({}),"
        " {},"
        " {},"
        " nrn_ion_global_map,"
        " celsius,"
        " nt->_ml_list[{}_type]->_nodecount_padded)",
        ion_name,
        conc_var_name,
        index,
        style_var_name,
        ion_name);
}


/**
 * If mechanisms dependency level execution is enabled then certain updates
 * like ionic current contributions needs to be atomically updated. In this
 * case we first update current mechanism's shadow vector and then add statement
 * to queue that will be used in reduction queue.
 */
std::string CodegenCVisitor::process_shadow_update_statement(const ShadowUseStatement& statement,
                                                             BlockType type) {
    // when there is no operator or rhs then that statement doesn't need shadow update
    if (statement.op.empty() && statement.rhs.empty()) {
        auto text = statement.lhs + ";";
        return text;
    }

    // blocks like initial doesn't use shadow update (e.g. due to wrote_conc call)
    if (block_require_shadow_update(type)) {
        shadow_statements.push_back(statement);
        auto lhs = get_variable_name(shadow_varname(statement.lhs));
        auto rhs = statement.rhs;
        auto text = fmt::format("{} = {};", lhs, rhs);
        return text;
    }

    // return regular statement
    auto lhs = get_variable_name(statement.lhs);
    auto text = fmt::format("{} {} {};", lhs, statement.op, statement.rhs);
    return text;
}


/****************************************************************************************/
/*               Code-specific printing routines for code generation                    */
/****************************************************************************************/


/**
 * NMODL constants from unit database
 *
 */
void CodegenCVisitor::print_nmodl_constants() {
    if (!info.factor_definitions.empty()) {
        printer->add_newline(2);
        printer->add_line("/** constants used in nmodl from UNITS */");
        for (const auto& it: info.factor_definitions) {
#ifdef USE_LEGACY_UNITS
            const std::string format_string = "static const double {} = {:g};";
#else
            const std::string format_string = "static const double {} = {:.18g};";
#endif
            printer->add_line(fmt::format(format_string,
                                          it->get_node_name(),
                                          stod(it->get_value()->get_value())));
        }
    }
}


void CodegenCVisitor::print_first_pointer_var_index_getter() {
    printer->add_newline(2);
    print_device_method_annotation();
    printer->add_line("static inline int first_pointer_var_index() {");
    printer->add_line(fmt::format("    return {};", info.first_pointer_var_index));
    printer->add_line("}");
}


void CodegenCVisitor::print_num_variable_getter() {
    printer->add_newline(2);
    print_device_method_annotation();
    printer->add_line("static inline int float_variables_size() {");
    printer->add_line(fmt::format("    return {};", float_variables_size()));
    printer->add_line("}");

    printer->add_newline(2);
    print_device_method_annotation();
    printer->add_line("static inline int int_variables_size() {");
    printer->add_line(fmt::format("    return {};", int_variables_size()));
    printer->add_line("}");
}


void CodegenCVisitor::print_net_receive_arg_size_getter() {
    if (!info.net_receive_exist()) {
        return;
    }
    printer->add_newline(2);
    print_device_method_annotation();
    printer->add_line("static inline int num_net_receive_args() {");
    printer->add_line(fmt::format("    return {};", info.num_net_receive_parameters));
    printer->add_line("}");
}


void CodegenCVisitor::print_mech_type_getter() {
    printer->add_newline(2);
    print_device_method_annotation();
    printer->add_line("static inline int get_mech_type() {");
    printer->add_line(fmt::format("    return {};", get_variable_name("mech_type")));
    printer->add_line("}");
}


void CodegenCVisitor::print_memb_list_getter() {
    printer->add_newline(2);
    print_device_method_annotation();
    printer->add_line("static inline Memb_list* get_memb_list(NrnThread* nt) {");
    printer->add_line("    if (nt->_ml_list == NULL) {");
    printer->add_line("        return NULL;");
    printer->add_line("    }");
    printer->add_line("    return nt->_ml_list[get_mech_type()];");
    printer->add_line("}");
}


void CodegenCVisitor::print_namespace_start() {
    printer->add_newline(2);
    printer->start_block("namespace coreneuron");
}


void CodegenCVisitor::print_namespace_stop() {
    printer->end_block(1);
}


/**
 * \details There are three types of thread variables currently considered:
 *      - top local thread variables
 *      - thread variables in the mod file
 *      - thread variables for solver
 *
 * These variables are allocated into different thread structures and have
 * corresponding thread ids. Thread id start from 0. In mod2c implementation,
 * thread_data_index is increased at various places and it is used to
 * decide the index of thread.
 */

void CodegenCVisitor::print_thread_getters() {
    if (info.vectorize && info.derivimplicit_used()) {
        int tid = info.derivimplicit_var_thread_id;
        int list = info.derivimplicit_list_num;

        // clang-format off
        printer->add_newline(2);
        printer->add_line("/** thread specific helper routines for derivimplicit */");

        printer->add_newline(1);
        printer->add_line(fmt::format("static inline int* deriv{}_advance(ThreadDatum* thread) {}", list, "{"));
        printer->add_line(fmt::format("    return &(thread[{}].i);", tid));
        printer->add_line("}");

        printer->add_newline(1);
        printer->add_line(fmt::format("static inline int dith{}() {}", list, "{"));
        printer->add_line(fmt::format("    return {};", tid+1));
        printer->add_line("}");

        printer->add_newline(1);
        printer->add_line(fmt::format("static inline void** newtonspace{}(ThreadDatum* thread) {}", list, "{"));
        printer->add_line(fmt::format("    return &(thread[{}]._pvoid);", tid+2));
        printer->add_line("}");
    }

    if (info.vectorize && !info.thread_variables.empty()) {
        printer->add_newline(2);
        printer->add_line("/** tid for thread variables */");
        printer->add_line("static inline int thread_var_tid() {");
        printer->add_line(fmt::format("    return {};", info.thread_var_thread_id));
        printer->add_line("}");
    }

    if (info.vectorize && !info.top_local_variables.empty()) {
        printer->add_newline(2);
        printer->add_line("/** tid for top local tread variables */");
        printer->add_line("static inline int top_local_var_tid() {");
        printer->add_line(fmt::format("    return {};", info.top_local_thread_id));
        printer->add_line("}");
    }
    // clang-format on
}


/****************************************************************************************/
/*                         Routines for returning variable name                         */
/****************************************************************************************/


std::string CodegenCVisitor::float_variable_name(const SymbolType& symbol,
                                                 bool use_instance) const {
    auto name = symbol->get_name();
    auto dimension = symbol->get_length();
    auto position = position_of_float_var(name);
    // clang-format off
    if (symbol->is_array()) {
        if (use_instance) {
            return fmt::format("(inst->{}+id*{})", name, dimension);
        }
        return fmt::format("(data + {}*pnodecount + id*{})", position, dimension);
    }
    if (use_instance) {
        return fmt::format("inst->{}[id]", name);
    }
    return fmt::format("data[{}*pnodecount + id]", position);
    // clang-format on
}


std::string CodegenCVisitor::int_variable_name(const IndexVariableInfo& symbol,
                                               const std::string& name,
                                               bool use_instance) const {
    auto position = position_of_int_var(name);
    // clang-format off
    if (symbol.is_index) {
        if (use_instance) {
            return fmt::format("inst->{}[{}]", name, position);
        }
        return fmt::format("indexes[{}]", position);
    }
    if (symbol.is_integer) {
        if (use_instance) {
            return fmt::format("inst->{}[{}*pnodecount+id]", name, position);
        }
        return fmt::format("indexes[{}*pnodecount+id]", position);
    }
    if (use_instance) {
        return fmt::format("inst->{}[indexes[{}*pnodecount + id]]", name, position);
    }
    auto data = symbol.is_vdata ? "_vdata" : "_data";
    return fmt::format("nt->{}[indexes[{}*pnodecount + id]]", data, position);
    // clang-format on
}


std::string CodegenCVisitor::global_variable_name(const SymbolType& symbol) const {
    return fmt::format("{}_global.{}", info.mod_suffix, symbol->get_name());
}


std::string CodegenCVisitor::ion_shadow_variable_name(const SymbolType& symbol) const {
    return fmt::format("inst->{}[id]", symbol->get_name());
}


std::string CodegenCVisitor::update_if_ion_variable_name(const std::string& name) const {
    std::string result(name);
    if (ion_variable_struct_required()) {
        if (info.is_ion_read_variable(name)) {
            result = naming::ION_VARNAME_PREFIX + name;
        }
        if (info.is_ion_write_variable(name)) {
            result = "ionvar." + name;
        }
        if (info.is_current(name)) {
            result = "ionvar." + name;
        }
    }
    return result;
}


std::string CodegenCVisitor::get_variable_name(const std::string& name, bool use_instance) const {
    std::string varname = update_if_ion_variable_name(name);

    // clang-format off
    auto symbol_comparator = [&varname](const SymbolType& sym) {
                            return varname == sym->get_name();
                         };

    auto index_comparator = [&varname](const IndexVariableInfo& var) {
                            return varname == var.symbol->get_name();
                         };
    // clang-format on

    // float variable
    auto f = std::find_if(info.codegen_float_variables.begin(),
                          info.codegen_float_variables.end(),
                          symbol_comparator);
    if (f != info.codegen_float_variables.end()) {
        return float_variable_name(*f, use_instance);
    }

    // integer variable
    auto i = std::find_if(info.codegen_int_variables.begin(),
                          info.codegen_int_variables.end(),
                          index_comparator);
    if (i != info.codegen_int_variables.end()) {
        return int_variable_name(*i, varname, use_instance);
    }

    // global variable
    auto g = std::find_if(codegen_global_variables.begin(),
                          codegen_global_variables.end(),
                          symbol_comparator);
    if (g != codegen_global_variables.end()) {
        return global_variable_name(*g);
    }

    // shadow variable
    auto s = std::find_if(info.codegen_shadow_variables.begin(),
                          info.codegen_shadow_variables.end(),
                          symbol_comparator);
    if (s != info.codegen_shadow_variables.end()) {
        return ion_shadow_variable_name(*s);
    }

    if (varname == naming::NTHREAD_DT_VARIABLE) {
        return std::string("nt->_") + naming::NTHREAD_DT_VARIABLE;
    }

    // t in net_receive method is an argument to function and hence it should
    // ne used instead of nt->_t which is current time of thread
    if (varname == naming::NTHREAD_T_VARIABLE && !printing_net_receive) {
        return std::string("nt->_") + naming::NTHREAD_T_VARIABLE;
    }

    // otherwise return original name
    return varname;
}


/****************************************************************************************/
/*                      Main printing routines for code generation                      */
/****************************************************************************************/


void CodegenCVisitor::print_backend_info() {
    time_t tr;
    time(&tr);
    auto date = std::string(asctime(localtime(&tr)));
    auto version = nmodl::Version::NMODL_VERSION + " [" + nmodl::Version::GIT_REVISION + "]";

    printer->add_line("/*********************************************************");
    printer->add_line(fmt::format("Model Name      : {}", info.mod_suffix));
    printer->add_line(fmt::format("Filename        : {}", info.mod_file + ".mod"));
    printer->add_line(fmt::format("NMODL Version   : {}", nmodl_version()));
    printer->add_line(fmt::format("Vectorized      : {}", info.vectorize));
    printer->add_line(fmt::format("Threadsafe      : {}", info.thread_safe));
    printer->add_line(fmt::format("Created         : {}", stringutils::trim(date)));
    printer->add_line(fmt::format("Backend         : {}", backend_name()));
    printer->add_line(fmt::format("NMODL Compiler  : {}", version));
    printer->add_line("*********************************************************/");
}


void CodegenCVisitor::print_standard_includes() {
    printer->add_newline();
    printer->add_line("#include <math.h>");
    printer->add_line("#include \"nmodl/fast_math.hpp\" // extend math with some useful functions");
    printer->add_line("#include <stdio.h>");
    printer->add_line("#include <stdlib.h>");
    printer->add_line("#include <string.h>");
}


void CodegenCVisitor::print_coreneuron_includes() {
    printer->add_newline();
    printer->add_line("#include <coreneuron/nrnconf.h>");
    printer->add_line("#include <coreneuron/sim/multicore.hpp>");
    printer->add_line("#include <coreneuron/mechanism/register_mech.hpp>");
    printer->add_line("#include <coreneuron/gpu/nrn_acc_manager.hpp>");
    printer->add_line("#include <coreneuron/utils/randoms/nrnran123.h>");
    printer->add_line("#include <coreneuron/nrniv/nrniv_decl.h>");
    printer->add_line("#include <coreneuron/utils/ivocvect.hpp>");
    printer->add_line("#include <coreneuron/utils/nrnoc_aux.hpp>");
    printer->add_line("#include <coreneuron/mechanism/mech/mod2c_core_thread.hpp>");
    printer->add_line("#include <coreneuron/sim/scopmath/newton_thread.hpp>");
    if (info.eigen_newton_solver_exist) {
        printer->add_line("#include <newton/newton.hpp>");
    }
    if (info.eigen_linear_solver_exist) {
        printer->add_line("#include <Eigen/LU>");
    }
}


/**
 * \details Variables required for type of ion, type of point process etc. are
 * of static int type. For any backend type (C,C++), it's ok to have
 * these variables as file scoped static variables.
 *
 * Initial values of state variables (h0) are also defined as static
 * variables. Note that the state could be ion variable and it could
 * be also range variable. Hence lookup into symbol table before.
 *
 * When model is not vectorized (shouldn't be the case in coreneuron)
 * the top local variables become static variables.
 *
 * Note that static variables are already initialized to 0. We do the
 * same for some variables to keep same code as neuron.
 */
void CodegenCVisitor::print_mechanism_global_var_structure() {
    const auto qualifier = global_var_struct_type_qualifier();

    auto float_type = default_float_data_type();
    printer->add_newline(2);
    printer->add_line("/** all global variables */");
    printer->add_line(fmt::format("struct {} {}", global_struct(), "{"));
    printer->increase_indent();

    if (!info.ions.empty()) {
        for (const auto& ion: info.ions) {
            auto name = fmt::format("{}_type", ion.name);
            printer->add_line(fmt::format("{}int {};", qualifier, name));
            codegen_global_variables.push_back(make_symbol(name));
        }
    }

    if (info.point_process) {
        printer->add_line(fmt::format("{}int point_type;", qualifier));
        codegen_global_variables.push_back(make_symbol("point_type"));
    }

    if (!info.state_vars.empty()) {
        for (const auto& var: info.state_vars) {
            auto name = var->get_name() + "0";
            auto symbol = program_symtab->lookup(name);
            if (symbol == nullptr) {
                printer->add_line(fmt::format("{}{} {};", qualifier, float_type, name));
                codegen_global_variables.push_back(make_symbol(name));
            }
        }
    }

    // Neuron and Coreneuron adds "v" to global variables when vectorize
    // is false. But as v is always local variable and passed as argument,
    // we don't need to use global variable v

    auto& top_locals = info.top_local_variables;
    if (!info.vectorize && !top_locals.empty()) {
        for (const auto& var: top_locals) {
            auto name = var->get_name();
            auto length = var->get_length();
            if (var->is_array()) {
                printer->add_line(fmt::format("{}{} {}[{}];", qualifier, float_type, name, length));
            } else {
                printer->add_line(fmt::format("{}{} {};", qualifier, float_type, name));
            }
            codegen_global_variables.push_back(var);
        }
    }

    if (!info.thread_variables.empty()) {
        printer->add_line(fmt::format("{}int thread_data_in_use;", qualifier));
        printer->add_line(
            fmt::format("{}{} thread_data[{}];", qualifier, float_type, info.thread_var_data_size));
        codegen_global_variables.push_back(make_symbol("thread_data_in_use"));
        auto symbol = make_symbol("thread_data");
        symbol->set_as_array(info.thread_var_data_size);
        codegen_global_variables.push_back(symbol);
    }

    printer->add_line(fmt::format("{}int reset;", qualifier));
    codegen_global_variables.push_back(make_symbol("reset"));

    printer->add_line(fmt::format("{}int mech_type;", qualifier));
    codegen_global_variables.push_back(make_symbol("mech_type"));

    auto& globals = info.global_variables;
    auto& constants = info.constant_variables;

    if (!globals.empty()) {
        for (const auto& var: globals) {
            auto name = var->get_name();
            auto length = var->get_length();
            if (var->is_array()) {
                printer->add_line(fmt::format("{}{} {}[{}];", qualifier, float_type, name, length));
            } else {
                printer->add_line(fmt::format("{}{} {};", qualifier, float_type, name));
            }
            codegen_global_variables.push_back(var);
        }
    }

    if (!constants.empty()) {
        for (const auto& var: constants) {
            auto name = var->get_name();
            auto value_ptr = var->get_value();
            printer->add_line(fmt::format("{}{} {};", qualifier, float_type, name));
            codegen_global_variables.push_back(var);
        }
    }

    if (info.primes_size != 0) {
        printer->add_line(fmt::format("int* {}slist1;", qualifier));
        printer->add_line(fmt::format("int* {}dlist1;", qualifier));
        codegen_global_variables.push_back(make_symbol("slist1"));
        codegen_global_variables.push_back(make_symbol("dlist1"));
        if (info.derivimplicit_used()) {
            printer->add_line(fmt::format("int* {}slist2;", qualifier));
            codegen_global_variables.push_back(make_symbol("slist2"));
        }
    }

    if (info.table_count > 0) {
        printer->add_line(fmt::format("{}double usetable;", qualifier));
        codegen_global_variables.push_back(make_symbol(naming::USE_TABLE_VARIABLE));

        for (const auto& block: info.functions_with_table) {
            auto name = block->get_node_name();
            printer->add_line(fmt::format("{}{} tmin_{};", qualifier, float_type, name));
            printer->add_line(fmt::format("{}{} mfac_{};", qualifier, float_type, name));
            codegen_global_variables.push_back(make_symbol("tmin_" + name));
            codegen_global_variables.push_back(make_symbol("mfac_" + name));
        }

        for (const auto& variable: info.table_statement_variables) {
            auto name = "t_" + variable->get_name();
            printer->add_line(fmt::format("{}* {}{};", float_type, qualifier, name));
            codegen_global_variables.push_back(make_symbol(name));
        }
    }

    if (info.vectorize) {
        printer->add_line(fmt::format("ThreadDatum* {}ext_call_thread;", qualifier));
        codegen_global_variables.push_back(make_symbol("ext_call_thread"));
    }

    printer->decrease_indent();
    printer->add_line("};");

    printer->add_newline(1);
    printer->add_line("/** holds object of global variable */");
    print_global_variable_device_create_annotation_pre();
    print_global_var_struct_decl();

    // create copy on the device
    print_global_variable_device_create_annotation_post();
}


void CodegenCVisitor::print_prcellstate_macros() const {
    printer->add_line("#ifndef NRN_PRCELLSTATE");
    printer->add_line("#define NRN_PRCELLSTATE 0");
    printer->add_line("#endif");
}


void CodegenCVisitor::print_mechanism_info() {
    auto variable_printer = [&](std::vector<SymbolType>& variables) {
        for (const auto& v: variables) {
            auto name = v->get_name();
            if (!info.point_process) {
                name += "_" + info.mod_suffix;
            }
            if (v->is_array()) {
                name += fmt::format("[{}]", v->get_length());
            }
            printer->add_line(add_escape_quote(name) + ",");
        }
    };

    printer->add_newline(2);
    printer->add_line("/** channel information */");
    printer->add_line("static const char *mechanism[] = {");
    printer->increase_indent();
    printer->add_line(add_escape_quote(nmodl_version()) + ",");
    printer->add_line(add_escape_quote(info.mod_suffix) + ",");
    variable_printer(info.range_parameter_vars);
    printer->add_line("0,");
    variable_printer(info.range_assigned_vars);
    printer->add_line("0,");
    variable_printer(info.range_state_vars);
    printer->add_line("0,");
    variable_printer(info.pointer_variables);
    printer->add_line("0");
    printer->decrease_indent();
    printer->add_line("};");
}


/**
 * Print structs that encapsulate information about scalar and
 * vector elements of type global and thread variables.
 */
void CodegenCVisitor::print_global_variables_for_hoc() {
    auto variable_printer =
        [&](const std::vector<SymbolType>& variables, bool if_array, bool if_vector) {
            for (const auto& variable: variables) {
                if (variable->is_array() == if_array) {
                    auto name = get_variable_name(variable->get_name());
                    auto ename = add_escape_quote(variable->get_name() + "_" + info.mod_suffix);
                    auto length = variable->get_length();
                    if (if_vector) {
                        printer->add_line(fmt::format("{}, {}, {},", ename, name, length));
                    } else {
                        printer->add_line(fmt::format("{}, &{},", ename, name));
                    }
                }
            }
        };

    auto globals = info.global_variables;
    auto thread_vars = info.thread_variables;

    if (info.table_count > 0) {
        globals.push_back(make_symbol(naming::USE_TABLE_VARIABLE));
    }

    printer->add_newline(2);
    printer->add_line("/** connect global (scalar) variables to hoc -- */");
    printer->add_line("static DoubScal hoc_scalar_double[] = {");
    printer->increase_indent();
    variable_printer(globals, false, false);
    variable_printer(thread_vars, false, false);
    printer->add_line("0, 0");
    printer->decrease_indent();
    printer->add_line("};");

    printer->add_newline(2);
    printer->add_line("/** connect global (array) variables to hoc -- */");
    printer->add_line("static DoubVec hoc_vector_double[] = {");
    printer->increase_indent();
    variable_printer(globals, true, true);
    variable_printer(thread_vars, true, true);
    printer->add_line("0, 0, 0");
    printer->decrease_indent();
    printer->add_line("};");
}

/**
 * Return registration type for a given BEFORE/AFTER block
 * /param block A BEFORE/AFTER block being registered
 *
 * Depending on a block type i.e. BEFORE or AFTER and also type
 * of it's associated block i.e. BREAKPOINT, INITIAL, SOLVE and
 * STEP, the registration type (as an integer) is calculated.
 * These values are then interpreted by CoreNEURON internally.
 */
static size_t get_register_type_for_ba_block(const ast::Block* block) {
    size_t register_type = 0;
    BAType ba_type;
    /// before block have value 10 and after block 20
    if (block->is_before_block()) {
        register_type = 10;
        ba_type =
            dynamic_cast<const ast::BeforeBlock*>(block)->get_bablock()->get_type()->get_value();
    } else {
        register_type = 20;
        ba_type =
            dynamic_cast<const ast::AfterBlock*>(block)->get_bablock()->get_type()->get_value();
    }

    /// associated blocks have different values (1 to 4) based on type.
    /// These values are based on neuron/coreneuron implementation details.
    if (ba_type == BATYPE_BREAKPOINT) {
        register_type += 1;
    } else if (ba_type == BATYPE_SOLVE) {
        register_type += 2;
    } else if (ba_type == BATYPE_INITIAL) {
        register_type += 3;
    } else if (ba_type == BATYPE_STEP) {
        register_type += 4;
    } else {
        throw std::runtime_error("Unhandled Before/After type encountered during code generation");
    }
    return register_type;
}


/**
 * \details Every mod file has register function to connect with the simulator.
 * Various information about mechanism and callbacks get registered with
 * the simulator using suffix_reg() function.
 *
 * Here are details:
 *  - setup_global_variables function used to create vectors necessary for specific
 *    solvers like euler and derivimplicit. All global variables are initialized as well.
 *    We should exclude that callback based on the solver, watch statements.
 *  - If nrn_get_mechtype is < -1 means that mechanism is not used in the
 *    context of neuron execution and hence could be ignored in coreneuron
 *    execution.
 *  - Ions are internally defined and their types can be queried similar to
 *    other mechanisms.
 *  - hoc_register_var may not be needed in the context of coreneuron
 *  - We assume net receive buffer is on. This is because generated code is
 *    compatible for cpu as well as gpu target.
 */
void CodegenCVisitor::print_mechanism_register() {
    printer->add_newline(2);
    printer->add_line("/** register channel with the simulator */");
    printer->start_block(fmt::format("void _{}_reg() ", info.mod_file));

    // type related information
    auto mech_type = get_variable_name("mech_type");
    auto suffix = add_escape_quote(info.mod_suffix);
    printer->add_newline();
    printer->add_line(fmt::format("int mech_type = nrn_get_mechtype({});", suffix));
    printer->add_line(fmt::format("{} = mech_type;", mech_type));
    printer->add_line("if (mech_type == -1) {");
    printer->add_line("    return;");
    printer->add_line("}");

    printer->add_newline();
    printer->add_line("_nrn_layout_reg(mech_type, 0);");  // 0 for SoA

    // register mechanism
    auto args = register_mechanism_arguments();
    auto nobjects = num_thread_objects();
    if (info.point_process) {
        printer->add_line(
            fmt::format("point_register_mech({}, {}, {}, {});",
                        args,
                        info.constructor_node ? method_name(naming::NRN_CONSTRUCTOR_METHOD)
                                              : "NULL",
                        info.destructor_node ? method_name(naming::NRN_DESTRUCTOR_METHOD) : "NULL",
                        nobjects));
    } else {
        printer->add_line(fmt::format("register_mech({}, {});", args, nobjects));
        if (info.constructor_node) {
            printer->add_line(fmt::format("register_constructor({});",
                                          method_name(naming::NRN_CONSTRUCTOR_METHOD)));
        }
    }

    // types for ion
    for (const auto& ion: info.ions) {
        const auto& type = get_variable_name(ion.name + "_type");
        const auto& name = add_escape_quote(ion.name + "_ion");
        printer->add_line(type + " = nrn_get_mechtype(" + name + ");");
    }
    printer->add_newline();

    // allocate global variables
    printer->add_line("setup_global_variables();");

    /*
     *  If threads are used then memory is allocated in setup_global_variables.
     *  Register callbacks for thread allocation and cleanup. Note that thread_data_index
     *  represent total number of thread used minus 1 (i.e. index of last thread).
     */
    if (info.vectorize && (info.thread_data_index != 0)) {
        auto name = get_variable_name("ext_call_thread");
        printer->add_line(fmt::format("thread_mem_init({});", name));
    }

    if (!info.thread_variables.empty()) {
        printer->add_line(fmt::format("{} = 0;", get_variable_name("thread_data_in_use")));
    }

    if (info.thread_callback_register) {
        printer->add_line("_nrn_thread_reg0(mech_type, thread_mem_cleanup);");
        printer->add_line("_nrn_thread_reg1(mech_type, thread_mem_init);");
    }

    if (info.emit_table_thread()) {
        auto name = method_name("check_table_thread");
        printer->add_line(fmt::format("_nrn_thread_table_reg(mech_type, {});", name));
    }

    // register read/write callbacks for pointers
    if (info.bbcore_pointer_used) {
        printer->add_line("hoc_reg_bbcore_read(mech_type, bbcore_read);");
        printer->add_line("hoc_reg_bbcore_write(mech_type, bbcore_write);");
    }

    // register size of double and int elements
    // clang-format off
    printer->add_line("hoc_register_prop_size(mech_type, float_variables_size(), int_variables_size());");
    // clang-format on

    // register semantics for index variables
    for (auto& semantic: info.semantics) {
        auto args =
            fmt::format("mech_type, {}, {}", semantic.index, add_escape_quote(semantic.name));
        printer->add_line(fmt::format("hoc_register_dparam_semantics({});", args));
    }

    if (info.is_watch_used()) {
        auto watch_fun = compute_method_name(BlockType::Watch);
        printer->add_line(fmt::format("hoc_register_watch_check({}, mech_type);", watch_fun));
    }

    if (info.write_concentration) {
        printer->add_line("nrn_writes_conc(mech_type, 0);");
    }

    // register various information for point process type
    if (info.net_event_used) {
        printer->add_line("add_nrn_has_net_event(mech_type);");
    }
    if (info.artificial_cell) {
        printer->add_line(fmt::format("add_nrn_artcell(mech_type, {});", info.tqitem_index));
    }
    if (info.net_receive_buffering_required()) {
<<<<<<< HEAD
        printer->add_line("hoc_register_net_receive_buffering({}, mech_type);"_format(
            method_name("net_buf_receive")));
=======
        printer->add_line(fmt::format("hoc_register_net_receive_buffering({}, mech_type);",
                                      method_name("net_buf_receive")));
>>>>>>> fe4a2dc0
    }
    if (info.num_net_receive_parameters != 0) {
        auto net_recv_init_arg = "nullptr";
        if (info.net_receive_initial_node != nullptr) {
            net_recv_init_arg = "net_init";
        }
        auto pnt_recline =
            fmt::format("set_pnt_receive(mech_type, {}, {}, num_net_receive_args());",
                        method_name("net_receive"),
                        net_recv_init_arg);
        printer->add_line(pnt_recline);
    }
    if (info.for_netcon_used) {
        // index where information about FOR_NETCON is stored in the integer array
        const auto index =
            std::find_if(info.semantics.begin(), info.semantics.end(), [](const IndexSemantics& a) {
                return a.name == naming::FOR_NETCON_SEMANTIC;
            })->index;
        printer->add_line(fmt::format("add_nrn_fornetcons(mech_type, {});", index));
    }

    if (info.net_event_used || info.net_send_used) {
        printer->add_line("hoc_register_net_send_buffering(mech_type);");
    }

    /// register all before/after blocks
    for (size_t i = 0; i < info.before_after_blocks.size(); i++) {
        // register type and associated function name for the block
        const auto& block = info.before_after_blocks[i];
        size_t register_type = get_register_type_for_ba_block(block);
        std::string function_name = method_name(fmt::format("nrn_before_after_{}", i));
        printer->add_line(
            fmt::format("hoc_reg_ba(mech_type, {}, {});", function_name, register_type));
    }

    // register variables for hoc
    printer->add_line("hoc_register_var(hoc_scalar_double, hoc_vector_double, NULL);");
    printer->end_block(1);
}


void CodegenCVisitor::print_thread_memory_callbacks() {
    if (!info.thread_callback_register) {
        return;
    }

    // thread_mem_init callback
    printer->add_newline(2);
    printer->add_line("/** thread memory allocation callback */");
    printer->start_block("static void thread_mem_init(ThreadDatum* thread) ");

    if (info.vectorize && info.derivimplicit_used()) {
        printer->add_line(
            fmt::format("thread[dith{}()].pval = NULL;", info.derivimplicit_list_num));
    }
    if (info.vectorize && (info.top_local_thread_size != 0)) {
        auto length = info.top_local_thread_size;
        auto allocation = fmt::format("(double*)mem_alloc({}, sizeof(double))", length);
        auto line = fmt::format("thread[top_local_var_tid()].pval = {};", allocation);
        printer->add_line(line);
    }
    if (info.thread_var_data_size != 0) {
        auto length = info.thread_var_data_size;
        auto thread_data = get_variable_name("thread_data");
        auto thread_data_in_use = get_variable_name("thread_data_in_use");
        auto allocation = fmt::format("(double*)mem_alloc({}, sizeof(double))", length);
        printer->add_line(fmt::format("if ({}) {}", thread_data_in_use, "{"));
        printer->add_line(fmt::format("    thread[thread_var_tid()].pval = {};", allocation));
        printer->add_line("} else {");
        printer->add_line(fmt::format("    thread[thread_var_tid()].pval = {};", thread_data));
        printer->add_line(fmt::format("    {} = 1;", thread_data_in_use));
        printer->add_line("}");
    }
    printer->end_block(3);


    // thread_mem_cleanup callback
    printer->add_line("/** thread memory cleanup callback */");
    printer->start_block("static void thread_mem_cleanup(ThreadDatum* thread) ");

    // clang-format off
    if (info.vectorize && info.derivimplicit_used()) {
        int n = info.derivimplicit_list_num;
        printer->add_line(fmt::format("free(thread[dith{}()].pval);", n));
        printer->add_line(fmt::format("nrn_destroy_newtonspace(static_cast<NewtonSpace*>(*newtonspace{}(thread)));", n));
    }
    // clang-format on

    if (info.top_local_thread_size != 0) {
        auto line = "free(thread[top_local_var_tid()].pval);";
        printer->add_line(line);
    }
    if (info.thread_var_data_size != 0) {
        auto thread_data = get_variable_name("thread_data");
        auto thread_data_in_use = get_variable_name("thread_data_in_use");
        printer->add_line(
            fmt::format("if (thread[thread_var_tid()].pval == {}) {}", thread_data, "{"));
        printer->add_line(fmt::format("    {} = 0;", thread_data_in_use));
        printer->add_line("} else {");
        printer->add_line("    free(thread[thread_var_tid()].pval);");
        printer->add_line("}");
    }
    printer->end_block(1);
}


void CodegenCVisitor::print_mechanism_range_var_structure() {
    auto float_type = default_float_data_type();
    auto int_type = default_int_data_type();
    printer->add_newline(2);
    printer->add_line("/** all mechanism instance variables */");
<<<<<<< HEAD
    printer->start_block("struct {} "_format(instance_struct()));
=======
    printer->start_block(fmt::format("struct {} ", instance_struct()));
>>>>>>> fe4a2dc0
    for (auto& var: info.codegen_float_variables) {
        auto name = var->get_name();
        auto type = get_range_var_float_type(var);
        auto qualifier = is_constant_variable(name) ? k_const() : "";
        printer->add_line(fmt::format("{}{}* {}{};", qualifier, type, ptr_type_qualifier(), name));
    }
    for (auto& var: info.codegen_int_variables) {
        auto name = var.symbol->get_name();
        if (var.is_index || var.is_integer) {
            auto qualifier = var.is_constant ? k_const() : "";
            printer->add_line(
                fmt::format("{}{}* {}{};", qualifier, int_type, ptr_type_qualifier(), name));
        } else {
            auto qualifier = var.is_constant ? k_const() : "";
            auto type = var.is_vdata ? "void*" : default_float_data_type();
            printer->add_line(
                fmt::format("{}{}* {}{};", qualifier, type, ptr_type_qualifier(), name));
        }
    }
    if (channel_task_dependency_enabled()) {
        for (auto& var: info.codegen_shadow_variables) {
            auto name = var->get_name();
            printer->add_line(fmt::format("{}* {}{};", float_type, ptr_type_qualifier(), name));
        }
    }
    printer->end_block();
    printer->add_text(";");
    printer->add_newline();
}


void CodegenCVisitor::print_ion_var_structure() {
    if (!ion_variable_struct_required()) {
        return;
    }
    printer->add_newline(2);
    printer->add_line("/** ion write variables */");
    printer->start_block("struct IonCurVar");

    std::string float_type = default_float_data_type();
    std::vector<std::string> members;

    for (auto& ion: info.ions) {
        for (auto& var: ion.writes) {
            printer->add_line(fmt::format("{} {};", float_type, var));
            members.push_back(var);
        }
    }
    for (auto& var: info.currents) {
        if (!info.is_ion_variable(var)) {
            printer->add_line(fmt::format("{} {};", float_type, var));
            members.push_back(var);
        }
    }

    print_ion_var_constructor(members);

    printer->end_block();
    printer->add_text(";");
    printer->add_newline();
}


void CodegenCVisitor::print_ion_var_constructor(const std::vector<std::string>& members) {
    // constructor
    printer->add_newline();
    printer->add_line("IonCurVar() : ", 0);
    for (int i = 0; i < members.size(); i++) {
        printer->add_text(fmt::format("{}(0)", members[i]));
        if (i + 1 < members.size()) {
            printer->add_text(", ");
        }
    }
    printer->add_text(" {}");
    printer->add_newline();
}


void CodegenCVisitor::print_ion_variable() {
    printer->add_line("IonCurVar ionvar;");
}


void CodegenCVisitor::print_global_variable_device_create_annotation_pre() {
    // nothing for cpu
}

void CodegenCVisitor::print_global_variable_device_create_annotation_post() {
    // nothing for cpu
}


void CodegenCVisitor::print_global_variable_device_update_annotation() {
    // nothing for cpu
}


void CodegenCVisitor::print_global_variable_setup() {
    std::vector<std::string> allocated_variables;

    printer->add_newline(2);
    printer->add_line("/** initialize global variables */");
    printer->start_block("static inline void setup_global_variables() ");

    printer->add_line("static int setup_done = 0;");
    printer->add_line("if (setup_done) {");
    printer->add_line("    return;");
    printer->add_line("}");

    // offsets for state variables
    if (info.primes_size != 0) {
        if (info.primes_size != info.prime_variables_by_order.size()) {
            throw std::runtime_error{
                fmt::format("primes_size = {} differs from prime_variables_by_order.size() = {}, "
                            "this should not happen.",
                            info.primes_size,
                            info.prime_variables_by_order.size())};
        }
        auto slist1 = get_variable_name("slist1");
        auto dlist1 = get_variable_name("dlist1");
        auto n = info.primes_size;
        printer->add_line(fmt::format("{} = (int*) mem_alloc({}, sizeof(int));", slist1, n));
        printer->add_line(fmt::format("{} = (int*) mem_alloc({}, sizeof(int));", dlist1, n));
        allocated_variables.push_back(slist1);
        allocated_variables.push_back(dlist1);

        int id = 0;
        for (auto& prime: info.prime_variables_by_order) {
            auto name = prime->get_name();
            printer->add_line(fmt::format("{}[{}] = {};", slist1, id, position_of_float_var(name)));
            printer->add_line(
                fmt::format("{}[{}] = {};", dlist1, id, position_of_float_var("D" + name)));
            id++;
        }
    }

    // additional list for derivimplicit method
    if (info.derivimplicit_used()) {
        auto primes = program_symtab->get_variables_with_properties(NmodlType::prime_name);
        auto slist2 = get_variable_name("slist2");
        auto nprimes = info.primes_size;
        printer->add_line(fmt::format("{} = (int*) mem_alloc({}, sizeof(int));", slist2, nprimes));
        int id = 0;
        for (auto& variable: primes) {
            auto name = variable->get_name();
            printer->add_line(fmt::format("{}[{}] = {};", slist2, id, position_of_float_var(name)));
            id++;
        }
        allocated_variables.push_back(slist2);
    }

    // memory for thread member
    if (info.vectorize && (info.thread_data_index != 0)) {
        auto n = info.thread_data_index;
        auto alloc = fmt::format("(ThreadDatum*) mem_alloc({}, sizeof(ThreadDatum))", n);
        auto name = get_variable_name("ext_call_thread");
        printer->add_line(fmt::format("{} = {};", name, alloc));
        allocated_variables.push_back(name);
    }

    // initialize global variables
    for (auto& var: info.state_vars) {
        auto name = var->get_name() + "0";
        auto symbol = program_symtab->lookup(name);
        if (symbol == nullptr) {
            auto global_name = get_variable_name(name);
            printer->add_line(fmt::format("{} = 0.0;", global_name));
        }
    }

    // note : v is not needed in global structure for nmodl even if vectorize is false

    if (!info.thread_variables.empty()) {
        printer->add_line(fmt::format("{} = 0;", get_variable_name("thread_data_in_use")));
    }

    // initialize global variables
    for (auto& var: info.global_variables) {
        if (!var->is_array()) {
            auto name = get_variable_name(var->get_name());
            double value = 0;
            auto value_ptr = var->get_value();
            if (value_ptr != nullptr) {
                value = *value_ptr;
            }
            /// use %g to be same as nocmodl in neuron
            printer->add_line(fmt::format("{} = {:g};", name, value));
        }
    }

    // initialize constant variables
    for (auto& var: info.constant_variables) {
        auto name = get_variable_name(var->get_name());
        auto value_ptr = var->get_value();
        double value = 0;
        if (value_ptr != nullptr) {
            value = *value_ptr;
        }
        /// use %g to be same as nocmodl in neuron
        printer->add_line(fmt::format("{} = {:g};", name, value));
    }

    if (info.table_count > 0) {
        auto name = get_variable_name(naming::USE_TABLE_VARIABLE);
        printer->add_line(fmt::format("{} = 1;", name));

        for (auto& variable: info.table_statement_variables) {
            auto name = get_variable_name("t_" + variable->get_name());
            int num_values = variable->get_num_values();
            printer->add_line(
                fmt::format("{} = (double*) mem_alloc({}, sizeof(double));", name, num_values));
        }
    }

    // update device copy
    print_global_variable_device_update_annotation();

    printer->add_newline();
    printer->add_line("setup_done = 1;");
    printer->end_block(3);

    printer->add_line("/** free global variables */");
    printer->start_block("static inline void free_global_variables() ");
    if (allocated_variables.empty()) {
        printer->add_line("// do nothing");
    } else {
        for (auto& var: allocated_variables) {
            printer->add_line(fmt::format("mem_free({});", var));
        }
    }
    printer->end_block(1);
}


void CodegenCVisitor::print_shadow_vector_setup() {
    printer->add_newline(2);
    printer->add_line("/** allocate and initialize shadow vector */");
    auto args = fmt::format("{}* inst, Memb_list* ml", instance_struct());
    printer->start_block(fmt::format("static inline void setup_shadow_vectors({}) ", args));
    if (channel_task_dependency_enabled()) {
        printer->add_line("int nodecount = ml->nodecount;");
        for (auto& var: info.codegen_shadow_variables) {
            auto name = var->get_name();
            auto type = default_float_data_type();
            auto allocation = fmt::format("({0}*) mem_alloc(nodecount, sizeof({0}))", type);
            printer->add_line(fmt::format("inst->{0} = {1};", name, allocation));
        }
    }
    printer->end_block(3);

    printer->add_line("/** free shadow vector */");
    args = fmt::format("{}* inst", instance_struct());
    printer->start_block(fmt::format("static inline void free_shadow_vectors({}) ", args));
    if (channel_task_dependency_enabled()) {
        for (auto& var: info.codegen_shadow_variables) {
            auto name = var->get_name();
            printer->add_line(fmt::format("mem_free(inst->{});", name));
        }
    }
    printer->end_block(1);
}


void CodegenCVisitor::print_setup_range_variable() {
    auto type = float_data_type();
    printer->add_newline(2);
    printer->add_line("/** allocate and setup array for range variable */");
    printer->start_block(
        fmt::format("static inline {}* setup_range_variable(double* variable, int n) ", type));
    printer->add_line(fmt::format("{0}* data = ({0}*) mem_alloc(n, sizeof({0}));", type));
    printer->add_line("for(size_t i = 0; i < n; i++) {");
    printer->add_line("    data[i] = variable[i];");
    printer->add_line("}");
    printer->add_line("return data;");
    printer->end_block(1);
}


/**
 * \details If floating point type like "float" is specified on command line then
 * we can't turn all variables to new type. This is because certain variables
 * are pointers to internal variables (e.g. ions). Hence, we check if given
 * variable can be safely converted to new type. If so, return new type.
 */
std::string CodegenCVisitor::get_range_var_float_type(const SymbolType& symbol) {
    // clang-format off
    auto with   =   NmodlType::read_ion_var
                    | NmodlType::write_ion_var
                    | NmodlType::pointer_var
                    | NmodlType::bbcore_pointer_var
                    | NmodlType::extern_neuron_variable;
    // clang-format on
    bool need_default_type = symbol->has_any_property(with);
    if (need_default_type) {
        return default_float_data_type();
    }
    return float_data_type();
}

/**
 * \details For CPU/Host target there is no device pointer. In this case
 * just use the host variable name directly.
 */
std::string CodegenCVisitor::get_variable_device_pointer(const std::string& variable,
                                                         const std::string& /*type*/) const {
    return variable;
}


void CodegenCVisitor::print_instance_variable_setup() {
    if (range_variable_setup_required()) {
        print_setup_range_variable();
    }

    if (shadow_vector_setup_required()) {
        print_shadow_vector_setup();
    }
    printer->add_newline(2);
    printer->add_line("/** initialize mechanism instance variables */");
    printer->start_block("static inline void setup_instance(NrnThread* nt, Memb_list* ml) ");
<<<<<<< HEAD
    printer->add_line("{0}* inst = ({0}*) mem_alloc(1, sizeof({0}));"_format(instance_struct()));
=======
    printer->add_line(
        fmt::format("{0}* inst = ({0}*) mem_alloc(1, sizeof({0}));", instance_struct()));
>>>>>>> fe4a2dc0
    if (channel_task_dependency_enabled() && !info.codegen_shadow_variables.empty()) {
        printer->add_line("setup_shadow_vectors(inst, ml);");
    }

    std::string stride;
    printer->add_line("int pnodecount = ml->_nodecount_padded;");
    stride = "*pnodecount";

    printer->add_line("Datum* indexes = ml->pdata;");

    std::string float_type = default_float_data_type();
    std::string int_type = default_int_data_type();
    std::string float_type_pointer = float_type + "*";
    std::string int_type_pointer = int_type + "*";

    int id = 0;
    std::vector<std::string> variables_to_free;

    for (auto& var: info.codegen_float_variables) {
        auto name = var->get_name();
        auto range_var_type = get_range_var_float_type(var);
        if (float_type == range_var_type) {
            auto variable = fmt::format("ml->data+{}{}", id, stride);
            auto device_variable = get_variable_device_pointer(variable, float_type_pointer);
            printer->add_line(fmt::format("inst->{} = {};", name, device_variable));
        } else {
            printer->add_line(fmt::format(
                "inst->{} = setup_range_variable(ml->data+{}{}, pnodecount);", name, id, stride));
            variables_to_free.push_back(name);
        }
        id += var->get_length();
    }

    for (auto& var: info.codegen_int_variables) {
        auto name = var.symbol->get_name();
        std::string variable = name;
        std::string type = "";
        if (var.is_index || var.is_integer) {
            variable = "ml->pdata";
            type = int_type_pointer;
        } else if (var.is_vdata) {
            variable = "nt->_vdata";
            type = "void**";
        } else {
            variable = "nt->_data";
            type = info.artificial_cell ? "void*" : float_type_pointer;
        }
        auto device_variable = get_variable_device_pointer(variable, type);
        printer->add_line(fmt::format("inst->{} = {};", name, device_variable));
    }

    printer->add_line("ml->instance = inst;");
    print_instance_variable_transfer_to_device();
    printer->end_block(3);

    printer->add_line("/** cleanup mechanism instance variables */");
    printer->start_block("static inline void cleanup_instance(Memb_list* ml) ");
    printer->add_line(fmt::format("{0}* inst = ({0}*) ml->instance;", instance_struct()));
    if (range_variable_setup_required()) {
        for (auto& var: variables_to_free) {
            printer->add_line(fmt::format("mem_free((void*)inst->{});", var));
        }
    }
    printer->add_line("mem_free((void*)inst);");
    printer->end_block(1);
}


void CodegenCVisitor::print_initial_block(const InitialBlock* node) {
    if (info.artificial_cell) {
        printer->add_line("double v = 0.0;");
    } else {
        printer->add_line("int node_id = node_index[id];");
        printer->add_line("double v = voltage[node_id];");
        print_v_unused();
    }

    if (ion_variable_struct_required()) {
        printer->add_line("IonCurVar ionvar;");
    }

    // read ion statements
    auto read_statements = ion_read_statements(BlockType::Initial);
    for (auto& statement: read_statements) {
        printer->add_line(statement);
    }

    // initialize state variables (excluding ion state)
    for (auto& var: info.state_vars) {
        auto name = var->get_name();
        if (!info.is_ionic_conc(name)) {
            auto lhs = get_variable_name(name);
            auto rhs = get_variable_name(name + "0");
            printer->add_line(fmt::format("{} = {};", lhs, rhs));
        }
    }

    // initial block
    if (node != nullptr) {
        const auto& block = node->get_statement_block();
        print_statement_block(*block.get(), false, false);
    }

    // write ion statements
    auto write_statements = ion_write_statements(BlockType::Initial);
    for (auto& statement: write_statements) {
        auto text = process_shadow_update_statement(statement, BlockType::Initial);
        printer->add_line(text);
    }
}


void CodegenCVisitor::print_global_function_common_code(BlockType type,
                                                        const std::string& function_name) {
    std::string method;
    if (function_name.empty()) {
        method = compute_method_name(type);
    } else {
        method = function_name;
    }
    auto args = "NrnThread* nt, Memb_list* ml, int type";

    // watch statement function doesn't have type argument
    if (type == BlockType::Watch) {
        args = "NrnThread* nt, Memb_list* ml";
    }

    print_global_method_annotation();
    printer->start_block(fmt::format("void {}({})", method, args));
    if (type != BlockType::Destructor && type != BlockType::Constructor) {
        // We do not (currently) support DESTRUCTOR and CONSTRUCTOR blocks
        // running anything on the GPU.
        print_kernel_data_present_annotation_block_begin();
    } else {
        /// TODO: Remove this when the code generation is propery done
        /// Related to https://github.com/BlueBrain/nmodl/issues/692
        printer->add_line("#ifndef CORENEURON_BUILD");
    }
    printer->add_line("int nodecount = ml->nodecount;");
    printer->add_line("int pnodecount = ml->_nodecount_padded;");
    printer->add_line(
        fmt::format("{}int* {}node_index = ml->nodeindices;", k_const(), ptr_type_qualifier()));
    printer->add_line(fmt::format("double* {}data = ml->data;", ptr_type_qualifier()));
    printer->add_line(
        fmt::format("{}double* {}voltage = nt->_actual_v;", k_const(), ptr_type_qualifier()));

    if (type == BlockType::Equation) {
        printer->add_line(
            fmt::format("double* {} vec_rhs = nt->_actual_rhs;", ptr_type_qualifier()));
        printer->add_line(fmt::format("double* {} vec_d = nt->_actual_d;", ptr_type_qualifier()));
        print_rhs_d_shadow_variables();
    }
    printer->add_line(fmt::format("Datum* {}indexes = ml->pdata;", ptr_type_qualifier()));
    printer->add_line(fmt::format("ThreadDatum* {}thread = ml->_thread;", ptr_type_qualifier()));

    if (type == BlockType::Initial) {
        printer->add_newline();
        printer->add_line("setup_instance(nt, ml);");
    }
    // clang-format off
    printer->add_line(fmt::format("{0}* {1}inst = ({0}*) ml->instance;", instance_struct(), ptr_type_qualifier()));
    // clang-format on
    printer->add_newline(1);
}


void CodegenCVisitor::print_nrn_init(bool skip_init_check) {
    codegen = true;
    printer->add_newline(2);
    printer->add_line("/** initialize channel */");

    print_global_function_common_code(BlockType::Initial);
    if (info.derivimplicit_used()) {
        printer->add_newline();
        int nequation = info.num_equations;
        int list_num = info.derivimplicit_list_num;
        // clang-format off
        printer->add_line(fmt::format("int& deriv_advance_flag = *deriv{}_advance(thread);", list_num));
        printer->add_line("deriv_advance_flag = 0;");
        print_deriv_advance_flag_transfer_to_device();
        printer->add_line(fmt::format("auto ns = newtonspace{}(thread);", list_num));
        printer->add_line(fmt::format("auto& th = thread[dith{}()];", list_num));
        printer->start_block("if (*ns == nullptr)");
        printer->add_line(fmt::format("int vec_size = 2*{}*pnodecount*sizeof(double);", nequation));
        printer->add_line(fmt::format("double* vec = makevector(vec_size);", nequation));
        printer->add_line(fmt::format("th.pval = vec;", list_num));
        printer->add_line(fmt::format("*ns = nrn_cons_newtonspace({}, pnodecount);", nequation));
        print_newtonspace_transfer_to_device();
        printer->end_block(1);
        // clang-format on
    }

    // update global variable as those might be updated via python/hoc API
    print_global_variable_device_update_annotation();

    if (skip_init_check) {
        printer->start_block("if (_nrn_skip_initmodel == 0)");
    }

    if (!info.changed_dt.empty()) {
        printer->add_line(fmt::format("double _save_prev_dt = {};",
                                      get_variable_name(naming::NTHREAD_DT_VARIABLE)));
        printer->add_line(fmt::format("{} = {};",
                                      get_variable_name(naming::NTHREAD_DT_VARIABLE),
                                      info.changed_dt));
        print_dt_update_to_device();
    }

    print_channel_iteration_tiling_block_begin(BlockType::Initial);
    print_channel_iteration_block_begin(BlockType::Initial);

    if (info.net_receive_node != nullptr) {
        printer->add_line(fmt::format("{} = -1e20;", get_variable_name("tsave")));
    }

    print_initial_block(info.initial_node);
    print_channel_iteration_block_end();
    print_shadow_reduction_statements();
    print_channel_iteration_tiling_block_end();

    if (!info.changed_dt.empty()) {
        printer->add_line(
            fmt::format("{} = _save_prev_dt;", get_variable_name(naming::NTHREAD_DT_VARIABLE)));
        print_dt_update_to_device();
    }

    printer->end_block(1);

    if (info.derivimplicit_used()) {
        printer->add_line("deriv_advance_flag = 1;");
        print_deriv_advance_flag_transfer_to_device();
    }

    if (info.net_send_used && !info.artificial_cell) {
        print_send_event_move();
    }

    print_kernel_data_present_annotation_block_end();
    if (skip_init_check) {
        printer->end_block(1);
    }
    codegen = false;
}

void CodegenCVisitor::print_before_after_block(const ast::Block* node, size_t block_id) {
    codegen = true;

    std::string ba_type;
    std::shared_ptr<ast::BABlock> ba_block;

    if (node->is_before_block()) {
        ba_block = dynamic_cast<const ast::BeforeBlock*>(node)->get_bablock();
        ba_type = "BEFORE";
    } else {
        ba_block = dynamic_cast<const ast::AfterBlock*>(node)->get_bablock();
        ba_type = "AFTER";
    }

    std::string ba_block_type = ba_block->get_type()->eval();

    /// name of the before/after function
    std::string function_name = method_name(fmt::format("nrn_before_after_{}", block_id));

    /// print common function code like init/state/current
    printer->add_newline(2);
    printer->add_line(
        fmt::format("/** {} of block type {} # {} */", ba_type, ba_block_type, block_id));
    print_global_function_common_code(BlockType::BeforeAfter, function_name);

    print_channel_iteration_tiling_block_begin(BlockType::BeforeAfter);
    print_channel_iteration_block_begin(BlockType::BeforeAfter);

    printer->add_line("int node_id = node_index[id];");
    printer->add_line("double v = voltage[node_id];");
    print_v_unused();

    // read ion statements
    const auto& read_statements = ion_read_statements(BlockType::Equation);
    for (auto& statement: read_statements) {
        printer->add_line(statement);
    }

    /// print main body
    printer->add_indent();
    print_statement_block(*ba_block->get_statement_block());
    printer->add_newline();

    // write ion statements
    const auto& write_statements = ion_write_statements(BlockType::Equation);
    for (auto& statement: write_statements) {
        auto text = process_shadow_update_statement(statement, BlockType::Equation);
        printer->add_line(text);
    }

    /// loop end including data annotation block
    print_channel_iteration_block_end();
    print_channel_iteration_tiling_block_end();
    printer->end_block(1);
    print_kernel_data_present_annotation_block_end();

    codegen = false;
}

void CodegenCVisitor::print_nrn_constructor() {
    printer->add_newline(2);
    print_global_function_common_code(BlockType::Constructor);
    if (info.constructor_node != nullptr) {
        const auto& block = info.constructor_node->get_statement_block();
        print_statement_block(*block.get(), false, false);
    }
    printer->add_line("#endif");
    printer->end_block(1);
}


void CodegenCVisitor::print_nrn_destructor() {
    printer->add_newline(2);
    print_global_function_common_code(BlockType::Destructor);
    if (info.destructor_node != nullptr) {
        const auto& block = info.destructor_node->get_statement_block();
        print_statement_block(*block.get(), false, false);
    }
    printer->add_line("#endif");
    printer->end_block(1);
}


void CodegenCVisitor::print_nrn_alloc() {
    printer->add_newline(2);
    auto method = method_name(naming::NRN_ALLOC_METHOD);
    printer->start_block(
        fmt::format("static void {}(double* data, Datum* indexes, int type) ", method));
    printer->add_line("// do nothing");
    printer->end_block(1);
}

/**
 * \todo Number of watch could be more than number of statements
 * according to grammar. Check if this is correctly handled in neuron
 * and coreneuron.
 */
void CodegenCVisitor::print_watch_activate() {
    if (info.watch_statements.empty()) {
        return;
    }
    codegen = true;
    printer->add_newline(2);
    auto inst = fmt::format("{}* inst", instance_struct());

    printer->start_block(
        fmt::format("static void nrn_watch_activate({}, int id, int pnodecount, int watch_id, "
                    "double v, bool &watch_remove) ",
                    inst));

    // initialize all variables only during first watch statement
    printer->add_line("if (watch_remove == false) {");
    for (int i = 0; i < info.watch_count; i++) {
        auto name = get_variable_name(fmt::format("watch{}", i + 1));
        printer->add_line(fmt::format("    {} = 0;", name));
    }
    printer->add_line("    watch_remove = true;");
    printer->add_line("}");

    /**
     * \todo Similar to neuron/coreneuron we are using
     * first watch and ignoring rest.
     */
    for (int i = 0; i < info.watch_statements.size(); i++) {
        auto statement = info.watch_statements[i];
        printer->start_block(fmt::format("if (watch_id == {})", i));

        auto varname = get_variable_name(fmt::format("watch{}", i + 1));
        printer->add_indent();
        printer->add_text(fmt::format("{} = 2 + (", varname));
        auto watch = statement->get_statements().front();
        watch->get_expression()->visit_children(*this);
        printer->add_text(");");
        printer->add_newline();

        printer->end_block(1);
    }
    printer->end_block(1);
    codegen = false;
}


/**
 * \todo Similar to print_watch_activate, we are using only
 * first watch. need to verify with neuron/coreneuron about rest.
 */
void CodegenCVisitor::print_watch_check() {
    if (info.watch_statements.empty()) {
        return;
    }
    codegen = true;
    printer->add_newline(2);
    printer->add_line("/** routine to check watch activation */");
    print_global_function_common_code(BlockType::Watch);
    print_channel_iteration_tiling_block_begin(BlockType::Watch);
    print_channel_iteration_block_begin(BlockType::Watch);

    if (info.is_voltage_used_by_watch_statements()) {
        printer->add_line("int node_id = node_index[id];");
        printer->add_line("double v = voltage[node_id];");
        print_v_unused();
    }

    // flat to make sure only one WATCH statement can be triggered at a time
    printer->add_line("bool watch_untriggered = true;");

    for (int i = 0; i < info.watch_statements.size(); i++) {
        auto statement = info.watch_statements[i];
        auto watch = statement->get_statements().front();
        auto varname = get_variable_name(fmt::format("watch{}", i + 1));

        // start block 1
        printer->start_block(fmt::format("if ({}&2 && watch_untriggered)", varname));

        // start block 2
        printer->add_indent();
        printer->add_text("if (");
        watch->get_expression()->accept(*this);
        printer->add_text(") {");
        printer->add_newline();
        printer->increase_indent();

        // start block 3
        printer->start_block(fmt::format("if (({}&1) == 0)", varname));

        printer->add_line("watch_untriggered = false;");

        auto tqitem = get_variable_name("tqitem");
        auto point_process = get_variable_name("point_process");
        printer->add_indent();
        printer->add_text("net_send_buffering(");
        auto t = get_variable_name("t");
        printer->add_text(
            fmt::format("ml->_net_send_buffer, 0, {}, 0, {}, {}+0.0, ", tqitem, point_process, t));
        watch->get_value()->accept(*this);
        printer->add_text(");");
        printer->add_newline();
        printer->end_block(1);

        printer->add_line(fmt::format("{} = 3;", varname));
        // end block 3

        // start block 3
        printer->decrease_indent();
        printer->start_block("} else");
        printer->add_line(fmt::format("{} = 2;", varname));
        printer->end_block(1);
        // end block 3

        printer->end_block(1);
        // end block 1
    }

    print_channel_iteration_block_end();
    print_send_event_move();
    print_channel_iteration_tiling_block_end();
    print_kernel_data_present_annotation_block_end();
    printer->end_block(1);
    codegen = false;
}


void CodegenCVisitor::print_net_receive_common_code(const Block& node, bool need_mech_inst) {
    printer->add_line("int tid = pnt->_tid;");
    printer->add_line("int id = pnt->_i_instance;");
    printer->add_line("double v = 0;");
    if (info.artificial_cell || node.is_initial_block()) {
        printer->add_line("NrnThread* nt = nrn_threads + tid;");
        printer->add_line("Memb_list* ml = nt->_ml_list[pnt->_type];");
    }
    if (node.is_initial_block()) {
        print_kernel_data_present_annotation_block_begin();
    }

    printer->add_line(fmt::format("{}int nodecount = ml->nodecount;", param_type_qualifier()));
    printer->add_line(
        fmt::format("{}int pnodecount = ml->_nodecount_padded;", param_type_qualifier()));
    printer->add_line("double* data = ml->data;");
    printer->add_line("double* weights = nt->weights;");
    printer->add_line("Datum* indexes = ml->pdata;");
    printer->add_line("ThreadDatum* thread = ml->_thread;");
    if (need_mech_inst) {
        printer->add_line(fmt::format("{0}* inst = ({0}*) ml->instance;", instance_struct()));
    }

    if (node.is_initial_block()) {
        print_net_init_acc_serial_annotation_block_begin();
    }

    // rename variables but need to see if they are actually used
    auto parameters = info.net_receive_node->get_parameters();
    if (!parameters.empty()) {
        int i = 0;
        printer->add_newline();
        for (auto& parameter: parameters) {
            auto name = parameter->get_node_name();
            bool var_used = VarUsageVisitor().variable_used(node, "(*" + name + ")");
            if (var_used) {
                auto statement = fmt::format("double* {} = weights + weight_index + {};", name, i);
                printer->add_line(statement);
                RenameVisitor vr(name, "*" + name);
                node.visit_children(vr);
            }
            i++;
        }
    }
}


void CodegenCVisitor::print_net_send_call(const FunctionCall& node) {
    auto arguments = node.get_arguments();
    auto tqitem = get_variable_name("tqitem");
    std::string weight_index = "weight_index";
    std::string pnt = "pnt";

    // for non-net_receieve functions i.e. initial block, the weight_index argument is 0.
    if (!printing_net_receive) {
        weight_index = "0";
        auto var = get_variable_name("point_process");
        if (info.artificial_cell) {
            pnt = "(Point_process*)" + var;
        }
    }

    // artificial cells don't use spike buffering
    // clang-format off
    if (info.artificial_cell) {
        printer->add_text(fmt::format("artcell_net_send(&{}, {}, {}, nt->_t+", tqitem, weight_index, pnt));
    } else {
        auto point_process = get_variable_name("point_process");
        std::string t = get_variable_name("t");
        printer->add_text("net_send_buffering(");
        printer->add_text(fmt::format("ml->_net_send_buffer, 0, {}, {}, {}, {}+", tqitem, weight_index, point_process, t));
    }
    // clang-format off
    print_vector_elements(arguments, ", ");
    printer->add_text(")");
}


void CodegenCVisitor::print_net_move_call(const FunctionCall& node) {
    if (!printing_net_receive) {
        std::cout << "Error : net_move only allowed in NET_RECEIVE block" << std::endl;
        abort();
    }

    auto arguments = node.get_arguments();
    auto tqitem = get_variable_name("tqitem");
    std::string weight_index = "-1";
    std::string pnt = "pnt";

    // artificial cells don't use spike buffering
    // clang-format off
    if (info.artificial_cell) {
        printer->add_text(fmt::format("artcell_net_move(&{}, {}, nt->_t+", tqitem, pnt));
        print_vector_elements(arguments, ", ");
        printer->add_text(")");
    } else {
        auto point_process = get_variable_name("point_process");
        std::string t = get_variable_name("t");
        printer->add_text("net_send_buffering(");
        printer->add_text(fmt::format("ml->_net_send_buffer, 2, {}, {}, {}, ", tqitem, weight_index, point_process));
        print_vector_elements(arguments, ", ");
        printer->add_text(", 0.0");
        printer->add_text(")");
    }
}


void CodegenCVisitor::print_net_event_call(const FunctionCall& node) {
    const auto& arguments = node.get_arguments();
    if (info.artificial_cell) {
        printer->add_text("net_event(pnt, ");
        print_vector_elements(arguments, ", ");
    } else {
        auto point_process = get_variable_name("point_process");
        printer->add_text("net_send_buffering(");
        printer->add_text(fmt::format("ml->_net_send_buffer, 1, -1, -1, {}, ", point_process));
        print_vector_elements(arguments, ", ");
        printer->add_text(", 0.0");
    }
    printer->add_text(")");
}

/**
 * Rename arguments to NET_RECEIVE block with corresponding pointer variable
 *
 * Arguments to NET_RECEIVE block are packed and passed via weight vector. These
 * variables need to be replaced with corresponding pointer variable. For example,
 * if mod file is like
 *
 * \code{.mod}
 *      NET_RECEIVE (weight, R){
 *          INITIAL {
 *              R=1
 *          }
 *      }
 * \endcode
 *
 * then generated code for initial block should be:
 *
 * \code{.cpp}
 *      double* R = weights + weight_index + 0;
 *      (*R) = 1.0;
 * \endcode
 *
 * So, the `R` in AST needs to be renamed with `(*R)`.
 */
static void rename_net_receive_arguments(const ast::NetReceiveBlock& net_receive_node, const ast::Node& node) {
    auto parameters = net_receive_node.get_parameters();
    for (auto& parameter: parameters) {
        auto name = parameter->get_node_name();
        auto var_used = VarUsageVisitor().variable_used(node, name);
        if (var_used) {
            RenameVisitor vr(name, "(*" + name + ")");
            node.get_statement_block()->visit_children(vr);
        }
    }
}


void CodegenCVisitor::print_net_init() {
    const auto node = info.net_receive_initial_node;
    if (node == nullptr) {
        return;
    }

    // rename net_receive arguments used in the initial block of net_receive
    rename_net_receive_arguments(*info.net_receive_node, *node);

    codegen = true;
    auto args = "Point_process* pnt, int weight_index, double flag";
    printer->add_newline(2);
    printer->add_line("/** initialize block for net receive */");
    printer->start_block(fmt::format("static void net_init({}) ", args));
    auto block = node->get_statement_block().get();
    if (block->get_statements().empty()) {
        printer->add_line("// do nothing");
    } else {
        print_net_receive_common_code(*node);
        print_statement_block(*block, false, false);
        if (node->is_initial_block()) {
            print_net_init_acc_serial_annotation_block_end();
            print_kernel_data_present_annotation_block_end();
            printer->add_line("auto& nsb = ml->_net_send_buffer;");
            print_net_send_buf_update_to_host();
        }
    }
    printer->end_block(1);
    codegen = false;
}


void CodegenCVisitor::print_send_event_move() {
    printer->add_newline();
    printer->add_line("NetSendBuffer_t* nsb = ml->_net_send_buffer;");
    print_net_send_buf_update_to_host();
    printer->add_line("for (int i=0; i < nsb->_cnt; i++) {");
    printer->add_line("    int type = nsb->_sendtype[i];");
    printer->add_line("    int tid = nt->id;");
    printer->add_line("    double t = nsb->_nsb_t[i];");
    printer->add_line("    double flag = nsb->_nsb_flag[i];");
    printer->add_line("    int vdata_index = nsb->_vdata_index[i];");
    printer->add_line("    int weight_index = nsb->_weight_index[i];");
    printer->add_line("    int point_index = nsb->_pnt_index[i];");
    // clang-format off
    printer->add_line("    net_sem_from_gpu(type, vdata_index, weight_index, tid, point_index, t, flag);");
    // clang-format on
    printer->add_line("}");
    printer->add_line("nsb->_cnt = 0;");
    print_net_send_buf_count_update_to_device();
}


std::string CodegenCVisitor::net_receive_buffering_declaration() {
    return fmt::format("void {}(NrnThread* nt)", method_name("net_buf_receive"));
}


void CodegenCVisitor::print_get_memb_list() {
    printer->add_line("Memb_list* ml = get_memb_list(nt);");
    printer->add_line("if (ml == NULL) {");
    printer->add_line("    return;");
    printer->add_line("}");
    printer->add_newline();
}


void CodegenCVisitor::print_net_receive_loop_begin() {
    printer->add_line("int count = nrb->_displ_cnt;");
    print_channel_iteration_block_parallel_hint(BlockType::NetReceive);
    printer->start_block("for (int i = 0; i < count; i++)");
}


void CodegenCVisitor::print_net_receive_loop_end() {
    printer->end_block(1);
}


void CodegenCVisitor::print_net_receive_buffering(bool need_mech_inst) {
    if (!info.net_receive_required() || info.artificial_cell) {
        return;
    }
    printer->add_newline(2);
    printer->start_block(net_receive_buffering_declaration());

    print_get_memb_list();

    auto net_receive = method_name("net_receive_kernel");

    print_kernel_data_present_annotation_block_begin();

    printer->add_line(
        fmt::format("NetReceiveBuffer_t* {}nrb = ml->_net_receive_buffer;", ptr_type_qualifier()));
    if (need_mech_inst) {
        printer->add_line(fmt::format("{0}* inst = ({0}*) ml->instance;", instance_struct()));
    }
    print_net_receive_loop_begin();
    printer->add_line("int start = nrb->_displ[i];");
    printer->add_line("int end = nrb->_displ[i+1];");
    printer->start_block("for (int j = start; j < end; j++)");
    printer->add_line("int index = nrb->_nrb_index[j];");
    printer->add_line("int offset = nrb->_pnt_index[index];");
    printer->add_line("double t = nrb->_nrb_t[index];");
    printer->add_line("int weight_index = nrb->_weight_index[index];");
    printer->add_line("double flag = nrb->_nrb_flag[index];");
    printer->add_line("Point_process* point_process = nt->pntprocs + offset;");
    printer->add_line(
        fmt::format("{}(t, point_process, inst, nt, ml, weight_index, flag);", net_receive));
    printer->end_block(1);
    print_net_receive_loop_end();

    print_device_stream_wait();
    printer->add_line("nrb->_displ_cnt = 0;");
    printer->add_line("nrb->_cnt = 0;");

    if (info.net_send_used || info.net_event_used) {
        print_send_event_move();
    }

    printer->add_newline();
    print_kernel_data_present_annotation_block_end();
    printer->end_block(1);
}

void CodegenCVisitor::print_net_send_buffering_grow() {
    printer->add_line("if(i >= nsb->_size) {");
    printer->add_line("    nsb->grow();");
    printer->add_line("}");
}

void CodegenCVisitor::print_net_send_buffering() {
    if (!info.net_send_buffer_required()) {
        return;
    }

    printer->add_newline(2);
    print_device_method_annotation();
    auto args =
        "NetSendBuffer_t* nsb, int type, int vdata_index, "
        "int weight_index, int point_index, double t, double flag";
    printer->start_block(fmt::format("static inline void net_send_buffering({}) ", args));
    printer->add_line("int i = 0;");
    print_device_atomic_capture_annotation();
    printer->add_line("i = nsb->_cnt++;");
    print_net_send_buffering_grow();
    printer->add_line("if(i < nsb->_size) {");
    printer->add_line("    nsb->_sendtype[i] = type;");
    printer->add_line("    nsb->_vdata_index[i] = vdata_index;");
    printer->add_line("    nsb->_weight_index[i] = weight_index;");
    printer->add_line("    nsb->_pnt_index[i] = point_index;");
    printer->add_line("    nsb->_nsb_t[i] = t;");
    printer->add_line("    nsb->_nsb_flag[i] = flag;");
    printer->add_line("}");
    printer->end_block(1);
}


void CodegenCVisitor::visit_for_netcon(const ast::ForNetcon& node) {
    // For_netcon should take the same arguments as net_receive and apply the operations
    // in the block to the weights of the netcons. Since all the weights are on the same vector,
    // weights, we have a mask of operations that we apply iteratively, advancing the offset
    // to the next netcon.
    const auto& args = node.get_parameters();
    RenameVisitor v;
    auto& statement_block = node.get_statement_block();
    for (size_t i_arg = 0; i_arg < args.size(); ++i_arg) {
        // sanitize node_name since we want to substitute names like (*w) as they are
        auto old_name =
            std::regex_replace(args[i_arg]->get_node_name(), regex_special_chars, R"(\$&)");
        auto new_name = fmt::format("weights[{} + nt->_fornetcon_weight_perm[i]]", i_arg);
        v.set(old_name, new_name);
        statement_block->accept(v);
    }

    const auto index =
        std::find_if(info.semantics.begin(), info.semantics.end(), [](const IndexSemantics& a) {
            return a.name == naming::FOR_NETCON_SEMANTIC;
        })->index;

    printer->add_text(fmt::format("const size_t offset = {}*pnodecount + id;", index));
    printer->add_newline();
    printer->add_line(
        "const size_t for_netcon_start = nt->_fornetcon_perm_indices[indexes[offset]];");
    printer->add_line(
        "const size_t for_netcon_end = nt->_fornetcon_perm_indices[indexes[offset] + 1];");

    printer->add_line("for (auto i = for_netcon_start; i < for_netcon_end; ++i) {");
    printer->increase_indent();
    print_statement_block(*statement_block, false, false);
    printer->decrease_indent();

    printer->add_line("}");
}

void CodegenCVisitor::print_net_receive_kernel() {
    if (!info.net_receive_required()) {
        return;
    }
    codegen = true;
    printing_net_receive = true;
    const auto node = info.net_receive_node;

    // rename net_receive arguments used in the block itself
    rename_net_receive_arguments(*info.net_receive_node, *node);

    std::string name;
    auto params = ParamVector();
    if (!info.artificial_cell) {
        name = method_name("net_receive_kernel");
        params.emplace_back("", "double", "", "t");
        params.emplace_back("", "Point_process*", "", "pnt");
        params.emplace_back(param_type_qualifier(),
                            fmt::format("{}*", instance_struct()),
                            param_ptr_qualifier(),
                            "inst");
        params.emplace_back(param_type_qualifier(), "NrnThread*", param_ptr_qualifier(), "nt");
        params.emplace_back(param_type_qualifier(), "Memb_list*", param_ptr_qualifier(), "ml");
        params.emplace_back("", "int", "", "weight_index");
        params.emplace_back("", "double", "", "flag");
    } else {
        name = method_name("net_receive");
        params.emplace_back("", "Point_process*", "", "pnt");
        params.emplace_back("", "int", "", "weight_index");
        params.emplace_back("", "double", "", "flag");
    }

    printer->add_newline(2);
    printer->start_block(
        fmt::format("static inline void {}({}) ", name, get_parameter_str(params)));
    print_net_receive_common_code(*node, info.artificial_cell);
    if (info.artificial_cell) {
        printer->add_line("double t = nt->_t;");
    }

    // set voltage variable if it is used in the block (e.g. for WATCH statement)
    auto v_used = VarUsageVisitor().variable_used(*node->get_statement_block(), "v");
    if (v_used) {
        printer->add_line("int node_id = ml->nodeindices[id];");
        printer->add_line("v = nt->_actual_v[node_id];");
    }

    printer->add_line(fmt::format("{} = t;", get_variable_name("tsave")));

    if (info.is_watch_used()) {
        printer->add_line("bool watch_remove = false;");
    }

    printer->add_indent();
    node->get_statement_block()->accept(*this);
    printer->add_newline();
    printer->end_block();
    printer->add_newline();

    printing_net_receive = false;
    codegen = false;
}


void CodegenCVisitor::print_net_receive() {
    if (!info.net_receive_required()) {
        return;
    }
    codegen = true;
    printing_net_receive = true;
    if (!info.artificial_cell) {
        std::string name = method_name("net_receive");
        auto params = ParamVector();
        params.emplace_back("", "Point_process*", "", "pnt");
        params.emplace_back("", "int", "", "weight_index");
        params.emplace_back("", "double", "", "flag");
        printer->add_newline(2);
        printer->start_block(fmt::format("static void {}({}) ", name, get_parameter_str(params)));
        printer->add_line("NrnThread* nt = nrn_threads + pnt->_tid;");
        printer->add_line("Memb_list* ml = get_memb_list(nt);");
        printer->add_line("NetReceiveBuffer_t* nrb = ml->_net_receive_buffer;");
        printer->add_line("if (nrb->_cnt >= nrb->_size) {");
        printer->add_line("    realloc_net_receive_buffer(nt, ml);");
        printer->add_line("}");
        printer->add_line("int id = nrb->_cnt;");
        printer->add_line("nrb->_pnt_index[id] = pnt-nt->pntprocs;");
        printer->add_line("nrb->_weight_index[id] = weight_index;");
        printer->add_line("nrb->_nrb_t[id] = nt->_t;");
        printer->add_line("nrb->_nrb_flag[id] = flag;");
        printer->add_line("nrb->_cnt++;");
        printer->end_block(1);
    }
    printing_net_receive = false;
    codegen = false;
}


/**
 * \todo Data is not derived. Need to add instance into instance struct?
 * data used here is wrong in AoS because as in original implementation,
 * data is not incremented every iteration for AoS. May be better to derive
 * actual variable names? [resolved now?]
 * slist needs to added as local variable
 */
void CodegenCVisitor::print_derivimplicit_kernel(Block* block) {
    auto ext_args = external_method_arguments();
    auto ext_params = external_method_parameters();
    auto suffix = info.mod_suffix;
    auto list_num = info.derivimplicit_list_num;
    auto block_name = block->get_node_name();
    auto primes_size = info.primes_size;
    auto stride = "*pnodecount+id";

    printer->add_newline(2);

    printer->start_block("namespace");
    printer->fmt_start_block("struct _newton_{}_{}", block_name, info.mod_suffix);
    printer->fmt_start_block("int operator()({}) const", external_method_parameters());
    auto const instance = fmt::format("{0}* inst = ({0}*)get_memb_list(nt)->instance;",
                                      instance_struct());
    auto const slist1 = fmt::format("int* slist{} = {};",
                                    list_num,
                                    get_variable_name(fmt::format("slist{}", list_num)));
    auto const slist2 = fmt::format("int* slist{} = {};",
                                    list_num + 1,
                                    get_variable_name(fmt::format("slist{}", list_num + 1)));
    auto const dlist1 = fmt::format("int* dlist{} = {};",
                                    list_num,
                                    get_variable_name(fmt::format("dlist{}", list_num)));
    auto const dlist2 =
        fmt::format("double* dlist{} = (double*) thread[dith{}()].pval + ({}*pnodecount);",
                    list_num + 1,
                    list_num,
                    info.primes_size);
    printer->add_line(instance);
    if (ion_variable_struct_required()) {
        print_ion_variable();
    }
    printer->fmt_line("double* savstate{} = (double*) thread[dith{}()].pval;", list_num, list_num);
    printer->add_line(slist1);
    printer->add_line(dlist1);
    printer->add_line(dlist2);
    codegen = true;
    print_statement_block(*block->get_statement_block(), false, false);
    codegen = false;
    printer->add_line("int counter = -1;");
    printer->fmt_start_block("for (int i=0; i<{}; i++)", info.num_primes);
    printer->fmt_start_block("if (*deriv{}_advance(thread))", list_num);
    printer->fmt_line(
        "dlist{0}[(++counter){1}] = "
        "data[dlist{2}[i]{1}]-(data[slist{2}[i]{1}]-savstate{2}[i{1}])/nt->_dt;",
        list_num + 1,
        stride,
        list_num);
    printer->restart_block("else");
    printer->fmt_line("dlist{0}[(++counter){1}] = data[slist{2}[i]{1}]-savstate{2}[i{1}];",
                      list_num + 1,
                      stride,
                      list_num);
    printer->end_block(1);
    printer->end_block(1);
    printer->add_line("return 0;");
    printer->end_block(1);  // operator()
    printer->end_block();   // struct
    printer->add_text(";");
    printer->add_newline();
    printer->end_block(2);  // namespace
    printer->fmt_start_block("int {}_{}({})", block_name, suffix, ext_params);
    printer->add_line(instance);
    printer->fmt_line("double* savstate{} = (double*) thread[dith{}()].pval;", list_num, list_num);
    printer->add_line(slist1);
    printer->add_line(slist2);
    printer->add_line(dlist2);
    printer->fmt_start_block("for (int i=0; i<{}; i++)", info.num_primes);
    printer->fmt_line("savstate{}[i{}] = data[slist{}[i]{}];", list_num, stride, list_num, stride);
    printer->end_block(1);
    printer->fmt_line(
        "int reset = nrn_newton_thread(static_cast<NewtonSpace*>(*newtonspace{}(thread)), {}, "
        "slist{}, _newton_{}_{}{{}}, dlist{}, {});",
        list_num,
        primes_size,
        list_num + 1,
        block_name,
        suffix,
        list_num + 1,
        ext_args);
    printer->add_line("return reset;");
    printer->end_block(3);
}


void CodegenCVisitor::print_newtonspace_transfer_to_device() const {
    // nothing to do on cpu
}


void CodegenCVisitor::visit_derivimplicit_callback(const ast::DerivimplicitCallback& node) {
    if (!codegen) {
        return;
    }
    printer->fmt_line("{}_{}({});",
                      node.get_node_to_solve()->get_node_name(),
                      info.mod_suffix,
                      external_method_arguments());
}

void CodegenCVisitor::visit_solution_expression(const SolutionExpression& node) {
    auto block = node.get_node_to_solve().get();
    if (block->is_statement_block()) {
        auto statement_block = dynamic_cast<ast::StatementBlock*>(block);
        print_statement_block(*statement_block, false, false);
    } else {
        block->accept(*this);
    }
}


/****************************************************************************************/
/*                                Print nrn_state routine                                */
/****************************************************************************************/


void CodegenCVisitor::print_nrn_state() {
    if (!info.nrn_state_required()) {
        return;
    }
    codegen = true;

    printer->add_newline(2);
    printer->add_line("/** update state */");
    print_global_function_common_code(BlockType::State);
    print_channel_iteration_tiling_block_begin(BlockType::State);
    print_channel_iteration_block_begin(BlockType::State);

    printer->add_line("int node_id = node_index[id];");
    printer->add_line("double v = voltage[node_id];");
    print_v_unused();

    /**
     * \todo Eigen solver node also emits IonCurVar variable in the functor
     * but that shouldn't update ions in derivative block
     */
    if (ion_variable_struct_required()) {
        print_ion_variable();
    }

    auto read_statements = ion_read_statements(BlockType::State);
    for (auto& statement: read_statements) {
        printer->add_line(statement);
    }

    if (info.nrn_state_block) {
        info.nrn_state_block->visit_children(*this);
    }

    if (info.currents.empty() && info.breakpoint_node != nullptr) {
        auto block = info.breakpoint_node->get_statement_block();
        print_statement_block(*block, false, false);
    }

    auto write_statements = ion_write_statements(BlockType::State);
    for (auto& statement: write_statements) {
        auto text = process_shadow_update_statement(statement, BlockType::State);
        printer->add_line(text);
    }
    print_channel_iteration_block_end();
    if (!shadow_statements.empty()) {
        print_shadow_reduction_block_begin();
        print_shadow_reduction_statements();
        print_shadow_reduction_block_end();
    }
    print_channel_iteration_tiling_block_end();

    print_kernel_data_present_annotation_block_end();
    printer->end_block(1);
    codegen = false;
}


/****************************************************************************************/
/*                            Print nrn_cur related routines                            */
/****************************************************************************************/


void CodegenCVisitor::print_nrn_current(const BreakpointBlock& node) {
    auto args = internal_method_parameters();
    const auto& block = node.get_statement_block();
    printer->add_newline(2);
    print_device_method_annotation();
    printer->start_block(
        fmt::format("static inline double nrn_current({})", get_parameter_str(args)));
    printer->add_line("double current = 0.0;");
    print_statement_block(*block, false, false);
    for (auto& current: info.currents) {
        auto name = get_variable_name(current);
        printer->add_line(fmt::format("current += {};", name));
    }
    printer->add_line("return current;");
    printer->end_block(1);
}


void CodegenCVisitor::print_nrn_cur_conductance_kernel(const BreakpointBlock& node) {
    const auto& block = node.get_statement_block();
    print_statement_block(*block, false, false);
    if (!info.currents.empty()) {
        std::string sum;
        for (const auto& current: info.currents) {
            auto var = breakpoint_current(current);
            sum += get_variable_name(var);
            if (&current != &info.currents.back()) {
                sum += "+";
            }
        }
        printer->add_line(fmt::format("double rhs = {};", sum));
    }

    std::string sum;
    for (const auto& conductance: info.conductances) {
        auto var = breakpoint_current(conductance.variable);
        sum += get_variable_name(var);
        if (&conductance != &info.conductances.back()) {
            sum += "+";
        }
    }
    printer->add_line(fmt::format("double g = {};", sum));

    for (const auto& conductance: info.conductances) {
        if (!conductance.ion.empty()) {
            auto lhs = std::string(naming::ION_VARNAME_PREFIX) + "di" + conductance.ion + "dv";
            auto rhs = get_variable_name(conductance.variable);
            ShadowUseStatement statement{lhs, "+=", rhs};
            auto text = process_shadow_update_statement(statement, BlockType::Equation);
            printer->add_line(text);
        }
    }
}


void CodegenCVisitor::print_nrn_cur_non_conductance_kernel() {
    printer->add_line(
        fmt::format("double g = nrn_current({}+0.001);", internal_method_arguments()));
    for (auto& ion: info.ions) {
        for (auto& var: ion.writes) {
            if (ion.is_ionic_current(var)) {
                auto name = get_variable_name(var);
                printer->add_line(fmt::format("double di{} = {};", ion.name, name));
            }
        }
    }
    printer->add_line(fmt::format("double rhs = nrn_current({});", internal_method_arguments()));
    printer->add_line("g = (g-rhs)/0.001;");
    for (auto& ion: info.ions) {
        for (auto& var: ion.writes) {
            if (ion.is_ionic_current(var)) {
                auto lhs = std::string(naming::ION_VARNAME_PREFIX) + "di" + ion.name + "dv";
                auto rhs = fmt::format("(di{}-{})/0.001", ion.name, get_variable_name(var));
                if (info.point_process) {
                    auto area = get_variable_name(naming::NODE_AREA_VARIABLE);
                    rhs += fmt::format("*1.e2/{}", area);
                }
                ShadowUseStatement statement{lhs, "+=", rhs};
                auto text = process_shadow_update_statement(statement, BlockType::Equation);
                printer->add_line(text);
            }
        }
    }
}


void CodegenCVisitor::print_nrn_cur_kernel(const BreakpointBlock& node) {
    printer->add_line("int node_id = node_index[id];");
    printer->add_line("double v = voltage[node_id];");
    print_v_unused();
    if (ion_variable_struct_required()) {
        print_ion_variable();
    }

    auto read_statements = ion_read_statements(BlockType::Equation);
    for (auto& statement: read_statements) {
        printer->add_line(statement);
    }

    if (info.conductances.empty()) {
        print_nrn_cur_non_conductance_kernel();
    } else {
        print_nrn_cur_conductance_kernel(node);
    }

    auto write_statements = ion_write_statements(BlockType::Equation);
    for (auto& statement: write_statements) {
        auto text = process_shadow_update_statement(statement, BlockType::Equation);
        printer->add_line(text);
    }

    if (info.point_process) {
        auto area = get_variable_name(naming::NODE_AREA_VARIABLE);
        printer->add_line(fmt::format("double mfactor = 1.e2/{};", area));
        printer->add_line("g = g*mfactor;");
        printer->add_line("rhs = rhs*mfactor;");
    }

    print_g_unused();
}

void CodegenCVisitor::print_fast_imem_calculation() {
    if (!info.electrode_current) {
        return;
    }
    std::string rhs, d;
    const auto& rhs_op = info.operator_for_rhs();
    const auto& d_op = info.operator_for_d();
    if (channel_task_dependency_enabled()) {
        rhs = get_variable_name("ml_rhs");
        d = get_variable_name("ml_d");
    } else if (info.point_process) {
        rhs = "shadow_rhs[id]";
        d = "shadow_d[id]";
    } else {
        rhs = "rhs";
        d = "g";
    }

    printer->start_block("if (nt->nrn_fast_imem)");
    if (nrn_cur_reduction_loop_required()) {
        print_shadow_reduction_block_begin();
        printer->add_line("int node_id = node_index[id];");
    }
    print_atomic_reduction_pragma();
    printer->add_line(fmt::format("nt->nrn_fast_imem->nrn_sav_rhs[node_id] {} {};", rhs_op, rhs));
    print_atomic_reduction_pragma();
    printer->add_line(fmt::format("nt->nrn_fast_imem->nrn_sav_d[node_id] {} {};", d_op, d));
    if (nrn_cur_reduction_loop_required()) {
        print_shadow_reduction_block_end();
    }
    printer->end_block(1);
}

void CodegenCVisitor::print_nrn_cur() {
    if (!info.nrn_cur_required()) {
        return;
    }

    codegen = true;
    if (info.conductances.empty()) {
        print_nrn_current(*info.breakpoint_node);
    }

    printer->add_newline(2);
    printer->add_line("/** update current */");
    print_global_function_common_code(BlockType::Equation);
    print_channel_iteration_tiling_block_begin(BlockType::Equation);
    print_channel_iteration_block_begin(BlockType::Equation);
    print_nrn_cur_kernel(*info.breakpoint_node);
    print_nrn_cur_matrix_shadow_update();
    if (!nrn_cur_reduction_loop_required()) {
        print_fast_imem_calculation();
    }
    print_channel_iteration_block_end();

    if (nrn_cur_reduction_loop_required()) {
        print_shadow_reduction_block_begin();
        print_nrn_cur_matrix_shadow_reduction();
        print_shadow_reduction_statements();
        print_shadow_reduction_block_end();
        print_fast_imem_calculation();
    }

    print_channel_iteration_tiling_block_end();
    print_kernel_data_present_annotation_block_end();
    printer->end_block(1);
    codegen = false;
}


/****************************************************************************************/
/*                            Main code printing entry points                            */
/****************************************************************************************/

void CodegenCVisitor::print_headers_include() {
    print_standard_includes();
    print_backend_includes();
    print_coreneuron_includes();
}


void CodegenCVisitor::print_namespace_begin() {
    print_namespace_start();
    print_backend_namespace_start();
}


void CodegenCVisitor::print_namespace_end() {
    print_backend_namespace_stop();
    print_namespace_stop();
}


void CodegenCVisitor::print_common_getters() {
    print_first_pointer_var_index_getter();
    print_net_receive_arg_size_getter();
    print_thread_getters();
    print_num_variable_getter();
    print_mech_type_getter();
    print_memb_list_getter();
}


void CodegenCVisitor::print_data_structures() {
    print_mechanism_global_var_structure();
    print_mechanism_range_var_structure();
    print_ion_var_structure();
}

void CodegenCVisitor::print_v_unused() const {
    printer->add_line("#if NRN_PRCELLSTATE");
    printer->add_line("inst->v_unused[id] = v;");
    printer->add_line("#endif");
}

void CodegenCVisitor::print_g_unused() const {
    printer->add_line("#if NRN_PRCELLSTATE");
    printer->add_line("inst->g_unused[id] = g;");
    printer->add_line("#endif");
}

void CodegenCVisitor::print_compute_functions() {
    print_top_verbatim_blocks();
    print_function_prototypes();
    if (print_procedures_and_functions) {
        for (const auto& procedure: info.procedures) {
            print_procedure(*procedure);
        }
        for (const auto& function: info.functions) {
            print_function(*function);
        }
    }
    for (size_t i = 0; i < info.before_after_blocks.size(); i++) {
        print_before_after_block(info.before_after_blocks[i], i);
    }
    for (const auto& callback: info.derivimplicit_callbacks) {
        auto block = callback->get_node_to_solve().get();
        print_derivimplicit_kernel(block);
    }
    print_backend_compute_routine_decl();
    print_net_send_buffering();
    print_net_init();
    print_watch_activate();
    print_watch_check();
    print_net_receive_kernel();
    print_net_receive();
    print_net_receive_buffering();
    print_nrn_init();
    print_nrn_cur();
    print_nrn_state();
}


void CodegenCVisitor::print_codegen_routines() {
    codegen = true;
    print_backend_info();
    print_headers_include();
    print_namespace_begin();
    print_nmodl_constants();
    print_prcellstate_macros();
    print_mechanism_info();
    print_data_structures();
    print_global_variables_for_hoc();
    print_common_getters();
    print_memory_allocation_routine();
    print_abort_routine();
    print_thread_memory_callbacks();
    print_global_variable_setup();
    print_instance_variable_setup();
    print_nrn_alloc();
    print_nrn_constructor();
    print_nrn_destructor();
    print_compute_functions();
    print_check_table_thread_function();
    print_mechanism_register();
    print_namespace_end();
    codegen = false;
}


void CodegenCVisitor::print_wrapper_routines() {
    // nothing to do
}


void CodegenCVisitor::set_codegen_global_variables(std::vector<SymbolType>& global_vars) {
    codegen_global_variables = global_vars;
}


void CodegenCVisitor::setup(const Program& node) {
    program_symtab = node.get_symbol_table();

    CodegenHelperVisitor v;
    info = v.analyze(node);
    info.mod_file = mod_filename;

    if (!info.vectorize) {
        logger->warn("CodegenCVisitor : MOD file uses non-thread safe constructs of NMODL");
    }

    update_index_semantics();
    rename_function_arguments();
}


void CodegenCVisitor::visit_program(const Program& node) {
    setup(node);
    print_codegen_routines();
    print_wrapper_routines();
}

}  // namespace codegen
}  // namespace nmodl<|MERGE_RESOLUTION|>--- conflicted
+++ resolved
@@ -904,11 +904,7 @@
 
 void CodegenCVisitor::print_channel_iteration_loop(const std::string& start = "start",
                                                    const std::string& end = "end") {
-<<<<<<< HEAD
-    printer->start_block("for (int id = {}; id < {}; id++)"_format(start, end));
-=======
     printer->start_block(fmt::format("for (int id = {}; id < {}; id++)", start, end));
->>>>>>> fe4a2dc0
 }
 
 
@@ -2661,13 +2657,8 @@
         printer->add_line(fmt::format("add_nrn_artcell(mech_type, {});", info.tqitem_index));
     }
     if (info.net_receive_buffering_required()) {
-<<<<<<< HEAD
-        printer->add_line("hoc_register_net_receive_buffering({}, mech_type);"_format(
-            method_name("net_buf_receive")));
-=======
         printer->add_line(fmt::format("hoc_register_net_receive_buffering({}, mech_type);",
                                       method_name("net_buf_receive")));
->>>>>>> fe4a2dc0
     }
     if (info.num_net_receive_parameters != 0) {
         auto net_recv_init_arg = "nullptr";
@@ -2779,11 +2770,7 @@
     auto int_type = default_int_data_type();
     printer->add_newline(2);
     printer->add_line("/** all mechanism instance variables */");
-<<<<<<< HEAD
-    printer->start_block("struct {} "_format(instance_struct()));
-=======
     printer->start_block(fmt::format("struct {} ", instance_struct()));
->>>>>>> fe4a2dc0
     for (auto& var: info.codegen_float_variables) {
         auto name = var->get_name();
         auto type = get_range_var_float_type(var);
@@ -3104,12 +3091,8 @@
     printer->add_newline(2);
     printer->add_line("/** initialize mechanism instance variables */");
     printer->start_block("static inline void setup_instance(NrnThread* nt, Memb_list* ml) ");
-<<<<<<< HEAD
-    printer->add_line("{0}* inst = ({0}*) mem_alloc(1, sizeof({0}));"_format(instance_struct()));
-=======
     printer->add_line(
         fmt::format("{0}* inst = ({0}*) mem_alloc(1, sizeof({0}));", instance_struct()));
->>>>>>> fe4a2dc0
     if (channel_task_dependency_enabled() && !info.codegen_shadow_variables.empty()) {
         printer->add_line("setup_shadow_vectors(inst, ml);");
     }
