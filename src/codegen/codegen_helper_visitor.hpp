/*
 * Copyright 2023 Blue Brain Project, EPFL.
 * See the top-level LICENSE file for details.
 *
 * SPDX-License-Identifier: Apache-2.0
 */

#pragma once

/**
 * \file
 * \brief \copybrief nmodl::codegen::CodegenHelperVisitor
 */

#include <stack>
#include <string>

#include "ast/block.hpp"
#include "codegen/codegen_info.hpp"
#include "symtab/symbol_table.hpp"
#include "visitors/ast_visitor.hpp"

namespace nmodl {
namespace codegen {

/**
 * @addtogroup codegen_details
 * @{
 */

/**
 * \class CodegenHelperVisitor
 * \brief Helper visitor to gather AST information to help code generation
 *
 * Code generation pass needs various information from AST and symbol
 * table. Different code generation backends will need this information.
 * This helper pass visit ast and collect all information into single
 * class object of CodegenInfo.
 *
 * \todo
 *  - Determine `vectorize` as part of the pass
 *  - Determine `threadsafe` as part of the pass
 *  - Global variable order is not preserved, for example, below gives different order:
 *    - NEURON block:    GLOBAL gq, gp
 *    - PARAMETER block: gp = 11, gq[2]
 *  - POINTER rng and if it's also assigned rng[4] then it is printed as one value.
 *    Need to check what is correct value.
 */
class CodegenHelperVisitor: public visitor::ConstAstVisitor {
    using SymbolType = std::shared_ptr<symtab::Symbol>;
    using SymbolVectorType = std::vector<std::shared_ptr<symtab::Symbol>>;

    /// holds all codegen related information
    codegen::CodegenInfo info;

    /// if visiting net receive block
    bool under_net_receive_block = false;

    /// if visiting derivative block
    bool under_derivative_block = false;

    /// if visiting breakpoint block
    bool under_breakpoint_block = false;

    /// table statement found
    bool table_statement_used = false;

<<<<<<< HEAD
    std::stack<const ast::Block*> function_or_procedure_stack;
=======
    /// under_function_call is increased when a function/procedure is visited from
    /// visit_function_call
    int under_function_call{};

    /// Vector of currently visited functions or procedures (used as a searchable stack)
    std::vector<const ast::Block*> visited_functions_or_procedures;
>>>>>>> 42a0e8e7

    /// symbol table for the program
    symtab::SymbolTable* psymtab = nullptr;

    /// lhs of assignment in derivative block
    std::shared_ptr<ast::Expression> assign_lhs;

    void find_ion_variables(const ast::Program& node);
    void find_table_variables();
    void find_range_variables();
    void find_non_range_variables();
    void find_neuron_global_variables();
    static void sort_with_mod2c_symbol_order(std::vector<SymbolType>& symbols);

  public:
    CodegenHelperVisitor() = default;

    /// run visitor and return information for code generation
    codegen::CodegenInfo analyze(const ast::Program& node);

    void visit_electrode_current(const ast::ElectrodeCurrent& node) override;
    void visit_suffix(const ast::Suffix& node) override;
    void visit_function_call(const ast::FunctionCall& node) override;
    void visit_binary_expression(const ast::BinaryExpression& node) override;
    void visit_conductance_hint(const ast::ConductanceHint& node) override;
    void visit_var_name(const ast::VarName& node) override;
    void visit_procedure_block(const ast::ProcedureBlock& node) override;
    void visit_function_block(const ast::FunctionBlock& node) override;
    void visit_function_table_block(const ast::FunctionTableBlock& node) override;
    void visit_eigen_newton_solver_block(const ast::EigenNewtonSolverBlock& node) override;
    void visit_eigen_linear_solver_block(const ast::EigenLinearSolverBlock& node) override;
    void visit_statement_block(const ast::StatementBlock& node) override;
    void visit_initial_block(const ast::InitialBlock& node) override;
    void visit_constructor_block(const ast::ConstructorBlock& node) override;
    void visit_destructor_block(const ast::DestructorBlock& node) override;
    void visit_breakpoint_block(const ast::BreakpointBlock& node) override;
    void visit_derivative_block(const ast::DerivativeBlock& node) override;
    void visit_derivimplicit_callback(const ast::DerivimplicitCallback& node) override;
    void visit_net_receive_block(const ast::NetReceiveBlock& node) override;
    void visit_bbcore_pointer(const ast::BbcorePointer& node) override;
    void visit_watch(const ast::Watch& node) override;
    void visit_watch_statement(const ast::WatchStatement& node) override;
    void visit_for_netcon(const ast::ForNetcon& node) override;
    void visit_table_statement(const ast::TableStatement& node) override;
    void visit_program(const ast::Program& node) override;
    void visit_factor_def(const ast::FactorDef& node) override;
    void visit_nrn_state_block(const ast::NrnStateBlock& node) override;
    void visit_linear_block(const ast::LinearBlock& node) override;
    void visit_non_linear_block(const ast::NonLinearBlock& node) override;
    void visit_discrete_block(const ast::DiscreteBlock& node) override;
    void visit_update_dt(const ast::UpdateDt& node) override;
    void visit_verbatim(const ast::Verbatim& node) override;
    void visit_before_block(const ast::BeforeBlock& node) override;
    void visit_after_block(const ast::AfterBlock& node) override;
};

/** @} */  // end of codegen_details

}  // namespace codegen
}  // namespace nmodl<|MERGE_RESOLUTION|>--- conflicted
+++ resolved
@@ -65,16 +65,12 @@
     /// table statement found
     bool table_statement_used = false;
 
-<<<<<<< HEAD
-    std::stack<const ast::Block*> function_or_procedure_stack;
-=======
     /// under_function_call is increased when a function/procedure is visited from
     /// visit_function_call
     int under_function_call{};
 
     /// Vector of currently visited functions or procedures (used as a searchable stack)
     std::vector<const ast::Block*> visited_functions_or_procedures;
->>>>>>> 42a0e8e7
 
     /// symbol table for the program
     symtab::SymbolTable* psymtab = nullptr;
