--- conflicted
+++ resolved
@@ -1589,17 +1589,9 @@
                       std::ostream& stream,
                       std::string float_type,
                       const bool optimize_ionvar_copies,
-<<<<<<< HEAD
-                      const std::string& extension,
-                      const std::string& wrapper_ext)
-        : printer(std::make_unique<CodePrinter>(stream))
-=======
                       const std::string& /* extension */,
                       const std::string& /* wrapper_ext */)
-        : target_printer(std::make_shared<CodePrinter>(stream))
-        , wrapper_printer(std::make_shared<CodePrinter>(stream))
-        , printer(target_printer)
->>>>>>> 4a6d5119
+        : printer(std::make_unique<CodePrinter>(stream))
         , mod_filename(std::move(mod_filename))
         , float_type(std::move(float_type))
         , optimize_ionvar_copies(optimize_ionvar_copies) {}
