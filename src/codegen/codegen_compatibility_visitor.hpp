--- conflicted
+++ resolved
@@ -45,43 +45,9 @@
         ast::Ast& node,
         const std::shared_ptr<ast::Ast>&);
 
-<<<<<<< HEAD
-    /// map to find the function needed to be called in for every
-    /// ast::AstNodeType that is unsupported
-    std::map<ast::AstNodeType, FunctionPointer> unhandled_ast_types_func = {
-        {AstNodeType::MATCH_BLOCK,
-         &CodegenCompatibilityVisitor::return_error_without_name<MatchBlock>},
-        {AstNodeType::BEFORE_BLOCK,
-         &CodegenCompatibilityVisitor::return_error_without_name<BeforeBlock>},
-        {AstNodeType::AFTER_BLOCK,
-         &CodegenCompatibilityVisitor::return_error_without_name<AfterBlock>},
-        {AstNodeType::TERMINAL_BLOCK,
-         &CodegenCompatibilityVisitor::return_error_without_name<TerminalBlock>},
-        {AstNodeType::DISCRETE_BLOCK,
-         &CodegenCompatibilityVisitor::return_error_with_name<DiscreteBlock>},
-        {AstNodeType::PARTIAL_BLOCK,
-         &CodegenCompatibilityVisitor::return_error_with_name<PartialBlock>},
-        {AstNodeType::FUNCTION_TABLE_BLOCK,
-         &CodegenCompatibilityVisitor::return_error_without_name<FunctionTableBlock>},
-        {AstNodeType::CONSTANT_BLOCK,
-         &CodegenCompatibilityVisitor::return_error_without_name<ConstantBlock>},
-        {AstNodeType::CONSTRUCTOR_BLOCK,
-         &CodegenCompatibilityVisitor::return_error_without_name<ConstructorBlock>},
-        {AstNodeType::DESTRUCTOR_BLOCK,
-         &CodegenCompatibilityVisitor::return_error_without_name<DestructorBlock>},
-        {AstNodeType::INDEPENDENT_BLOCK,
-         &CodegenCompatibilityVisitor::return_error_without_name<IndependentBlock>},
-        {AstNodeType::SOLVE_BLOCK,
-         &CodegenCompatibilityVisitor::return_error_if_solve_method_is_unhandled},
-        {AstNodeType::GLOBAL_VAR, &CodegenCompatibilityVisitor::return_error_global_var},
-        {AstNodeType::POINTER_VAR, &CodegenCompatibilityVisitor::return_error_pointer},
-        {AstNodeType::BBCORE_POINTER_VAR,
-         &CodegenCompatibilityVisitor::return_error_if_no_bbcore_read_write}};
-=======
     /// associated container to find the function needed to be called in
     /// for every ast::AstNodeType that is unsupported
-    static const std::map<ast::AstNodeType, FunctionPointer> unhandled_ast_types_func;
->>>>>>> 021b63fc
+    static std::map<ast::AstNodeType, FunctionPointer> unhandled_ast_types_func;
 
     /// Set of handled solvers by the NMODL \c C++ code generator
     const std::set<std::string> handled_solvers{codegen::naming::CNEXP_METHOD,
