
/*************************************************************************
 * Copyright (C) 2018-2019 Blue Brain Project
 *
 * This file is part of NMODL distributed under the terms of the GNU
 * Lesser General Public License. See top-level LICENSE file for details.
 *************************************************************************/

#include "codegen_llvm_helper_visitor.hpp"

#include "ast/all.hpp"
#include "codegen/codegen_helper_visitor.hpp"
#include "symtab/symbol_table.hpp"
#include "utils/logger.hpp"
#include "visitors/rename_visitor.hpp"
#include "visitors/visitor_utils.hpp"

namespace nmodl {
namespace codegen {

using namespace fmt::literals;

using symtab::syminfo::Status;

/// initialize static member variables
const ast::AstNodeType CodegenLLVMHelperVisitor::INTEGER_TYPE = ast::AstNodeType::INTEGER;
const ast::AstNodeType CodegenLLVMHelperVisitor::FLOAT_TYPE = ast::AstNodeType::DOUBLE;
const std::string CodegenLLVMHelperVisitor::NODECOUNT_VAR = "node_count";
const std::string CodegenLLVMHelperVisitor::VOLTAGE_VAR = "voltage";
const std::string CodegenLLVMHelperVisitor::NODE_INDEX_VAR = "node_index";

static constexpr const char epilogue_variable_prefix[] = "epilogue_";

/// Create asr::Varname node with given a given variable name
static ast::VarName* create_varname(const std::string& varname) {
    return new ast::VarName(new ast::Name(new ast::String(varname)), nullptr, nullptr);
}

/**
 * Create initialization expression
 * @param code Usually "id = 0" as a string
 * @return Expression representing code
 * \todo : we can not use `create_statement_as_expression` function because
 *         NMODL parser is using `ast::Double` type to represent all variables
 *         including Integer. See #542.
 */
static std::shared_ptr<ast::Expression> int_initialization_expression(
    const std::string& induction_var,
    int value = 0) {
    // create id = 0
    const auto& id = create_varname(induction_var);
    const auto& zero = new ast::Integer(value, nullptr);
    return std::make_shared<ast::BinaryExpression>(id, ast::BinaryOperator(ast::BOP_ASSIGN), zero);
}

/**
 * \brief Create variable definition statement
 *
 * `LOCAL` variables in NMODL don't have type. These variables need
 * to be defined with float type. Same for index, loop iteration and
 * local variables. This helper function function is used to create
 * type specific local variable.
 *
 * @param names Name of the variables to be defined
 * @param type Type of the variables
 * @return Statement defining variables
 */
static std::shared_ptr<ast::CodegenVarListStatement> create_local_variable_statement(
    const std::vector<std::string>& names,
    ast::AstNodeType type) {
    /// create variables for the given name
    ast::CodegenVarVector variables;
    for (const auto& name: names) {
        auto varname = new ast::Name(new ast::String(name));
        variables.emplace_back(new ast::CodegenVar(0, varname));
    }
    auto var_type = new ast::CodegenVarType(type);
    /// construct statement and return it
    return std::make_shared<ast::CodegenVarListStatement>(var_type, variables);
}

/**
 * \brief Create expression for a given NMODL code statement
 * @param code NMODL code statement
 * @return Expression representing given NMODL code
 */
static std::shared_ptr<ast::Expression> create_statement_as_expression(const std::string& code) {
    const auto& statement = visitor::create_statement(code);
    auto expr_statement = std::dynamic_pointer_cast<ast::ExpressionStatement>(statement);
    auto expr = expr_statement->get_expression()->clone();
    return std::make_shared<ast::WrappedExpression>(expr);
}

/**
 * \brief Create expression for given NMODL code expression
 * @param code NMODL code expression
 * @return Expression representing NMODL code
 */
std::shared_ptr<ast::Expression> create_expression(const std::string& code) {
    /// as provided code is only expression and not a full statement, create
    /// a temporary assignment statement
    const auto& wrapped_expr = create_statement_as_expression("some_var = " + code);
    /// now extract RHS (representing original code) and return it as expression
    auto expr = std::dynamic_pointer_cast<ast::WrappedExpression>(wrapped_expr)->get_expression();
    auto rhs = std::dynamic_pointer_cast<ast::BinaryExpression>(expr)->get_rhs();
    return std::make_shared<ast::WrappedExpression>(rhs->clone());
}

CodegenFunctionVector CodegenLLVMHelperVisitor::get_codegen_functions(const ast::Program& node) {
    const_cast<ast::Program&>(node).accept(*this);
    return codegen_functions;
}

/**
 * \brief Add code generation function for FUNCTION or PROCEDURE block
 * @param node AST node representing FUNCTION or PROCEDURE
 *
 * When we have a PROCEDURE or FUNCTION like
 *
 * \code{.mod}
 *      FUNCTION sum(x,y) {
 *          LOCAL res
 *          res = x + y
 *          sum = res
 *      }
 * \endcode
 *
 * this gets typically converted to C/C++ code as:
 *
 * \code{.cpp}
 *      double sum(double x, double y) {
 *          double res;
 *          double ret_sum;
 *          res = x + y;
 *          ret_sum = res;
 *          return ret_sum;
 * \endcode
 *
 * We perform following transformations so that code generation backends
 * will have minimum logic:
 *  - Add type for the function arguments
 *  - Define variables and return variable
 *  - Add return type (int for PROCEDURE and double for FUNCTION)
 */
void CodegenLLVMHelperVisitor::create_function_for_node(ast::Block& node) {
    /// name of the function from the node
    std::string function_name = node.get_node_name();
    auto name = new ast::Name(new ast::String(function_name));

    /// return variable name has "ret_" prefix
    std::string return_var_name = "ret_{}"_format(function_name);
    auto return_var = new ast::Name(new ast::String(return_var_name));

    /// return type based on node type
    ast::CodegenVarType* ret_var_type = nullptr;
    if (node.get_node_type() == ast::AstNodeType::FUNCTION_BLOCK) {
        ret_var_type = new ast::CodegenVarType(FLOAT_TYPE);
    } else {
        ret_var_type = new ast::CodegenVarType(INTEGER_TYPE);
    }

    /// function body and it's statement, copy original block
    auto block = node.get_statement_block()->clone();
    const auto& statements = block->get_statements();

    /// convert local statement to codegenvar statement
    convert_local_statement(*block);

    if (node.get_node_type() == ast::AstNodeType::PROCEDURE_BLOCK) {
        block->insert_statement(statements.begin(),
                                std::make_shared<ast::ExpressionStatement>(
                                    int_initialization_expression(return_var_name)));
    }
    /// insert return variable at the start of the block
    ast::CodegenVarVector codegen_vars;
    codegen_vars.emplace_back(new ast::CodegenVar(0, return_var->clone()));
    auto statement = std::make_shared<ast::CodegenVarListStatement>(ret_var_type, codegen_vars);
    block->insert_statement(statements.begin(), statement);

    /// add return statement
    auto return_statement = new ast::CodegenReturnStatement(return_var);
    block->emplace_back_statement(return_statement);

    /// prepare function arguments based original node arguments
    ast::CodegenVarWithTypeVector arguments;
    for (const auto& param: node.get_parameters()) {
        /// create new type and name for creating new ast node
        auto type = new ast::CodegenVarType(FLOAT_TYPE);
        auto var = param->get_name()->clone();
        arguments.emplace_back(new ast::CodegenVarWithType(type, /*is_pointer=*/0, var));
    }

    /// return type of the function is same as return variable type
    ast::CodegenVarType* fun_ret_type = ret_var_type->clone();

    /// we have all information for code generation function, create a new node
    /// which will be inserted later into AST
    auto function = std::make_shared<ast::CodegenFunction>(fun_ret_type, name, arguments, block);
    if (node.get_token()) {
        function->set_token(*node.get_token()->clone());
    }
    codegen_functions.push_back(function);
}

/**
 * \note : Order of variables is not important but we assume all pointers
 * are added first and then scalar variables like t, dt, second_order etc.
 * This order is assumed when we allocate data for integration testing
 * and benchmarking purpose. See CodegenDataHelper::create_data().
 */
std::shared_ptr<ast::InstanceStruct> CodegenLLVMHelperVisitor::create_instance_struct() {
    ast::CodegenVarWithTypeVector codegen_vars;

    auto add_var_with_type =
        [&](const std::string& name, const ast::AstNodeType type, int is_pointer) {
            auto var_name = new ast::Name(new ast::String(name));
            auto var_type = new ast::CodegenVarType(type);
            auto codegen_var = new ast::CodegenVarWithType(var_type, is_pointer, var_name);
            codegen_vars.emplace_back(codegen_var);
        };

    /// float variables are standard pointers to float vectors
    for (const auto& float_var: info.codegen_float_variables) {
        add_var_with_type(float_var->get_name(), FLOAT_TYPE, /*is_pointer=*/1);
    }

    /// int variables are pointers to indexes for other vectors
    for (const auto& int_var: info.codegen_int_variables) {
        add_var_with_type(int_var.symbol->get_name(), FLOAT_TYPE, /*is_pointer=*/1);
    }

    // for integer variables, there should be index
    for (const auto& int_var: info.codegen_int_variables) {
        std::string var_name = int_var.symbol->get_name() + "_index";
        add_var_with_type(var_name, INTEGER_TYPE, /*is_pointer=*/1);
    }

    // add voltage and node index
    add_var_with_type(VOLTAGE_VAR, FLOAT_TYPE, /*is_pointer=*/1);
    add_var_with_type(NODE_INDEX_VAR, INTEGER_TYPE, /*is_pointer=*/1);

    // add dt, t, celsius
    add_var_with_type(naming::NTHREAD_T_VARIABLE, FLOAT_TYPE, /*is_pointer=*/0);
    add_var_with_type(naming::NTHREAD_DT_VARIABLE, FLOAT_TYPE, /*is_pointer=*/0);
    add_var_with_type(naming::CELSIUS_VARIABLE, FLOAT_TYPE, /*is_pointer=*/0);
    add_var_with_type(naming::SECOND_ORDER_VARIABLE, INTEGER_TYPE, /*is_pointer=*/0);
    add_var_with_type(NODECOUNT_VAR, INTEGER_TYPE, /*is_pointer=*/0);

    return std::make_shared<ast::InstanceStruct>(codegen_vars);
}

static void append_statements_from_block(ast::StatementVector& statements,
                                         const std::shared_ptr<ast::StatementBlock>& block) {
    const auto& block_statements = block->get_statements();
    for (const auto& statement: block_statements) {
        const auto& expression_statement = std::dynamic_pointer_cast<ast::ExpressionStatement>(
            statement);
        if (!expression_statement || !expression_statement->get_expression()->is_solve_block())
            statements.push_back(statement);
    }
}

static std::shared_ptr<ast::CodegenAtomicStatement> create_atomic_statement(
    std::string& ion_varname,
    std::string& index_varname,
    std::string& op_str,
    std::string& rhs_str) {
    // create lhs expression
    auto varname = new ast::Name(new ast::String(ion_varname));
    auto index = new ast::Name(new ast::String(index_varname));
    auto lhs = std::make_shared<ast::VarName>(new ast::IndexedName(varname, index),
                                              /*at=*/nullptr,
                                              /*index=*/nullptr);

    auto op = ast::BinaryOperator(ast::string_to_binaryop(op_str));
    auto rhs = create_expression(rhs_str);
    return std::make_shared<ast::CodegenAtomicStatement>(lhs, op, rhs);
}

/**
 * For a given block type, add read ion statements
 *
 * Depending upon the block type, we have to update read ion variables
 * during code generation. Depending on block/procedure being printed,
 * this method adds necessary read ion variable statements and also
 * corresponding index calculation statements. Note that index statements
 * are added separately at the beginning for just readability purpose.
 *
 * @param type The type of code block being generated
 * @param int_variables Index variables to be created
 * @param double_variables Floating point variables to be created
 * @param index_statements Statements for loading indexes (typically for ions)
 * @param body_statements main compute/update statements
 *
 * \todo After looking into mod2c and neuron implementation, it seems like
 * Ode block type is not used. Need to look into implementation details.
 *
 * \todo Ion copy optimization is not implemented yet. This is currently
 * implemented in C backend using `ion_read_statements_optimized()`.
 */
void CodegenLLVMHelperVisitor::ion_read_statements(BlockType type,
                                                   std::vector<std::string>& int_variables,
                                                   std::vector<std::string>& double_variables,
                                                   ast::StatementVector& index_statements,
                                                   ast::StatementVector& body_statements) {
    /// create read ion and corresponding index statements
    auto create_read_statements = [&](std::pair<std::string, std::string> variable_names) {
        // variable in current mechanism instance
        std::string& varname = variable_names.first;
        // ion variable to be read
        std::string& ion_varname = variable_names.second;
        // index for reading ion variable
        std::string index_varname = "{}_id"_format(varname);
        // first load the index
        std::string index_statement = "{} = {}_index[id]"_format(index_varname, ion_varname);
        // now assign the value
        std::string read_statement = "{} = {}[{}]"_format(varname, ion_varname, index_varname);
        // push index definition, index statement and actual read statement
        int_variables.push_back(index_varname);
        index_statements.push_back(visitor::create_statement(index_statement));
        body_statements.push_back(visitor::create_statement(read_statement));
    };

    /// iterate over all ions and create statements for given block type
    for (const auto& ion: info.ions) {
        const std::string& name = ion.name;
        for (const auto& var: ion.reads) {
            if (type == BlockType::Ode && ion.is_ionic_conc(var) && info.state_variable(var)) {
                continue;
            }
            auto variable_names = info.read_ion_variable_name(var);
            create_read_statements(variable_names);
        }
        for (const auto& var: ion.writes) {
            if (type == BlockType::Ode && ion.is_ionic_conc(var) && info.state_variable(var)) {
                continue;
            }
            if (ion.is_ionic_conc(var)) {
                auto variable_names = info.read_ion_variable_name(var);
                create_read_statements(variable_names);
            }
        }
    }
}

/**
 * For a given block type, add write ion statements
 *
 * Depending upon the block type, we have to update write ion variables
 * during code generation. Depending on block/procedure being printed,
 * this method adds necessary write ion variable statements and also
 * corresponding index calculation statements. Note that index statements
 * are added separately at the beginning for just readability purpose.
 *
 * @param type The type of code block being generated
 * @param int_variables Index variables to be created
 * @param double_variables Floating point variables to be created
 * @param index_statements Statements for loading indexes (typically for ions)
 * @param body_statements main compute/update statements
 *
 * \todo If intra or extra cellular ionic concentration is written
 * then it requires call to `nrn_wrote_conc`. In C backend this is
 * implemented in `ion_write_statements()` itself but this is not
 * handled yet.
 */
void CodegenLLVMHelperVisitor::ion_write_statements(BlockType type,
                                                    std::vector<std::string>& int_variables,
                                                    std::vector<std::string>& double_variables,
                                                    ast::StatementVector& index_statements,
                                                    ast::StatementVector& body_statements) {
    /// create write ion and corresponding index statements
    auto create_write_statements = [&](std::string ion_varname, std::string op, std::string rhs) {
        // index for writing ion variable
        std::string index_varname = "{}_id"_format(ion_varname);
        // load index
        std::string index_statement = "{} = {}_index[id]"_format(index_varname, ion_varname);
        // push index definition, index statement and actual write statement
        int_variables.push_back(index_varname);
        index_statements.push_back(visitor::create_statement(index_statement));
        // pass ion variable to write and its index
        body_statements.push_back(create_atomic_statement(ion_varname, index_varname, op, rhs));
    };

    /// iterate over all ions and create write ion statements for given block type
    for (const auto& ion: info.ions) {
        std::string concentration;
        std::string name = ion.name;
        for (const auto& var: ion.writes) {
            auto variable_names = info.write_ion_variable_name(var);
            /// ionic currents are accumulated
            if (ion.is_ionic_current(var)) {
                if (type == BlockType::Equation) {
                    std::string current = info.breakpoint_current(var);
                    std::string lhs = variable_names.first;
                    std::string op = "+=";
                    std::string rhs = current;
                    // for synapse type
                    if (info.point_process) {
                        auto area = codegen::naming::NODE_AREA_VARIABLE;
                        rhs += "*(1.e2/{})"_format(area);
                    }
                    create_write_statements(lhs, op, rhs);
                }
            } else {
                if (!ion.is_rev_potential(var)) {
                    concentration = var;
                }
                std::string lhs = variable_names.first;
                std::string op = "=";
                std::string rhs = variable_names.second;
                create_write_statements(lhs, op, rhs);
            }
        }

        /// still need to handle, need to define easy to use API
        if (type == BlockType::Initial && !concentration.empty()) {
            int index = 0;
            if (ion.is_intra_cell_conc(concentration)) {
                index = 1;
            } else if (ion.is_extra_cell_conc(concentration)) {
                index = 2;
            } else {
                /// \todo Unhandled case also in neuron implementation
                throw std::logic_error("codegen error for {} ion"_format(ion.name));
            }
            std::string ion_type_name = "{}_type"_format(ion.name);
            std::string lhs = "int {}"_format(ion_type_name);
            std::string op = "=";
            std::string rhs = ion_type_name;
            create_write_statements(lhs, op, rhs);
            logger->error("conc_write_statement() call is required but it's not supported");
        }
    }
}

/**
 * Convert variables in given node to instance variables
 *
 * For code generation, variables of type range, assigned, state or parameter+range
 * needs to be converted to instance variable i.e. they need to be accessed with
 * loop index variable. For example, `h` variables needs to be converted to `h[id]`.
 *
 * @param node Ast node under which variables to be converted to instance type
 */
void CodegenLLVMHelperVisitor::convert_to_instance_variable(ast::Node& node,
                                                            const std::string& index_var) {
    /// collect all variables in the node of type ast::VarName
    auto variables = collect_nodes(node, {ast::AstNodeType::VAR_NAME});
    for (const auto& v: variables) {
        auto variable = std::dynamic_pointer_cast<ast::VarName>(v);
        auto variable_name = variable->get_node_name();

        /// all instance variables defined in the mod file should be converted to
        /// indexed variables based on the loop iteration variable
        if (info.is_an_instance_variable(variable_name)) {
            auto name = variable->get_name()->clone();
            auto index = new ast::Name(new ast::String(index_var));
            auto indexed_name = std::make_shared<ast::IndexedName>(name, index);
            variable->set_name(indexed_name);
        }

        /// instance_var_helper check of instance variables from mod file as well
        /// as extra variables like ion index variables added for code generation
        if (instance_var_helper.is_an_instance_variable(variable_name)) {
            auto name = new ast::Name(new ast::String(MECH_INSTANCE_VAR));
            auto var = std::make_shared<ast::CodegenInstanceVar>(name, variable->clone());
            variable->set_name(var);
        }
    }
}

/**
 * \brief Visit StatementBlock and convert Local statement for code generation
 * @param node AST node representing Statement block
 *
 * Statement blocks can have LOCAL statement and if it exist it's typically
 * first statement in the vector. We have to remove LOCAL statement and convert
 * it to CodegenVarListStatement that will represent all variables as double.
 */
void CodegenLLVMHelperVisitor::convert_local_statement(ast::StatementBlock& node) {
    /// collect all local statement block
    const auto& statements = collect_nodes(node, {ast::AstNodeType::LOCAL_LIST_STATEMENT});

    /// iterate over all statements and replace each with codegen variable
    for (const auto& statement: statements) {
        const auto& local_statement = std::dynamic_pointer_cast<ast::LocalListStatement>(statement);

        /// create codegen variables from local variables
        /// clone variable to make new independent statement
        ast::CodegenVarVector variables;
        for (const auto& var: local_statement->get_variables()) {
            variables.emplace_back(new ast::CodegenVar(0, var->get_name()->clone()));
        }

        /// remove local list statement now
        std::unordered_set<nmodl::ast::Statement*> to_delete({local_statement.get()});
        /// local list statement is enclosed in statement block
        const auto& parent_node = dynamic_cast<ast::StatementBlock*>(local_statement->get_parent());
        parent_node->erase_statement(to_delete);

        /// create new codegen variable statement and insert at the beginning of the block
        auto type = new ast::CodegenVarType(FLOAT_TYPE);
        auto new_statement = std::make_shared<ast::CodegenVarListStatement>(type, variables);
        const auto& statements = parent_node->get_statements();
        parent_node->insert_statement(statements.begin(), new_statement);
    }
}

/**
 * \brief Visit StatementBlock and rename all LOCAL variables
 * @param node AST node representing Statement block
 *
 * Statement block in remainder loop will have same LOCAL variables from
 * main loop. In order to avoid conflict during lookup, rename each local
 * variable by appending unique number. The number used as suffix is just
 * a counter used for Statement block.
 */
void CodegenLLVMHelperVisitor::rename_local_variables(ast::StatementBlock& node) {
    /// local block counter just to append unique number
    static int local_block_counter = 1;

    /// collect all local statement block
    const auto& statements = collect_nodes(node, {ast::AstNodeType::LOCAL_LIST_STATEMENT});

    /// iterate over each statement and rename all variables
    for (const auto& statement: statements) {
        const auto& local_statement = std::dynamic_pointer_cast<ast::LocalListStatement>(statement);

        /// rename local variable in entire statement block
        for (auto& var: local_statement->get_variables()) {
            std::string old_name = var->get_node_name();
            std::string new_name = "{}_{}"_format(old_name, local_block_counter);
            visitor::RenameVisitor(old_name, new_name).visit_statement_block(node);
        }
    }

    /// make it unique for next statement block
    local_block_counter++;
}


void CodegenLLVMHelperVisitor::visit_procedure_block(ast::ProcedureBlock& node) {
    node.visit_children(*this);
    create_function_for_node(node);
}

void CodegenLLVMHelperVisitor::visit_function_block(ast::FunctionBlock& node) {
    node.visit_children(*this);
    create_function_for_node(node);
}

std::shared_ptr<ast::Expression>
CodegenLLVMHelperVisitor::loop_initialization_expression(const std::string& induction_var,
                                                         bool is_remainder_loop) {
    if (platform.is_gpu()) {
        const auto& id = create_varname(induction_var);
        const auto& tid = new ast::CodegenThreadId();
        return std::make_shared<ast::BinaryExpression>(id, ast::BinaryOperator(ast::BOP_ASSIGN), tid);
    }

  // Otherwise, platfrom is CPU. Since the loop can be a remainder loop, check if
  // we need to initialize at all.
    if (is_remainder_loop)
        return nullptr;
    return int_initialization_expression(induction_var);
}

std::shared_ptr<ast::Expression>
CodegenLLVMHelperVisitor::loop_increment_expression(const std::string& induction_var,
                                                    bool is_remainder_loop) {
    const auto& id = create_varname(induction_var);

<<<<<<< HEAD
    // For GPU platforms, increment by frid stride.
=======
    // For GPU platforms, increment by grid stride.
>>>>>>> f874146a
    if (platform.is_gpu()) {
        const auto& stride = new ast::CodegenGridStride();
        const auto& inc_expr =
            new ast::BinaryExpression(id, ast::BinaryOperator(ast::BOP_ADDITION), stride);
        return std::make_shared<ast::BinaryExpression>(id->clone(),
                                                    ast::BinaryOperator(ast::BOP_ASSIGN),
                                                    inc_expr);
    }

    // Otherwise, proceed with increment for CPU loop.
    const int width = is_remainder_loop ? 1 : platform.get_instruction_width();
    const auto& inc = new ast::Integer(width, nullptr);
    const auto& inc_expr =
        new ast::BinaryExpression(id, ast::BinaryOperator(ast::BOP_ADDITION), inc);
    return std::make_shared<ast::BinaryExpression>(id->clone(),
                                                   ast::BinaryOperator(ast::BOP_ASSIGN),
                                                   inc_expr);
}

std::shared_ptr<ast::Expression>
CodegenLLVMHelperVisitor::loop_count_expression(const std::string& induction_var,
                                                const std::string& node_count,
                                                bool is_remainder_loop) {
    const int width = is_remainder_loop ? 1 : platform.get_instruction_width();
    const auto& id = create_varname(induction_var);
    const auto& mech_node_count = create_varname(node_count);

    // For non-vectorised loop, the condition is id < mech->node_count
    if (width == 1) {
        return std::make_shared<ast::BinaryExpression>(id->clone(),
                                                       ast::BinaryOperator(ast::BOP_LESS),
                                                       mech_node_count);
    }

    // For vectorised loop, the condition is id < mech->node_count - width + 1
    const auto& remainder = new ast::Integer(width - 1, /*macro=*/nullptr);
    const auto& count = new ast::BinaryExpression(mech_node_count,
                                                  ast::BinaryOperator(ast::BOP_SUBTRACTION),
                                                  remainder);
    return std::make_shared<ast::BinaryExpression>(id->clone(),
                                                   ast::BinaryOperator(ast::BOP_LESS),
                                                   count);
}

/**
 * \brief Convert ast::NrnStateBlock to corresponding code generation function nrn_state
 * @param node AST node representing ast::NrnStateBlock
 *
 * Solver passes converts DERIVATIVE block from MOD into ast::NrnStateBlock node
 * that represent `nrn_state` function in the generated CPP code. To help this
 * code generation, we perform various transformation on ast::NrnStateBlock and
 * create new code generation function.
 */
void CodegenLLVMHelperVisitor::visit_nrn_state_block(ast::NrnStateBlock& node) {
    /// statements for new function to be generated
    ast::StatementVector function_statements;

    /// create vectors of local variables that would be used in compute part
    std::vector<std::string> int_variables{"node_id"};
    std::vector<std::string> double_variables{"v"};

    /// create now main compute part

    /// compute body : initialization + solve blocks
    ast::StatementVector def_statements;
    ast::StatementVector index_statements;
    ast::StatementVector body_statements;
    {
        /// access node index and corresponding voltage
        index_statements.push_back(
            visitor::create_statement("node_id = node_index[{}]"_format(INDUCTION_VAR)));
        body_statements.push_back(
            visitor::create_statement("v = {}[node_id]"_format(VOLTAGE_VAR)));

        /// read ion variables
        ion_read_statements(BlockType::State,
                            int_variables,
                            double_variables,
                            index_statements,
                            body_statements);

        /// main compute node : extract solution expressions from the derivative block
        const auto& solutions = collect_nodes(node, {ast::AstNodeType::SOLUTION_EXPRESSION});
        for (const auto& statement: solutions) {
            const auto& solution = std::dynamic_pointer_cast<ast::SolutionExpression>(statement);
            const auto& block = std::dynamic_pointer_cast<ast::StatementBlock>(
                solution->get_node_to_solve());
            append_statements_from_block(body_statements, block);
        }

        /// add breakpoint block if no current
        if (info.currents.empty() && info.breakpoint_node != nullptr) {
            auto block = info.breakpoint_node->get_statement_block();
            append_statements_from_block(body_statements, block);
        }

        /// write ion statements
        ion_write_statements(BlockType::State,
                             int_variables,
                             double_variables,
                             index_statements,
                             body_statements);

        // \todo handle process_shadow_update_statement and wrote_conc_call yet
    }

    /// create target-specific compute body
    ast::StatementVector compute_body;
    compute_body.insert(compute_body.end(), def_statements.begin(), def_statements.end());
    compute_body.insert(compute_body.end(), index_statements.begin(), index_statements.end());
    compute_body.insert(compute_body.end(), body_statements.begin(), body_statements.end());

    std::vector<std::string> induction_variables{INDUCTION_VAR};
    function_statements.push_back(
            create_local_variable_statement(induction_variables, INTEGER_TYPE));

    if (platform.is_gpu()) {
        create_gpu_compute_body(compute_body, function_statements, int_variables, double_variables);
    } else {
        create_cpu_compute_body(compute_body, function_statements, int_variables, double_variables);
    }

    /// new block for the function
    auto function_block = new ast::StatementBlock(function_statements);

    /// name of the function and it's return type
    std::string function_name = "nrn_state_" + stringutils::tolower(info.mod_suffix);
    auto name = new ast::Name(new ast::String(function_name));
    auto return_type = new ast::CodegenVarType(ast::AstNodeType::VOID);

    /// \todo : currently there are no arguments
    ast::CodegenVarWithTypeVector code_arguments;

    auto instance_var_type = new ast::CodegenVarType(ast::AstNodeType::INSTANCE_STRUCT);
    auto instance_var_name = new ast::Name(new ast::String(MECH_INSTANCE_VAR));
    auto instance_var = new ast::CodegenVarWithType(instance_var_type, 1, instance_var_name);
    code_arguments.emplace_back(instance_var);

    /// finally, create new function
    auto function =
        std::make_shared<ast::CodegenFunction>(return_type, name, code_arguments, function_block);
    codegen_functions.push_back(function);

    std::cout << nmodl::to_nmodl(function) << std::endl;
}

void CodegenLLVMHelperVisitor::create_gpu_compute_body(ast::StatementVector& body,
                                                       ast::StatementVector& function_statements,
                                                       std::vector<std::string>& int_variables,
                                                       std::vector<std::string>& double_variables) {
    auto kernel_block = std::make_shared<ast::StatementBlock>(body);

    // dispatch loop creation with right parameters
    create_compute_body_loop(kernel_block, function_statements, int_variables, double_variables);
}

void CodegenLLVMHelperVisitor::create_cpu_compute_body(ast::StatementVector& body,
                                                       ast::StatementVector& function_statements,
                                                       std::vector<std::string>& int_variables,
                                                       std::vector<std::string>& double_variables) {
    auto loop_block = std::make_shared<ast::StatementBlock>(body);
    create_compute_body_loop(loop_block, function_statements, int_variables, double_variables);
    if (platform.is_cpu_with_simd())
        create_compute_body_loop(loop_block, function_statements, int_variables, double_variables, /*is_remainder_loop=*/true);
}

void CodegenLLVMHelperVisitor::create_compute_body_loop(std::shared_ptr<ast::StatementBlock>& block,
                                                        ast::StatementVector& function_statements,
                                                        std::vector<std::string>& int_variables,
                                                        std::vector<std::string>& double_variables,
                                                        bool is_remainder_loop) {
    const auto& initialization = loop_initialization_expression(INDUCTION_VAR, is_remainder_loop);
    const auto& condition = loop_count_expression(INDUCTION_VAR, NODECOUNT_VAR, is_remainder_loop);
    const auto& increment = loop_increment_expression(INDUCTION_VAR, is_remainder_loop);

    // Clone the statement block if needed since it can be used by the remainder loop.
    auto loop_block = (is_remainder_loop || !platform.is_cpu_with_simd()) ? block : std::shared_ptr<ast::StatementBlock>(block->clone());

    // Convert local statement to use CodegenVar statements and create a FOR loop node. Also, if creating
    // a remainder loop then rename variables to avoid conflicts.
    if (is_remainder_loop)
        rename_local_variables(*loop_block);
    convert_local_statement(*loop_block);
    auto for_loop = std::make_shared<ast::CodegenForStatement>(initialization,
                                                               condition,
                                                               increment,
                                                               loop_block);

    // Convert all variables inside loop body to be instance variables.
    convert_to_instance_variable(*for_loop, INDUCTION_VAR);

    // Rename variables if processing remainder loop.
    if (is_remainder_loop) {
        const auto& loop_statements = for_loop->get_statement_block();
        auto rename = [&](std::vector<std::string>& vars) {
            for (int i = 0; i < vars.size(); ++i) {
                std::string old_name = vars[i];
                std::string new_name = epilogue_variable_prefix + vars[i];
                vars[i] = new_name;
                visitor::RenameVisitor v(old_name, new_name);
                loop_statements->accept(v);
            }
        };
        rename(int_variables);
        rename(double_variables);
    }

    // Push variables and  the loop to the function statements vector.
    function_statements.push_back(create_local_variable_statement(int_variables, INTEGER_TYPE));
    function_statements.push_back(create_local_variable_statement(double_variables, FLOAT_TYPE));
    function_statements.push_back(for_loop);
}

void CodegenLLVMHelperVisitor::remove_inlined_nodes(ast::Program& node) {
    auto program_symtab = node.get_model_symbol_table();
    const auto& func_proc_nodes =
        collect_nodes(node, {ast::AstNodeType::FUNCTION_BLOCK, ast::AstNodeType::PROCEDURE_BLOCK});
    std::unordered_set<ast::Node*> nodes_to_erase;
    for (const auto& ast_node: func_proc_nodes) {
        if (program_symtab->lookup(ast_node->get_node_name())
                .get()
                ->has_all_status(Status::inlined)) {
            nodes_to_erase.insert(static_cast<ast::Node*>(ast_node.get()));
        }
    }
    node.erase_node(nodes_to_erase);
}

void CodegenLLVMHelperVisitor::visit_program(ast::Program& node) {
    /// run codegen helper visitor to collect information
    CodegenHelperVisitor v;
    info = v.analyze(node);

    instance_var_helper.instance = create_instance_struct();
    node.emplace_back_node(instance_var_helper.instance);

    logger->info("Running CodegenLLVMHelperVisitor");
    remove_inlined_nodes(node);
    node.visit_children(*this);
    for (auto& fun: codegen_functions) {
        node.emplace_back_node(fun);
    }
}


}  // namespace codegen
}  // namespace nmodl<|MERGE_RESOLUTION|>--- conflicted
+++ resolved
@@ -570,11 +570,7 @@
                                                     bool is_remainder_loop) {
     const auto& id = create_varname(induction_var);
 
-<<<<<<< HEAD
-    // For GPU platforms, increment by frid stride.
-=======
     // For GPU platforms, increment by grid stride.
->>>>>>> f874146a
     if (platform.is_gpu()) {
         const auto& stride = new ast::CodegenGridStride();
         const auto& inc_expr =
