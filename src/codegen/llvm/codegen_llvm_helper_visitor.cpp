--- conflicted
+++ resolved
@@ -640,15 +640,9 @@
     ast::StatementVector body_statements;
     {
         /// access node index and corresponding voltage
-<<<<<<< HEAD
-        loop_index_statements.push_back(
+        index_statements.push_back(
             visitor::create_statement("node_id = node_index[{}]"_format(naming::INDUCTION_VAR)));
-        loop_body_statements.push_back(
-=======
-        index_statements.push_back(
-            visitor::create_statement("node_id = node_index[{}]"_format(INDUCTION_VAR)));
         body_statements.push_back(
->>>>>>> b3de1e1f
             visitor::create_statement("v = {}[node_id]"_format(VOLTAGE_VAR)));
 
         /// read ion variables
@@ -683,74 +677,13 @@
         // \todo handle process_shadow_update_statement and wrote_conc_call yet
     }
 
-<<<<<<< HEAD
-    ast::StatementVector loop_body;
-    loop_body.insert(loop_body.end(), loop_def_statements.begin(), loop_def_statements.end());
-    loop_body.insert(loop_body.end(), loop_index_statements.begin(), loop_index_statements.end());
-    loop_body.insert(loop_body.end(), loop_body_statements.begin(), loop_body_statements.end());
-
-    /// now construct a new code block which will become the body of the loop
-    auto loop_block = std::make_shared<ast::StatementBlock>(loop_body);
-
-    /// declare main FOR loop local variables
-    function_statements.push_back(create_local_variable_statement(int_variables, INTEGER_TYPE));
-    function_statements.push_back(create_local_variable_statement(double_variables, FLOAT_TYPE));
-
-    /// main loop possibly vectorized on vector_width
-    {
-        /// loop constructs : initialization, condition and increment
-        const auto& initialization = int_initialization_expression(naming::INDUCTION_VAR);
-        const auto& condition =
-            loop_count_expression(naming::INDUCTION_VAR, NODECOUNT_VAR, vector_width);
-        const auto& increment = loop_increment_expression(naming::INDUCTION_VAR, vector_width);
-
-        /// clone it
-        auto local_loop_block = std::shared_ptr<ast::StatementBlock>(loop_block->clone());
-
-        /// convert local statement to codegenvar statement
-        convert_local_statement(*local_loop_block);
-
-        auto for_loop_statement_main = std::make_shared<ast::CodegenForStatement>(initialization,
-                                                                                  condition,
-                                                                                  increment,
-                                                                                  local_loop_block);
-
-        /// convert all variables inside loop body to instance variables
-        convert_to_instance_variable(*for_loop_statement_main, loop_index_var);
-
-        /// loop itself becomes one of the statement in the function
-        function_statements.push_back(for_loop_statement_main);
-    }
-
-    /// vectors containing renamed FOR loop local variables
-    std::vector<std::string> renamed_int_variables;
-    std::vector<std::string> renamed_double_variables;
-
-    /// remainder loop possibly vectorized on vector_width
-    if (vector_width > 1) {
-        /// loop constructs : initialization, condition and increment
-        const auto& condition =
-            loop_count_expression(naming::INDUCTION_VAR, NODECOUNT_VAR, /*vector_width=*/1);
-        const auto& increment = loop_increment_expression(naming::INDUCTION_VAR,
-                                                          /*vector_width=*/1);
-
-        /// rename local variables to avoid conflict with main loop
-        rename_local_variables(*loop_block);
-
-        /// convert local statement to codegenvar statement
-        convert_local_statement(*loop_block);
-
-        auto for_loop_statement_remainder =
-            std::make_shared<ast::CodegenForStatement>(nullptr, condition, increment, loop_block);
-=======
     /// create target-specific compute body
     ast::StatementVector compute_body;
     compute_body.insert(compute_body.end(), def_statements.begin(), def_statements.end());
     compute_body.insert(compute_body.end(), index_statements.begin(), index_statements.end());
     compute_body.insert(compute_body.end(), body_statements.begin(), body_statements.end());
->>>>>>> b3de1e1f
-
-    std::vector<std::string> induction_variables{INDUCTION_VAR};
+
+    std::vector<std::string> induction_variables{naming::INDUCTION_VAR};
     function_statements.push_back(
             create_local_variable_statement(induction_variables, INTEGER_TYPE));
 
@@ -809,9 +742,9 @@
                                                         std::vector<std::string>& int_variables,
                                                         std::vector<std::string>& double_variables,
                                                         bool is_remainder_loop) {
-    const auto& initialization = loop_initialization_expression(INDUCTION_VAR, is_remainder_loop);
-    const auto& condition = loop_count_expression(INDUCTION_VAR, NODECOUNT_VAR, is_remainder_loop);
-    const auto& increment = loop_increment_expression(INDUCTION_VAR, is_remainder_loop);
+    const auto& initialization = loop_initialization_expression(naming::INDUCTION_VAR, is_remainder_loop);
+    const auto& condition = loop_count_expression(naming::INDUCTION_VAR, NODECOUNT_VAR, is_remainder_loop);
+    const auto& increment = loop_increment_expression(naming::INDUCTION_VAR, is_remainder_loop);
 
     // Clone the statement block if needed since it can be used by the remainder loop.
     auto loop_block = (is_remainder_loop || !platform.is_cpu_with_simd()) ? block : std::shared_ptr<ast::StatementBlock>(block->clone());
@@ -827,7 +760,7 @@
                                                                loop_block);
 
     // Convert all variables inside loop body to be instance variables.
-    convert_to_instance_variable(*for_loop, INDUCTION_VAR);
+    convert_to_instance_variable(*for_loop, naming::INDUCTION_VAR);
 
     // Rename variables if processing remainder loop.
     if (is_remainder_loop) {
