/*************************************************************************
 * Copyright (C) 2018-2020 Blue Brain Project
 *
 * This file is part of NMODL distributed under the terms of the GNU
 * Lesser General Public License. See top-level LICENSE file for details.
 *************************************************************************/

#pragma once

/**
 * \dir
 * \brief LLVM based code generation backend implementation for CoreNEURON
 *
 * \file
 * \brief \copybrief nmodl::codegen::CodegenLLVMVisitor
 */

#include <ostream>
#include <string>

#include "codegen/codegen_c_visitor.hpp"
#include "codegen/llvm/codegen_llvm_helper_visitor.hpp"
#include "codegen/llvm/llvm_debug_builder.hpp"
#include "codegen/llvm/llvm_ir_builder.hpp"
#include "symtab/symbol_table.hpp"
#include "utils/logger.hpp"
#include "visitors/ast_visitor.hpp"

#include "llvm/Analysis/TargetLibraryInfo.h"
#include "llvm/IR/DIBuilder.h"
#include "llvm/IR/LLVMContext.h"
#include "llvm/IR/Module.h"
#include "llvm/IR/Verifier.h"

namespace nmodl {
namespace codegen {

/**
 * @defgroup llvm LLVM Based Code Generation Implementation
 * @brief Implementations of LLVM based code generation
 *
 * @defgroup llvm_backends LLVM Codegen Backend
 * @ingroup llvm
 * @brief Code generation backends for NMODL AST to LLVM IR
 * @{
 */


/**
 * \class CodegenLLVMVisitor
 * \brief %Visitor for transforming NMODL AST to LLVM IR
 */
class CodegenLLVMVisitor: public CodegenCVisitor {
    /// Name of mod file (without .mod suffix).
    std::string mod_filename;

    /// Output directory for code generation.
    std::string output_dir;

    /// flag to indicate if visitor should print the the wrapper code
    bool wrapper_codegen = false;

  private:
    /// Underlying LLVM context.
    std::unique_ptr<llvm::LLVMContext> context = std::make_unique<llvm::LLVMContext>();

    /// Underlying LLVM module.
    std::unique_ptr<llvm::Module> module = std::make_unique<llvm::Module>(mod_filename, *context);

    /// LLVM IR builder.
    IRBuilder ir_builder;

    /// Debug information builder.
    DebugBuilder debug_builder;

    /// Add debug information to the module.
    bool add_debug_information;

    /// Instance variable helper.
    InstanceVarHelper instance_var_helper;

    /// Optimisation level for LLVM IR transformations.
    int opt_level_ir;

    /// Target platform for the code generation.
    Platform platform;

  public:
    CodegenLLVMVisitor(const std::string& mod_filename,
                       const std::string& output_dir,
                       Platform& platform,
                       int opt_level_ir,
                       bool add_debug_information = false,
<<<<<<< HEAD
                       std::vector<std::string> fast_math_flags = {},
                       bool llvm_assume_alias = false)
        : CodegenCVisitor(mod_filename,
                          output_dir,
                          use_single_precision ? "float" : "double",
                          false,
                          ".ll",
                          ".cpp")
        , mod_filename(mod_filename)
=======
                       std::vector<std::string> fast_math_flags = {})
        : mod_filename(mod_filename)
>>>>>>> b3de1e1f
        , output_dir(output_dir)
        , platform(platform)
        , opt_level_ir(opt_level_ir)
        , add_debug_information(add_debug_information)
<<<<<<< HEAD
        , ir_builder(*context,
                     use_single_precision,
                     vector_width,
                     fast_math_flags,
                     !llvm_assume_alias)
        , debug_builder(*module) {
        instance_struct_type_suffix = "_instance_var__type";
        print_procedures_and_functions = false;
    }

    CodegenLLVMVisitor(const std::string& mod_filename,
                       std::ostream& stream,
                       int opt_level_ir,
                       bool use_single_precision = false,
                       int vector_width = 1,
                       std::string vec_lib = "none",
                       bool add_debug_information = false,
                       std::vector<std::string> fast_math_flags = {},
                       bool llvm_assume_alias = false)
        : CodegenCVisitor(mod_filename,
                          stream,
                          use_single_precision ? "float" : "double",
                          false,
                          ".ll",
                          ".cpp")
        , mod_filename(mod_filename)
        , output_dir(".")
        , opt_level_ir(opt_level_ir)
        , vector_width(vector_width)
        , vector_library(vec_lib)
        , add_debug_information(add_debug_information)
        , ir_builder(*context,
                     use_single_precision,
                     vector_width,
                     fast_math_flags,
                     !llvm_assume_alias)
        , debug_builder(*module) {
        instance_struct_type_suffix = "_instance_var__type";
        print_procedures_and_functions = false;
    }
=======
        , ir_builder(*context, platform, fast_math_flags)
        , debug_builder(*module) {}
>>>>>>> b3de1e1f

    /// Dumps the generated LLVM IR module to string.
    std::string dump_module() const {
        std::string str;
        llvm::raw_string_ostream os(str);
        os << *module;
        os.flush();
        return str;
    }

    void print_target_file() const {
        target_printer->add_multi_line(dump_module());
    }

    /// Fills the container with the names of kernel functions from the MOD file.
    void find_kernel_names(std::vector<std::string>& container);

    /// Returns underlying module.
    std::unique_ptr<llvm::Module> get_module() {
        return std::move(module);
    }

    /// Returns shared_ptr to generated ast::InstanceStruct.
    std::shared_ptr<ast::InstanceStruct> get_instance_struct_ptr() {
        return instance_var_helper.instance;
    }

    /// Returns InstanceVarHelper for the given MOD file.
    InstanceVarHelper get_instance_var_helper() {
        return instance_var_helper;
    }

    /// Returns vector width
    int get_vector_width() const {
        return platform.get_instruction_width();
    }

    // Visitors.
    void visit_binary_expression(const ast::BinaryExpression& node) override;
    void visit_boolean(const ast::Boolean& node) override;
    void visit_codegen_atomic_statement(const ast::CodegenAtomicStatement& node) override;
    void visit_codegen_for_statement(const ast::CodegenForStatement& node) override;
    void visit_codegen_function(const ast::CodegenFunction& node) override;
    void visit_codegen_grid_stride(const ast::CodegenGridStride& node) override;
    void visit_codegen_return_statement(const ast::CodegenReturnStatement& node) override;
    void visit_codegen_thread_id(const ast::CodegenThreadId& node) override;
    void visit_codegen_var_list_statement(const ast::CodegenVarListStatement& node) override;
    void visit_double(const ast::Double& node) override;
    void visit_function_block(const ast::FunctionBlock& node) override;
    void visit_function_call(const ast::FunctionCall& node) override;
    void visit_if_statement(const ast::IfStatement& node) override;
    void visit_integer(const ast::Integer& node) override;
    void visit_procedure_block(const ast::ProcedureBlock& node) override;
    void visit_program(const ast::Program& node) override;
    void visit_statement_block(const ast::StatementBlock& node) override;
    void visit_unary_expression(const ast::UnaryExpression& node) override;
    void visit_var_name(const ast::VarName& node) override;
    void visit_while_statement(const ast::WhileStatement& node) override;

    /*
     * Override functions from CodegenCVisitor to the ones from visitor::ConstsAstVisitor as it was
     * originally for CodegenLLVMVisitor
     */
    void visit_binary_operator(const ast::BinaryOperator& node) override {
        visitor::ConstAstVisitor::visit_binary_operator(node);
    }
    void visit_else_if_statement(const ast::ElseIfStatement& node) override {
        visitor::ConstAstVisitor::visit_else_if_statement(node);
    }
    void visit_else_statement(const ast::ElseStatement& node) override {
        visitor::ConstAstVisitor::visit_else_statement(node);
    }
    void visit_float(const ast::Float& node) override {
        visitor::ConstAstVisitor::visit_float(node);
    }
    void visit_from_statement(const ast::FromStatement& node) override {
        visitor::ConstAstVisitor::visit_from_statement(node);
    }
    void visit_eigen_newton_solver_block(const ast::EigenNewtonSolverBlock& node) override {
        visitor::ConstAstVisitor::visit_eigen_newton_solver_block(node);
    }
    void visit_eigen_linear_solver_block(const ast::EigenLinearSolverBlock& node) override {
        visitor::ConstAstVisitor::visit_eigen_linear_solver_block(node);
    }
    void visit_indexed_name(const ast::IndexedName& node) override {
        visitor::ConstAstVisitor::visit_indexed_name(node);
    }
    void visit_local_list_statement(const ast::LocalListStatement& node) override {
        visitor::ConstAstVisitor::visit_local_list_statement(node);
    }
    void visit_name(const ast::Name& node) override {
        visitor::ConstAstVisitor::visit_name(node);
    }
    void visit_paren_expression(const ast::ParenExpression& node) override {
        visitor::ConstAstVisitor::visit_paren_expression(node);
    }
    void visit_prime_name(const ast::PrimeName& node) override {
        visitor::ConstAstVisitor::visit_prime_name(node);
    }
    void visit_string(const ast::String& node) override {
        visitor::ConstAstVisitor::visit_string(node);
    }
    void visit_solution_expression(const ast::SolutionExpression& node) override {
        visitor::ConstAstVisitor::visit_solution_expression(node);
    }
    void visit_unary_operator(const ast::UnaryOperator& node) override {
        visitor::ConstAstVisitor::visit_unary_operator(node);
    }
    void visit_unit(const ast::Unit& node) override {
        visitor::ConstAstVisitor::visit_unit(node);
    }
    void visit_verbatim(const ast::Verbatim& node) override {
        visitor::ConstAstVisitor::visit_verbatim(node);
    }
    void visit_watch_statement(const ast::WatchStatement& node) override {
        visitor::ConstAstVisitor::visit_watch_statement(node);
    }
    void visit_derivimplicit_callback(const ast::DerivimplicitCallback& node) override {
        visitor::ConstAstVisitor::visit_derivimplicit_callback(node);
    }
    void visit_for_netcon(const ast::ForNetcon& node) override {
        visitor::ConstAstVisitor::visit_for_netcon(node);
    }

    /*
     * Functions related to printing the wrapper cpp file
     */
    void print_wrapper_routines() override;
    void print_wrapper_headers_include();
    void print_data_structures();
    void print_mechanism_range_var_structure() override;
    void print_instance_variable_setup() override;

    /**
     * Print the \c nrn\_init function definition
     * \param skip_init_check \c true if we want the generated code to execute the initialization
     *                        conditionally
     */
    void print_nrn_init(bool skip_init_check = true) override;
    /**
     * Print nrn_state / state update function definition
     */
    void print_nrn_state() override;
    /**
     * Print nrn_cur / current update function definition
     */
    void print_nrn_cur() override;
    /*
     * Declare the external compute functions (nrn_init, nrn_cur and nrn_state)
     */
    void print_backend_compute_routine_decl() override;
    /*
     * Define the wrappers for the external compute functions (nrn_init, nrn_cur and nrn_state)
     */
    void print_backend_compute_routine();
    /*
     * Print the wrapper routine based on the parameters given
     * \param wrapper_function The name of the function to wrap
     * \param type The \c BlockType that this function is based on
     */
    void print_wrapper_routine(const std::string& wrapper_function, BlockType type);
    /*
     * Function that returns a vector of Parameters needed to be passed to the compute routines.
     * The first argument should be an object of \c mechanism_instance_struct_type_name
     */
    CodegenLLVMVisitor::ParamVector get_compute_function_parameter();
    /// Wraps all kernel function calls into wrapper functions that use `void*` to pass the data to
    /// the kernel.
    void wrap_kernel_functions();

  private:
    // Annotates kernel function with NVVM metadata.
    void annotate_kernel_with_nvvm(llvm::Function* kernel);

#if LLVM_VERSION_MAJOR >= 13
    /// Populates target library info with the vector library definitions.
    void add_vectorizable_functions_from_vec_lib(llvm::TargetLibraryInfoImpl& tli,
                                                 llvm::Triple& triple);
#endif

    /// Accepts the given AST node and returns the processed value.
    llvm::Value* accept_and_get(const std::shared_ptr<ast::Node>& node);

    /// Creates a call to an external function (e.g pow, exp, etc.)
    void create_external_function_call(const std::string& name,
                                       const ast::ExpressionVector& arguments);

    /// Creates a call to NMODL function or procedure in the same MOD file.
    void create_function_call(llvm::Function* func,
                              const std::string& name,
                              const ast::ExpressionVector& arguments);

    /// Fills values vector with processed NMODL function call arguments.
    void create_function_call_arguments(const ast::ExpressionVector& arguments,
                                        ValueVector& arg_values);

    /// Creates the function declaration for the given AST node.
    void create_function_declaration(const ast::CodegenFunction& node);

    /// Creates a call to `printf` function.
    void create_printf_call(const ast::ExpressionVector& arguments);

    /// Creates a vectorized version of the LLVM IR for the simple control flow statement.
    void create_vectorized_control_flow_block(const ast::IfStatement& node);

    /// Returns LLVM type for the given CodegenVarType AST node.
    llvm::Type* get_codegen_var_type(const ast::CodegenVarType& node);

    /// Returns the index value from the IndexedName AST node.
    llvm::Value* get_index(const ast::IndexedName& node);

    /// Returns an instance struct type.
    llvm::Type* get_instance_struct_type();

    /// Returns the number of elements in the array specified by the IndexedName AST node.
    int get_num_elements(const ast::IndexedName& node);

    /// Returns whether the function is an NMODL compute kernel.
    bool is_kernel_function(const std::string& function_name);

    /// If the value to store is specified, writes it to the instance. Otherwise, returns the
    /// instance variable.
    llvm::Value* read_from_or_write_to_instance(const ast::CodegenInstanceVar& node,
                                                llvm::Value* maybe_value_to_store = nullptr);

    /// Reads the given variable and returns the processed value.
    llvm::Value* read_variable(const ast::VarName& node);

    //// Writes the value to the given variable.
    void write_to_variable(const ast::VarName& node, llvm::Value* value);
};

/** \} */  // end of llvm_backends

}  // namespace codegen
}  // namespace nmodl<|MERGE_RESOLUTION|>--- conflicted
+++ resolved
@@ -91,30 +91,19 @@
                        Platform& platform,
                        int opt_level_ir,
                        bool add_debug_information = false,
-<<<<<<< HEAD
-                       std::vector<std::string> fast_math_flags = {},
-                       bool llvm_assume_alias = false)
+                       std::vector<std::string> fast_math_flags = {})
         : CodegenCVisitor(mod_filename,
                           output_dir,
-                          use_single_precision ? "float" : "double",
+                          platform.is_single_precision() ? "float" : "double",
                           false,
                           ".ll",
                           ".cpp")
         , mod_filename(mod_filename)
-=======
-                       std::vector<std::string> fast_math_flags = {})
-        : mod_filename(mod_filename)
->>>>>>> b3de1e1f
         , output_dir(output_dir)
         , platform(platform)
         , opt_level_ir(opt_level_ir)
         , add_debug_information(add_debug_information)
-<<<<<<< HEAD
-        , ir_builder(*context,
-                     use_single_precision,
-                     vector_width,
-                     fast_math_flags,
-                     !llvm_assume_alias)
+        , ir_builder(*context, platform, fast_math_flags)
         , debug_builder(*module) {
         instance_struct_type_suffix = "_instance_var__type";
         print_procedures_and_functions = false;
@@ -122,38 +111,26 @@
 
     CodegenLLVMVisitor(const std::string& mod_filename,
                        std::ostream& stream,
+                       Platform& platform,
                        int opt_level_ir,
-                       bool use_single_precision = false,
-                       int vector_width = 1,
-                       std::string vec_lib = "none",
                        bool add_debug_information = false,
-                       std::vector<std::string> fast_math_flags = {},
-                       bool llvm_assume_alias = false)
+                       std::vector<std::string> fast_math_flags = {})
         : CodegenCVisitor(mod_filename,
                           stream,
-                          use_single_precision ? "float" : "double",
+                          platform.is_single_precision() ? "float" : "double",
                           false,
                           ".ll",
                           ".cpp")
         , mod_filename(mod_filename)
         , output_dir(".")
+        , platform(platform)
         , opt_level_ir(opt_level_ir)
-        , vector_width(vector_width)
-        , vector_library(vec_lib)
         , add_debug_information(add_debug_information)
-        , ir_builder(*context,
-                     use_single_precision,
-                     vector_width,
-                     fast_math_flags,
-                     !llvm_assume_alias)
+        , ir_builder(*context, platform, fast_math_flags)
         , debug_builder(*module) {
         instance_struct_type_suffix = "_instance_var__type";
         print_procedures_and_functions = false;
     }
-=======
-        , ir_builder(*context, platform, fast_math_flags)
-        , debug_builder(*module) {}
->>>>>>> b3de1e1f
 
     /// Dumps the generated LLVM IR module to string.
     std::string dump_module() const {
