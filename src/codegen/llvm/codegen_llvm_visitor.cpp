/*************************************************************************
 * Copyright (C) 2018-2020 Blue Brain Project
 *
 * This file is part of NMODL distributed under the terms of the GNU
 * Lesser General Public License. See top-level LICENSE file for details.
 *************************************************************************/

#include "codegen/llvm/codegen_llvm_visitor.hpp"
#include "codegen/llvm/llvm_utils.hpp"

#include "ast/all.hpp"
#include "visitors/rename_visitor.hpp"
#include "visitors/visitor_utils.hpp"

#include "llvm/Analysis/TargetLibraryInfo.h"
#include "llvm/IR/BasicBlock.h"
#include "llvm/IR/Function.h"
#include "llvm/IR/LegacyPassManager.h"
#include "llvm/IR/Type.h"
#include "llvm/Support/Host.h"

#if LLVM_VERSION_MAJOR >= 13
#include "llvm/CodeGen/ReplaceWithVeclib.h"
#endif

namespace nmodl {
namespace codegen {


/****************************************************************************************/
/*                                  Helper routines                                     */
/****************************************************************************************/

/// A utility to check for supported Statement AST nodes.
static bool is_supported_statement(const ast::Statement& statement) {
    return statement.is_codegen_atomic_statement() || statement.is_codegen_for_statement() ||
           statement.is_if_statement() || statement.is_codegen_return_statement() ||
           statement.is_codegen_var_list_statement() || statement.is_expression_statement() ||
           statement.is_while_statement();
}

/// A utility to check that the kernel body can be vectorised.
static bool can_vectorize(const ast::CodegenForStatement& statement, symtab::SymbolTable* sym_tab) {
    // Check that function calls are made to external methods only.
    const auto& function_calls = collect_nodes(statement, {ast::AstNodeType::FUNCTION_CALL});
    for (const auto& call: function_calls) {
        const auto& name = call->get_node_name();
        auto symbol = sym_tab->lookup(name);
        if (symbol && !symbol->has_any_property(symtab::syminfo::NmodlType::extern_method))
            return false;
    }

    // Check for simple supported control flow in the kernel (single if/else statement).
    const std::vector<ast::AstNodeType> supported_control_flow = {ast::AstNodeType::IF_STATEMENT};
    const auto& supported = collect_nodes(statement, supported_control_flow);

    // Check for unsupported control flow statements.
    const std::vector<ast::AstNodeType> unsupported_nodes = {ast::AstNodeType::ELSE_IF_STATEMENT};
    const auto& unsupported = collect_nodes(statement, unsupported_nodes);

    return unsupported.empty() && supported.size() <= 1;
}

void CodegenLLVMVisitor::annotate_kernel_with_nvvm(llvm::Function* kernel) {
    llvm::Metadata* metadata[] = {
        llvm::ValueAsMetadata::get(kernel),
        llvm::MDString::get(*context, "kernel"),
        llvm::ValueAsMetadata::get(
            llvm::ConstantInt::get(llvm::Type::getInt32Ty(*context), 1))};
    llvm::MDNode* node = llvm::MDNode::get(*context, metadata);
    module->getOrInsertNamedMetadata("nvvm.annotations")->addOperand(node);
}

#if LLVM_VERSION_MAJOR >= 13
void CodegenLLVMVisitor::add_vectorizable_functions_from_vec_lib(llvm::TargetLibraryInfoImpl& tli,
                                                                 llvm::Triple& triple) {
    // Since LLVM does not support SLEEF as a vector library yet, process it separately.
    if (platform.get_math_library() == "SLEEF") {
// clang-format off
#define FIXED(w) llvm::ElementCount::getFixed(w)
// clang-format on
#define DISPATCH(func, vec_func, width) {func, vec_func, width},

        // Populate function definitions of only exp and pow (for now)
        const llvm::VecDesc aarch64_functions[] = {
            // clang-format off
            DISPATCH("llvm.exp.f32", "_ZGVnN4v_expf", FIXED(4))
            DISPATCH("llvm.exp.f64", "_ZGVnN2v_exp", FIXED(2))
            DISPATCH("llvm.pow.f32", "_ZGVnN4vv_powf", FIXED(4))
            DISPATCH("llvm.pow.f64", "_ZGVnN2vv_pow", FIXED(2))
            // clang-format on
        };
        const llvm::VecDesc x86_functions[] = {
            // clang-format off
            DISPATCH("llvm.exp.f64", "_ZGVbN2v_exp", FIXED(2))
            DISPATCH("llvm.exp.f64", "_ZGVdN4v_exp", FIXED(4))
            DISPATCH("llvm.exp.f64", "_ZGVeN8v_exp", FIXED(8))
            DISPATCH("llvm.pow.f64", "_ZGVbN2vv_pow", FIXED(2))
            DISPATCH("llvm.pow.f64", "_ZGVdN4vv_pow", FIXED(4))
            DISPATCH("llvm.pow.f64", "_ZGVeN8vv_pow", FIXED(8))
            // clang-format on
        };
#undef DISPATCH

        if (triple.isAArch64()) {
            tli.addVectorizableFunctions(aarch64_functions);
        }
        if (triple.isX86() && triple.isArch64Bit()) {
            tli.addVectorizableFunctions(x86_functions);
        }

    } else {
        // A map to query vector library by its string value.
        using VecLib = llvm::TargetLibraryInfoImpl::VectorLibrary;
        static const std::map<std::string, VecLib> llvm_supported_vector_libraries = {
            {"Accelerate", VecLib::Accelerate},
            {"libmvec", VecLib::LIBMVEC_X86},
            {"libsystem_m", VecLib ::DarwinLibSystemM},
            {"MASSV", VecLib::MASSV},
            {"none", VecLib::NoLibrary},
            {"SVML", VecLib::SVML}};
        const auto& library = llvm_supported_vector_libraries.find(platform.get_math_library());
        if (library == llvm_supported_vector_libraries.end())
            throw std::runtime_error("Error: unknown vector library - " + platform.get_math_library() + "\n");

        // Add vectorizable functions to the target library info.
        switch (library->second) {
        case VecLib::LIBMVEC_X86:
            if (!triple.isX86() || !triple.isArch64Bit())
                break;
        default:
            tli.addVectorizableFunctionsFromVecLib(library->second);
            break;
        }
    }
}
#endif

llvm::Value* CodegenLLVMVisitor::accept_and_get(const std::shared_ptr<ast::Node>& node) {
    node->accept(*this);
    return ir_builder.pop_last_value();
}

void CodegenLLVMVisitor::create_external_function_call(const std::string& name,
                                                       const ast::ExpressionVector& arguments) {
    if (name == "printf") {
        create_printf_call(arguments);
        return;
    }

    ValueVector argument_values;
    TypeVector argument_types;
    for (const auto& arg: arguments) {
        llvm::Value* value = accept_and_get(arg);
        llvm::Type* type = value->getType();
        argument_types.push_back(type);
        argument_values.push_back(value);
    }
    ir_builder.create_intrinsic(name, argument_values, argument_types);
}

void CodegenLLVMVisitor::create_function_call(llvm::Function* func,
                                              const std::string& name,
                                              const ast::ExpressionVector& arguments) {
    // Check that function is called with the expected number of arguments.
    if (!func->isVarArg() && arguments.size() != func->arg_size()) {
        throw std::runtime_error("Error: Incorrect number of arguments passed");
    }

    // Pack function call arguments to vector and create a call instruction.
    ValueVector argument_values;
    argument_values.reserve(arguments.size());
    create_function_call_arguments(arguments, argument_values);
    ir_builder.create_function_call(func, argument_values);
}

void CodegenLLVMVisitor::create_function_call_arguments(const ast::ExpressionVector& arguments,
                                                        ValueVector& arg_values) {
    for (const auto& arg: arguments) {
        if (arg->is_string()) {
            // If the argument is a string, create a global i8* variable with it.
            auto string_arg = std::dynamic_pointer_cast<ast::String>(arg);
            arg_values.push_back(ir_builder.create_global_string(*string_arg));
        } else {
            llvm::Value* value = accept_and_get(arg);
            arg_values.push_back(value);
        }
    }
}

void CodegenLLVMVisitor::create_function_declaration(const ast::CodegenFunction& node) {
    const auto& name = node.get_node_name();
    const auto& arguments = node.get_arguments();

    // Procedure or function parameters are doubles by default.
    TypeVector arg_types;
    for (size_t i = 0; i < arguments.size(); ++i)
        arg_types.push_back(get_codegen_var_type(*arguments[i]->get_type()));

    llvm::Type* return_type = get_codegen_var_type(*node.get_return_type());

    // Create a function that is automatically inserted into module's symbol table.
    auto func =
        llvm::Function::Create(llvm::FunctionType::get(return_type, arg_types, /*isVarArg=*/false),
                               llvm::Function::ExternalLinkage,
                               name,
                               *module);

    // Add function debug information, with location information if it exists.
    if (add_debug_information) {
        if (node.get_token()) {
            Location loc{node.get_token()->start_line(), node.get_token()->start_column()};
            debug_builder.add_function_debug_info(func, &loc);
        } else {
            debug_builder.add_function_debug_info(func);
        }
    }
}

void CodegenLLVMVisitor::create_printf_call(const ast::ExpressionVector& arguments) {
    // First, create printf declaration or insert it if it does not exit.
    std::string name = "printf";
    llvm::Function* printf = module->getFunction(name);
    if (!printf) {
        llvm::FunctionType* printf_type = llvm::FunctionType::get(ir_builder.get_i32_type(),
                                                                  ir_builder.get_i8_ptr_type(),
                                                                  /*isVarArg=*/true);

        printf =
            llvm::Function::Create(printf_type, llvm::Function::ExternalLinkage, name, *module);
    }

    // Create a call instruction.
    ValueVector argument_values;
    argument_values.reserve(arguments.size());
    create_function_call_arguments(arguments, argument_values);
    ir_builder.create_function_call(printf, argument_values, /*use_result=*/false);
}

void CodegenLLVMVisitor::create_vectorized_control_flow_block(const ast::IfStatement& node) {
    // Get the true mask from the condition statement.
    llvm::Value* true_mask = accept_and_get(node.get_condition());

    // Process the true block.
    ir_builder.set_mask(true_mask);
    node.get_statement_block()->accept(*this);

    // Note: by default, we do not support kernels with complicated control flow. This is checked
    // prior to visiting 'CodegenForStatement`.
    const auto& elses = node.get_elses();
    if (elses) {
        // If `else` statement exists, invert the mask and proceed with code generation.
        ir_builder.invert_mask();
        elses->get_statement_block()->accept(*this);
    }

    // Clear the mask value.
    ir_builder.clear_mask();
}

void CodegenLLVMVisitor::find_kernel_names(std::vector<std::string>& container) {
    auto& functions = module->getFunctionList();
    for (auto& func: functions) {
        const std::string name = func.getName().str();
        if (is_kernel_function(name)) {
            container.push_back(name);
        }
    }
}

llvm::Type* CodegenLLVMVisitor::get_codegen_var_type(const ast::CodegenVarType& node) {
    switch (node.get_type()) {
    case ast::AstNodeType::BOOLEAN:
        return ir_builder.get_boolean_type();
    case ast::AstNodeType::DOUBLE:
        return ir_builder.get_fp_type();
    case ast::AstNodeType::INSTANCE_STRUCT:
        return get_instance_struct_type();
    case ast::AstNodeType::INTEGER:
        return ir_builder.get_i32_type();
    case ast::AstNodeType::VOID:
        return ir_builder.get_void_type();
    default:
        throw std::runtime_error("Error: expecting a type in CodegenVarType node\n");
    }
}

llvm::Value* CodegenLLVMVisitor::get_index(const ast::IndexedName& node) {
    // In NMODL, the index is either an integer expression or a named constant, such as "id".
    llvm::Value* index_value = node.get_length()->is_name()
                                   ? ir_builder.create_load(node.get_length()->get_node_name())
                                   : accept_and_get(node.get_length());
    return ir_builder.create_index(index_value);
}

llvm::Type* CodegenLLVMVisitor::get_instance_struct_type() {
    TypeVector member_types;
    for (const auto& variable: instance_var_helper.instance->get_codegen_vars()) {
        // Get the type information of the codegen variable.
        const auto& is_pointer = variable->get_is_pointer();
        const auto& nmodl_type = variable->get_type()->get_type();

        // Create the corresponding LLVM type.
        switch (nmodl_type) {
        case ast::AstNodeType::DOUBLE:
            member_types.push_back(is_pointer ? ir_builder.get_fp_ptr_type()
                                              : ir_builder.get_fp_type());
            break;
        case ast::AstNodeType::INTEGER:
            member_types.push_back(is_pointer ? ir_builder.get_i32_ptr_type()
                                              : ir_builder.get_i32_type());
            break;
        default:
            throw std::runtime_error("Error: unsupported type found in instance struct\n");
        }
    }

    return ir_builder.get_struct_ptr_type(instance_struct(), member_types);
}

int CodegenLLVMVisitor::get_num_elements(const ast::IndexedName& node) {
    // First, verify if the length is an integer value.
    const auto& integer = std::dynamic_pointer_cast<ast::Integer>(node.get_length());
    if (!integer)
        throw std::runtime_error("Error: only integer length is supported\n");

    // Check if the length value is a constant.
    if (!integer->get_macro())
        return integer->get_value();

    // Otherwise, the length is taken from the macro.
    const auto& macro = program_symtab->lookup(integer->get_macro()->get_node_name());
    return static_cast<int>(*macro->get_value());
}

/**
 * Currently, functions are identified as compute kernels if they satisfy the following:
 *   1. They have a void return type
 *   2. They have a single argument
 *   3. The argument is a struct type pointer
 * This is not robust, and hence it would be better to find what functions are kernels on the NMODL
 * AST side (e.g. via a flag, or via names list).
 *
 * \todo identify kernels on NMODL AST side.
 */
bool CodegenLLVMVisitor::is_kernel_function(const std::string& function_name) {
    llvm::Function* function = module->getFunction(function_name);
    if (!function)
        throw std::runtime_error("Error: function " + function_name + " does not exist\n");

    // By convention, only kernel functions have a return type of void and single argument. The
    // number of arguments check is needed to avoid LLVM void intrinsics to be considered as
    // kernels.
    if (!function->getReturnType()->isVoidTy() || !llvm::hasSingleElement(function->args()))
        return false;

    // Kernel's argument is a pointer to the instance struct type.
    llvm::Type* arg_type = function->getArg(0)->getType();
    if (auto pointer_type = llvm::dyn_cast<llvm::PointerType>(arg_type)) {
        if (pointer_type->getElementType()->isStructTy())
            return true;
    }
    return false;
}

llvm::Value* CodegenLLVMVisitor::read_from_or_write_to_instance(const ast::CodegenInstanceVar& node,
                                                                llvm::Value* maybe_value_to_store) {
    const auto& instance_name = node.get_instance_var()->get_node_name();
    const auto& member_node = node.get_member_var();
    const auto& member_name = member_node->get_node_name();

    if (!instance_var_helper.is_an_instance_variable(member_name))
        throw std::runtime_error("Error: " + member_name +
                                 " is not a member of the instance variable\n");

    // Load the instance struct by its name.
    llvm::Value* instance_ptr = ir_builder.create_load(instance_name);

    // Get the pointer to the specified member.
    int member_index = instance_var_helper.get_variable_index(member_name);
    llvm::Value* member_ptr = ir_builder.get_struct_member_ptr(instance_ptr, member_index);

    // Check if the member is scalar. Load the value or store to it straight away. Otherwise, we
    // need some extra handling.
    auto codegen_var_with_type = instance_var_helper.get_variable(member_name);
    if (!codegen_var_with_type->get_is_pointer()) {
        if (maybe_value_to_store) {
            ir_builder.create_store(member_ptr, maybe_value_to_store);
            return nullptr;
        } else {
            return ir_builder.create_load(member_ptr);
        }
    }

    // Check that the member is an indexed name indeed, and that it is indexed by a named constant
    // (e.g. "id").
    const auto& member_var_name = std::dynamic_pointer_cast<ast::VarName>(member_node);
    if (!member_var_name->get_name()->is_indexed_name())
        throw std::runtime_error("Error: " + member_name + " is not an IndexedName\n");

    const auto& member_indexed_name = std::dynamic_pointer_cast<ast::IndexedName>(
        member_var_name->get_name());
    if (!member_indexed_name->get_length()->is_name())
        throw std::runtime_error("Error: " + member_name + " must be indexed with a variable!");

    // Get the index to the member and the id used to index it.
    llvm::Value* i64_index = get_index(*member_indexed_name);
    const std::string id = member_indexed_name->get_length()->get_node_name();

    // Load the member of the instance struct.
    llvm::Value* instance_member = ir_builder.create_load(member_ptr);

    // Create a pointer to the specified element of the struct member.
    return ir_builder.load_to_or_store_from_array(id,
                                                  i64_index,
                                                  instance_member,
                                                  maybe_value_to_store);
}

llvm::Value* CodegenLLVMVisitor::read_variable(const ast::VarName& node) {
    const auto& identifier = node.get_name();

    if (identifier->is_name()) {
        return ir_builder.create_load(node.get_node_name(),
                                      /*masked=*/ir_builder.generates_predicated_ir());
    }

    if (identifier->is_indexed_name()) {
        const auto& indexed_name = std::dynamic_pointer_cast<ast::IndexedName>(identifier);
        llvm::Value* index = get_index(*indexed_name);
        return ir_builder.create_load_from_array(node.get_node_name(), index);
    }

    if (identifier->is_codegen_instance_var()) {
        const auto& instance_var = std::dynamic_pointer_cast<ast::CodegenInstanceVar>(identifier);
        return read_from_or_write_to_instance(*instance_var);
    }

    throw std::runtime_error("Error: the type of '" + node.get_node_name() +
                             "' is not supported\n");
}

void CodegenLLVMVisitor::write_to_variable(const ast::VarName& node, llvm::Value* value) {
    const auto& identifier = node.get_name();
    if (!identifier->is_name() && !identifier->is_indexed_name() &&
        !identifier->is_codegen_instance_var()) {
        throw std::runtime_error("Error: the type of '" + node.get_node_name() +
                                 "' is not supported\n");
    }

    if (identifier->is_name()) {
        ir_builder.create_store(node.get_node_name(), value);
    }

    if (identifier->is_indexed_name()) {
        const auto& indexed_name = std::dynamic_pointer_cast<ast::IndexedName>(identifier);
        llvm::Value* index = get_index(*indexed_name);
        ir_builder.create_store_to_array(node.get_node_name(), index, value);
    }

    if (identifier->is_codegen_instance_var()) {
        const auto& instance_var = std::dynamic_pointer_cast<ast::CodegenInstanceVar>(identifier);
        read_from_or_write_to_instance(*instance_var, value);
    }
}

void CodegenLLVMVisitor::wrap_kernel_functions() {
    // Wrapper doesn't work on GPU
    if (platform.is_gpu()) {
        return;
    }
    // First, identify all kernels.
    std::vector<std::string> kernel_names;
    find_kernel_names(kernel_names);

    for (const auto& kernel_name: kernel_names) {
        // Get the kernel function.
        auto kernel = module->getFunction(kernel_name);

        // Create a wrapper void function that takes a void pointer as a single argument.
        llvm::Type* i32_type = ir_builder.get_i32_type();
        llvm::Type* void_ptr_type = ir_builder.get_i8_ptr_type();
        llvm::Function* wrapper_func = llvm::Function::Create(
            llvm::FunctionType::get(i32_type, {void_ptr_type}, /*isVarArg=*/false),
            llvm::Function::ExternalLinkage,
            "__" + kernel_name + "_wrapper",
            *module);

        // Optionally, add debug information for the wrapper function.
        if (add_debug_information) {
            debug_builder.add_function_debug_info(wrapper_func);
        }

        ir_builder.create_block_and_set_insertion_point(wrapper_func);

        // Proceed with bitcasting the void pointer to the struct pointer type, calling the kernel
        // and adding a terminator.
        llvm::Value* bitcasted = ir_builder.create_bitcast(wrapper_func->getArg(0),
                                                           kernel->getArg(0)->getType());
        ValueVector args;
        args.push_back(bitcasted);
        ir_builder.create_function_call(kernel, args, /*use_result=*/false);

        // Create a 0 return value and a return instruction.
        ir_builder.create_i32_constant(0);
        ir_builder.create_return(ir_builder.pop_last_value());
    }
}


/****************************************************************************************/
/*                            Overloaded visitor routines                               */
/****************************************************************************************/


void CodegenLLVMVisitor::visit_binary_expression(const ast::BinaryExpression& node) {
    const auto& op = node.get_op().get_value();

    // Process rhs first, since lhs is handled differently for assignment and binary
    // operators.
    llvm::Value* rhs = accept_and_get(node.get_rhs());
    if (op == ast::BinaryOp::BOP_ASSIGN) {
        auto var = dynamic_cast<ast::VarName*>(node.get_lhs().get());
        if (!var)
            throw std::runtime_error("Error: only 'VarName' assignment is supported\n");

        write_to_variable(*var, rhs);
        return;
    }

    llvm::Value* lhs = accept_and_get(node.get_lhs());
    ir_builder.create_binary_op(lhs, rhs, op);
}

void CodegenLLVMVisitor::visit_statement_block(const ast::StatementBlock& node) {
    const auto& statements = node.get_statements();
    for (const auto& statement: statements) {
        if (is_supported_statement(*statement))
            statement->accept(*this);
    }
}

void CodegenLLVMVisitor::visit_boolean(const ast::Boolean& node) {
    ir_builder.create_boolean_constant(node.get_value());
}

/**
 * Currently, this functions is very similar to visiting the binary operator. However, the
 * difference here is that the writes to the LHS variable must be atomic. These has a particular
 * use case in synapse kernels. For simplicity, we choose not to support atomic writes at this
 * stage and emit a warning.
 *
 * \todo support this properly.
 */
void CodegenLLVMVisitor::visit_codegen_atomic_statement(const ast::CodegenAtomicStatement& node) {
    if (platform.is_cpu_with_simd())
        logger->warn("Atomic operations are not supported");

    // Support only assignment for now.
    llvm::Value* rhs = accept_and_get(node.get_rhs());
    if (node.get_atomic_op().get_value() != ast::BinaryOp::BOP_ASSIGN)
        throw std::runtime_error(
            "Error: only assignment is supported for CodegenAtomicStatement\n");
    const auto& var = dynamic_cast<ast::VarName*>(node.get_lhs().get());
    if (!var)
        throw std::runtime_error("Error: only 'VarName' assignment is supported\n");

    // Process the assignment as if it was non-atomic.
    if (platform.is_cpu_with_simd())
        logger->warn("Treating write as non-atomic");
    write_to_variable(*var, rhs);
}

// Generating FOR loop in LLVM IR creates the following structure:
//
//  +---------------------------+
//  | <code before for loop>    |
//  | <for loop initialisation> |
//  | br %cond                  |
//  +---------------------------+
//                |
//                V
//  +-----------------------------+
//  | <condition code>            |
//  | %cond = ...                 |<------+
//  | cond_br %cond, %body, %exit |       |
//  +-----------------------------+       |
//      |                 |               |
//      |                 V               |
//      |     +------------------------+  |
//      |     | <body code>            |  |
//      |     | br %inc                |  |
//      |     +------------------------+  |
//      |                 |               |
//      |                 V               |
//      |     +------------------------+  |
//      |     | <increment code>       |  |
//      |      | br %cond              |  |
//      |     +------------------------+  |
//      |                 |               |
//      |                 +---------------+
//      V
//  +---------------------------+
//  | <code after for loop>     |
//  +---------------------------+
void CodegenLLVMVisitor::visit_codegen_for_statement(const ast::CodegenForStatement& node) {
    // Condition and increment blocks must be scalar.
    ir_builder.generate_scalar_ir();

    // Get the current and the next blocks within the function.
    llvm::BasicBlock* curr_block = ir_builder.get_current_block();
    llvm::BasicBlock* next = curr_block->getNextNode();
    llvm::Function* func = curr_block->getParent();

    // Create the basic blocks for FOR loop.
    llvm::BasicBlock* for_cond =
        llvm::BasicBlock::Create(*context, /*Name=*/"for.cond", func, next);
    llvm::BasicBlock* for_body =
        llvm::BasicBlock::Create(*context, /*Name=*/"for.body", func, next);
    llvm::BasicBlock* for_inc = llvm::BasicBlock::Create(*context, /*Name=*/"for.inc", func, next);
    llvm::BasicBlock* exit = llvm::BasicBlock::Create(*context, /*Name=*/"for.exit", func, next);

    // First, initialize the loop in the same basic block. If processing the remainder of the loop,
    // no initialization happens.
    const auto& main_loop_initialization = node.get_initialization();
    if (main_loop_initialization)
        main_loop_initialization->accept(*this);

    // Branch to condition basic block and insert condition code there.
    ir_builder.create_br_and_set_insertion_point(for_cond);

    // Extract the condition to decide whether to branch to the loop body or loop exit.
    llvm::Value* cond = accept_and_get(node.get_condition());
    llvm::BranchInst* loop_br = ir_builder.create_cond_br(cond, for_body, exit);
    ir_builder.set_loop_metadata(loop_br);
    ir_builder.set_insertion_point(for_body);

    // If not processing remainder of the loop, start vectorization.
    if (platform.is_cpu_with_simd() && main_loop_initialization)
        ir_builder.generate_vector_ir();

    // Generate code for the loop body and create the basic block for the increment.
    const auto& statement_block = node.get_statement_block();
    statement_block->accept(*this);
    ir_builder.generate_scalar_ir();
    ir_builder.create_br_and_set_insertion_point(for_inc);

    // Process the increment.
    node.get_increment()->accept(*this);

    // Create a branch to condition block, then generate exit code out of the loop.
    ir_builder.create_br(for_cond);
    ir_builder.set_insertion_point(exit);
}


void CodegenLLVMVisitor::visit_codegen_function(const ast::CodegenFunction& node) {
    const auto& name = node.get_node_name();
    const auto& arguments = node.get_arguments();

    // Create the entry basic block of the function/procedure and point the local named values table
    // to the symbol table.
    llvm::Function* func = module->getFunction(name);
    ir_builder.create_block_and_set_insertion_point(func);
    ir_builder.set_function(func);

    // When processing a function, it returns a value named <function_name> in NMODL. Therefore, we
    // first run RenameVisitor to rename it into ret_<function_name>. This will aid in avoiding
    // symbolic conflicts.
    std::string return_var_name = "ret_" + name;
    const auto& block = node.get_statement_block();
    visitor::RenameVisitor v(name, return_var_name);
    block->accept(v);

    // Allocate parameters on the stack and add them to the symbol table.
    ir_builder.allocate_function_arguments(func, arguments);

    // Process function or procedure body. If the function is a compute kernel, enable
    // vectorization or add NVVM annotations. If this is the case, the return statement is
    // handled in a separate visitor.
    if (is_kernel_function(name)) {
        if (platform.is_cpu_with_simd()) {
            ir_builder.generate_vector_ir();
            block->accept(*this);
            ir_builder.generate_scalar_ir();
        } else if (platform.is_gpu()) {
            block->accept(*this);
            annotate_kernel_with_nvvm(func);
        } else { // scalar
            block->accept(*this);
        }
    } else {
        block->accept(*this);
    }

    // If function is a compute kernel, add a void terminator explicitly, since there is no
    // `CodegenReturnVar` node. Also, set the necessary attributes.
    if (is_kernel_function(name)) {
        if (!platform.is_gpu()) {
            ir_builder.set_kernel_attributes();
        }
        ir_builder.create_return();
    }

    // Clear local values stack and remove the pointer to the local symbol table.
    ir_builder.clear_function();
}

void CodegenLLVMVisitor::visit_codegen_grid_stride(const ast::CodegenGridStride& node) {
    ir_builder.create_grid_stride();
}

void CodegenLLVMVisitor::visit_codegen_return_statement(const ast::CodegenReturnStatement& node) {
    if (!node.get_statement()->is_name())
        throw std::runtime_error("Error: CodegenReturnStatement must contain a name node\n");

    std::string ret = "ret_" + ir_builder.get_current_function_name();
    llvm::Value* ret_value = ir_builder.create_load(ret);
    ir_builder.create_return(ret_value);
}

void CodegenLLVMVisitor::visit_codegen_thread_id(const ast::CodegenThreadId& node) {
    ir_builder.create_thread_id();
}

void CodegenLLVMVisitor::visit_codegen_var_list_statement(
    const ast::CodegenVarListStatement& node) {
    llvm::Type* scalar_type = get_codegen_var_type(*node.get_var_type());
    for (const auto& variable: node.get_variables()) {
        const auto& identifier = variable->get_name();
        std::string name = variable->get_node_name();

        // Local variable can be a scalar (Node AST class) or an array (IndexedName AST class). For
        // each case, create memory allocations.
        if (identifier->is_indexed_name()) {
            const auto& indexed_name = std::dynamic_pointer_cast<ast::IndexedName>(identifier);
            int length = get_num_elements(*indexed_name);
            ir_builder.create_array_alloca(name, scalar_type, length);
        } else if (identifier->is_name()) {
            ir_builder.create_scalar_or_vector_alloca(name, scalar_type);
        } else {
            throw std::runtime_error("Error: unsupported local variable type\n");
        }
    }
}

void CodegenLLVMVisitor::visit_double(const ast::Double& node) {
    ir_builder.create_fp_constant(node.get_value());
}

void CodegenLLVMVisitor::visit_function_block(const ast::FunctionBlock& node) {
    // do nothing. \todo: remove old function blocks from ast.
}

void CodegenLLVMVisitor::visit_function_call(const ast::FunctionCall& node) {
    const auto& name = node.get_node_name();
    llvm::Function* func = module->getFunction(name);
    if (func) {
        create_function_call(func, name, node.get_arguments());
    } else {
        auto symbol = program_symtab->lookup(name);
        if (symbol && symbol->has_any_property(symtab::syminfo::NmodlType::extern_method)) {
            create_external_function_call(name, node.get_arguments());
        } else {
            throw std::runtime_error("Error: unknown function name: " + name + "\n");
        }
    }
}

void CodegenLLVMVisitor::visit_if_statement(const ast::IfStatement& node) {
    // If vectorizing the compute kernel with control flow, process it separately.
    if (platform.is_cpu_with_simd() && ir_builder.vectorizing()) {
        create_vectorized_control_flow_block(node);
        return;
    }

    // Get the current and the next blocks within the function.
    llvm::BasicBlock* curr_block = ir_builder.get_current_block();
    llvm::BasicBlock* next = curr_block->getNextNode();
    llvm::Function* func = curr_block->getParent();

    // Add a true block and a merge block where the control flow merges.
    llvm::BasicBlock* true_block = llvm::BasicBlock::Create(*context, /*Name=*/"", func, next);
    llvm::BasicBlock* merge_block = llvm::BasicBlock::Create(*context, /*Name=*/"", func, next);

    // Add condition to the current block.
    llvm::Value* cond = accept_and_get(node.get_condition());

    // Process the true block.
    ir_builder.set_insertion_point(true_block);
    node.get_statement_block()->accept(*this);
    ir_builder.create_br(merge_block);

    // Save the merge block and proceed with codegen for `else if` statements.
    llvm::BasicBlock* exit = merge_block;
    for (const auto& else_if: node.get_elseifs()) {
        // Link the current block to the true and else blocks.
        llvm::BasicBlock* else_block =
            llvm::BasicBlock::Create(*context, /*Name=*/"", func, merge_block);
        ir_builder.set_insertion_point(curr_block);
        ir_builder.create_cond_br(cond, true_block, else_block);

        // Process else block.
        ir_builder.set_insertion_point(else_block);
        cond = accept_and_get(else_if->get_condition());

        // Reassign true and merge blocks respectively. Note that the new merge block has to be
        // connected to the old merge block (tmp).
        true_block = llvm::BasicBlock::Create(*context, /*Name=*/"", func, merge_block);
        llvm::BasicBlock* tmp = merge_block;
        merge_block = llvm::BasicBlock::Create(*context, /*Name=*/"", func, merge_block);
        ir_builder.set_insertion_point(merge_block);
        ir_builder.create_br(tmp);

        // Process true block.
        ir_builder.set_insertion_point(true_block);
        else_if->get_statement_block()->accept(*this);
        ir_builder.create_br(merge_block);
        curr_block = else_block;
    }

    // Finally, generate code for `else` statement if it exists.
    const auto& elses = node.get_elses();
    llvm::BasicBlock* else_block;
    if (elses) {
        else_block = llvm::BasicBlock::Create(*context, /*Name=*/"", func, merge_block);
        ir_builder.set_insertion_point(else_block);
        elses->get_statement_block()->accept(*this);
        ir_builder.create_br(merge_block);
    } else {
        else_block = merge_block;
    }
    ir_builder.set_insertion_point(curr_block);
    ir_builder.create_cond_br(cond, true_block, else_block);
    ir_builder.set_insertion_point(exit);
}

void CodegenLLVMVisitor::visit_integer(const ast::Integer& node) {
    ir_builder.create_i32_constant(node.get_value());
}

void CodegenLLVMVisitor::visit_program(const ast::Program& node) {
    // Before generating LLVM:
    //   - convert function and procedure blocks into CodegenFunctions
    //   - gather information about AST. For now, information about functions
    //     and procedures is used only.
    CodegenLLVMHelperVisitor v{platform};
    const auto& functions = v.get_codegen_functions(node);
    instance_var_helper = v.get_instance_var_helper();
    program_symtab = node.get_symbol_table();
    std::string kernel_id = v.get_kernel_id();

    // Initialize the builder for this NMODL program.
    ir_builder.initialize(*program_symtab, kernel_id);

    // Create compile unit if adding debug information to the module.
    if (add_debug_information) {
        debug_builder.create_compile_unit(*module, module->getModuleIdentifier(), output_dir);
    }

    // For every function, generate its declaration. Thus, we can look up
    // `llvm::Function` in the symbol table in the module.
    for (const auto& func: functions) {
        create_function_declaration(*func);
    }

    // Set the AST symbol table.
    program_symtab = node.get_symbol_table();

    // Proceed with code generation. Right now, we do not do
    //     node.visit_children(*this);
    // The reason is that the node may contain AST nodes for which the visitor functions have been
    // defined. In our implementation we assume that the code generation is happening within the
    // function scope. To avoid generating code outside of functions, visit only them for now.
    // \todo: Handle what is mentioned here.
    for (const auto& func: functions) {
        visit_codegen_function(*func);
    }

    // Finalize the debug information.
    if (add_debug_information) {
        debug_builder.finalize();
    }

    // Verify the generated LLVM IR module.
    std::string error;
    llvm::raw_string_ostream ostream(error);
    if (verifyModule(*module, &ostream)) {
        throw std::runtime_error("Error: incorrect IR has been generated!\n" + ostream.str());
    }

    // Handle optimization passes for GPUs separately.
    if (platform.is_cpu() && opt_level_ir) {
        logger->info("Running LLVM optimisation passes for CPU platforms");
        utils::initialise_optimisation_passes();
        utils::optimise_module(*module, opt_level_ir);
    }

    // Optionally, replace LLVM math intrinsics with vector library calls.
    if (platform.is_cpu_with_simd()) {
#if LLVM_VERSION_MAJOR < 13
        logger->warn(
            "This version of LLVM does not support replacement of LLVM intrinsics with vector "
            "library calls");
#else
        // First, get the target library information and add vectorizable functions for the
        // specified vector library.
        llvm::Triple triple(llvm::sys::getDefaultTargetTriple());
        llvm::TargetLibraryInfoImpl target_lib_info = llvm::TargetLibraryInfoImpl(triple);
        add_vectorizable_functions_from_vec_lib(target_lib_info, triple);

        // Run passes that replace math intrinsics.
        llvm::legacy::FunctionPassManager fpm(module.get());
        fpm.add(new llvm::TargetLibraryInfoWrapperPass(target_lib_info));
        fpm.add(new llvm::ReplaceWithVeclibLegacy);
        fpm.doInitialization();
        for (auto& function: module->getFunctionList()) {
            if (!function.isDeclaration())
                fpm.run(function);
        }
        fpm.doFinalization();
#endif
    }

<<<<<<< HEAD
    logger->debug("Dumping generated IR...\n" + dump_module());
=======
    // Handle GPU optimizations (CUDA platfroms only for now).
    if (platform.is_gpu() && opt_level_ir) {
        // We only support CUDA backends anyway, so this works for now.
        utils::initialise_nvptx_passes();

        std::string target_asm;
        utils::optimise_module_for_nvptx(*module, opt_level_ir, target_asm);

        logger->debug("Dumping generated IR...\n" + dump_module());
        logger->debug("Dumping generated PTX...\n" + target_asm);
    } else {
        // Workaround for debug outputs.
        logger->debug("Dumping generated IR...\n" + dump_module());
    }

    // If the output directory is specified, save the IR to .ll file.
    if (output_dir != ".") {
        utils::save_ir_to_ll_file(*module, output_dir + "/" + mod_filename);
    }

>>>>>>> a1513f81
    // Setup CodegenHelper for C++ wrapper file
    setup(node);
    // Print C++ wrapper file
    print_wrapper_routines();
    // Print LLVM IR module to <mod_filename>.ll file
    utils::save_ir_to_ll_file(*module, output_dir + "/" + mod_filename);
}

void CodegenLLVMVisitor::print_mechanism_range_var_structure() {
    printer->add_newline(2);
    printer->add_line("/** Instance Struct passed as argument to LLVM IR kernels */");
    printer->start_block("struct {} "_format(instance_struct()));
    for (const auto& variable: instance_var_helper.instance->get_codegen_vars()) {
        auto is_pointer = variable->get_is_pointer();
        auto name = to_nmodl(variable->get_name());
        auto qualifier = is_constant_variable(name) ? k_const() : "";
        auto nmodl_type = variable->get_type()->get_type();
        auto pointer = is_pointer ? "*" : "";
        auto var_name = variable->get_node_name();
        switch (nmodl_type) {
#define DISPATCH(type, c_type)                                                              \
    case type:                                                                              \
        printer->add_line("{}{}{} {}{};"_format(                                            \
            qualifier, c_type, pointer, is_pointer ? ptr_type_qualifier() : "", var_name)); \
        break;

            DISPATCH(ast::AstNodeType::DOUBLE, "double");
            DISPATCH(ast::AstNodeType::INTEGER, "int");

#undef DISPATCH
        default:
            throw std::runtime_error("Error: unsupported type found in instance struct");
        }
    }
    printer->end_block();
    printer->add_text(";");
    printer->add_newline();
}

void CodegenLLVMVisitor::print_instance_variable_setup() {
    if (range_variable_setup_required()) {
        print_setup_range_variable();
    }

    if (shadow_vector_setup_required()) {
        print_shadow_vector_setup();
    }
    printer->add_newline(2);
    printer->add_line("/** initialize mechanism instance variables */");
    printer->start_block("static inline void setup_instance(NrnThread* nt, Memb_list* ml) ");
    printer->add_line("{0}* inst = ({0}*) mem_alloc(1, sizeof({0}));"_format(instance_struct()));
    if (channel_task_dependency_enabled() && !info.codegen_shadow_variables.empty()) {
        printer->add_line("setup_shadow_vectors(inst, ml);");
    }

    std::string stride;
    printer->add_line("int pnodecount = ml->_nodecount_padded;");
    stride = "*pnodecount";

    printer->add_line("Datum* indexes = ml->pdata;");

    std::string float_type = default_float_data_type();
    std::string int_type = default_int_data_type();
    std::string float_type_pointer = float_type + "*";
    std::string int_type_pointer = int_type + "*";

    int id = 0;
    std::vector<std::string> variables_to_free;

    for (auto& var: info.codegen_float_variables) {
        auto name = var->get_name();
        auto range_var_type = get_range_var_float_type(var);
        if (float_type == range_var_type) {
            auto variable = "ml->data+{}{}"_format(id, stride);
            auto device_variable = get_variable_device_pointer(variable, float_type_pointer);
            printer->add_line("inst->{} = {};"_format(name, device_variable));
        } else {
            printer->add_line("inst->{} = setup_range_variable(ml->data+{}{}, pnodecount);"_format(
                name, id, stride));
            variables_to_free.push_back(name);
        }
        id += var->get_length();
    }

    for (auto& var: info.codegen_int_variables) {
        auto name = var.symbol->get_name();
        std::string variable = name;
        std::string type = "";
        if (var.is_index || var.is_integer) {
            variable = "ml->pdata";
            type = int_type_pointer;
        } else if (var.is_vdata) {
            variable = "nt->_vdata";
            type = "void**";
        } else {
            variable = "nt->_data";
            type = info.artificial_cell ? "void*" : float_type_pointer;
        }
        auto device_variable = get_variable_device_pointer(variable, type);
        printer->add_line("inst->{} = {};"_format(name, device_variable));
    }

    int index_id = 0;
    // for integer variables, there should be index
    for (const auto& int_var: info.codegen_int_variables) {
        std::string var_name = int_var.symbol->get_name() + "_index";
        // Create for loop that instantiates the ion_<var>_index with
        // indexes[<var_id>*pdnodecount]
        printer->add_line("inst->{} = indexes+{}*pnodecount;"_format(var_name, index_id));
        index_id++;
    }

    // Pass voltage pointer to the the instance struct
    printer->add_line("inst->voltage = nt->_actual_v;");

    // Pass ml->nodeindices pointer to node_index
    printer->add_line("inst->node_index = ml->nodeindices;");

    // Setup global variables
    printer->add_line("inst->{0} = nt->{0};"_format(naming::NTHREAD_T_VARIABLE));
    printer->add_line("inst->{0} = nt->{0};"_format(naming::NTHREAD_DT_VARIABLE));
    printer->add_line("inst->{0} = {0};"_format(naming::CELSIUS_VARIABLE));
    printer->add_line("inst->{0} = {0};"_format(naming::SECOND_ORDER_VARIABLE));
    printer->add_line("inst->{} = ml->nodecount;"_format(naming::MECH_NODECOUNT_VAR));

    printer->add_line("ml->instance = inst;");
    printer->end_block(3);

    printer->add_line("/** cleanup mechanism instance variables */");
    printer->start_block("static inline void cleanup_instance(Memb_list* ml) ");
    printer->add_line("{0}* inst = ({0}*) ml->instance;"_format(instance_struct()));
    if (range_variable_setup_required()) {
        for (auto& var: variables_to_free) {
            printer->add_line("mem_free((void*)inst->{});"_format(var));
        }
    }
    printer->add_line("mem_free((void*)inst);");
    printer->end_block(1);
}

CodegenLLVMVisitor::ParamVector CodegenLLVMVisitor::get_compute_function_parameter() {
    auto params = ParamVector();
    params.emplace_back(param_type_qualifier(),
                        "{}*"_format(instance_struct()),
                        ptr_type_qualifier(),
                        "inst");
    return params;
}

void CodegenLLVMVisitor::print_backend_compute_routine_decl() {
    auto params = get_compute_function_parameter();
    auto compute_function = compute_method_name(BlockType::Initial);

    printer->add_newline(2);
    printer->add_line("extern void {}({});"_format(compute_function, get_parameter_str(params)));

    if (info.nrn_cur_required()) {
        compute_function = compute_method_name(BlockType::Equation);
        printer->add_line(
            "extern void {}({});"_format(compute_function, get_parameter_str(params)));
    }

    if (info.nrn_state_required()) {
        compute_function = compute_method_name(BlockType::State);
        printer->add_line(
            "extern void {}({});"_format(compute_function, get_parameter_str(params)));
    }
}

// Copied from CodegenIspcVisitor
void CodegenLLVMVisitor::print_wrapper_routine(const std::string& wrapper_function,
                                               BlockType type) {
    static const auto args = "NrnThread* nt, Memb_list* ml, int type";
    const auto function_name = method_name(wrapper_function);
    auto compute_function = compute_method_name(type);

    printer->add_newline(2);
    printer->start_block("void {}({})"_format(function_name, args));
    printer->add_line("int nodecount = ml->nodecount;");
    // clang-format off
    printer->add_line("{0}* {1}inst = ({0}*) ml->instance;"_format(instance_struct(), ptr_type_qualifier()));
    // clang-format on

    if (type == BlockType::Initial) {
        printer->add_newline();
        printer->add_line("setup_instance(nt, ml);");
        printer->add_newline();
        printer->start_block("if (_nrn_skip_initmodel)");
        printer->add_line("return;");
        printer->end_block();
        printer->add_newline();
    }

    printer->add_line("{}(inst);"_format(compute_function));
    printer->end_block();
    printer->add_newline();
}

void CodegenLLVMVisitor::print_nrn_init(bool skip_init_check) {
    print_wrapper_routine(naming::NRN_INIT_METHOD, BlockType::Initial);
}

void CodegenLLVMVisitor::print_nrn_cur() {
    print_wrapper_routine(naming::NRN_CUR_METHOD, BlockType::Equation);
}

void CodegenLLVMVisitor::print_nrn_state() {
    print_wrapper_routine(naming::NRN_STATE_METHOD, BlockType::State);
}

void CodegenLLVMVisitor::print_wrapper_routines() {
    printer = wrapper_printer;
    wrapper_codegen = true;
    CodegenCVisitor::print_codegen_routines();
}

void CodegenLLVMVisitor::visit_procedure_block(const ast::ProcedureBlock& node) {
    // do nothing. \todo: remove old procedures from ast.
}

void CodegenLLVMVisitor::visit_unary_expression(const ast::UnaryExpression& node) {
    ast::UnaryOp op = node.get_op().get_value();
    llvm::Value* value = accept_and_get(node.get_expression());
    ir_builder.create_unary_op(value, op);
}

void CodegenLLVMVisitor::visit_var_name(const ast::VarName& node) {
    llvm::Value* value = read_variable(node);
    ir_builder.maybe_replicate_value(value);
}

void CodegenLLVMVisitor::visit_while_statement(const ast::WhileStatement& node) {
    // Get the current and the next blocks within the function.
    llvm::BasicBlock* curr_block = ir_builder.get_current_block();
    llvm::BasicBlock* next = curr_block->getNextNode();
    llvm::Function* func = curr_block->getParent();

    // Add a header and the body blocks.
    llvm::BasicBlock* header = llvm::BasicBlock::Create(*context, /*Name=*/"", func, next);
    llvm::BasicBlock* body = llvm::BasicBlock::Create(*context, /*Name=*/"", func, next);
    llvm::BasicBlock* exit = llvm::BasicBlock::Create(*context, /*Name=*/"", func, next);

    ir_builder.create_br_and_set_insertion_point(header);


    // Generate code for condition and create branch to the body block.
    llvm::Value* condition = accept_and_get(node.get_condition());
    ir_builder.create_cond_br(condition, body, exit);

    ir_builder.set_insertion_point(body);
    node.get_statement_block()->accept(*this);
    ir_builder.create_br(header);

    ir_builder.set_insertion_point(exit);
}

}  // namespace codegen
}  // namespace nmodl<|MERGE_RESOLUTION|>--- conflicted
+++ resolved
@@ -922,9 +922,6 @@
 #endif
     }
 
-<<<<<<< HEAD
-    logger->debug("Dumping generated IR...\n" + dump_module());
-=======
     // Handle GPU optimizations (CUDA platfroms only for now).
     if (platform.is_gpu() && opt_level_ir) {
         // We only support CUDA backends anyway, so this works for now.
@@ -940,12 +937,6 @@
         logger->debug("Dumping generated IR...\n" + dump_module());
     }
 
-    // If the output directory is specified, save the IR to .ll file.
-    if (output_dir != ".") {
-        utils::save_ir_to_ll_file(*module, output_dir + "/" + mod_filename);
-    }
-
->>>>>>> a1513f81
     // Setup CodegenHelper for C++ wrapper file
     setup(node);
     // Print C++ wrapper file
