--- conflicted
+++ resolved
@@ -825,14 +825,8 @@
     CodegenLLVMHelperVisitor v{vector_width};
     const auto& functions = v.get_codegen_functions(node);
     instance_var_helper = v.get_instance_var_helper();
-<<<<<<< HEAD
+
     kernel_id = v.get_kernel_id();
-=======
-
-    // TODO :: George / Ioannis :: before emitting procedures, we have
-    //         to emmit INSTANCE_STRUCT type as it's used as an argument.
-    //         Currently it's done in node.visit_children which is late.
->>>>>>> 3c62d3de
 
     // For every function, generate its declaration. Thus, we can look up
     // `llvm::Function` in the symbol table in the module.
@@ -881,69 +875,13 @@
 }
 
 void CodegenLLVMVisitor::visit_var_name(const ast::VarName& node) {
-<<<<<<< HEAD
     llvm::Value* ptr = get_variable_ptr(node);
-=======
-    const auto& identifier = node.get_name();
-    if (!identifier->is_name() && !identifier->is_indexed_name())
-        throw std::runtime_error("Error: Unsupported variable type");
-
-    // TODO :: George :: here instance_var_helper can be used to query
-    // variable type and it's index into structure
-    auto name = node.get_node_name();
-
-    auto codegen_var_with_type = instance_var_helper.get_variable(name);
-    auto codegen_var_index = instance_var_helper.get_variable_index(name);
-    // this will be INTEGER or DOUBLE
-    auto var_type = codegen_var_with_type->get_type()->get_type();
-    auto is_pointer = codegen_var_with_type->get_is_pointer();
-
-    llvm::Value* ptr;
-    if (identifier->is_name())
-        ptr = lookup(node.get_node_name());
-
-    if (identifier->is_indexed_name()) {
-        auto indexed_name = std::dynamic_pointer_cast<ast::IndexedName>(identifier);
-        ptr = codegen_indexed_name(*indexed_name);
-    }
->>>>>>> 3c62d3de
 
     // Finally, load the variable from the pointer value.
     llvm::Value* var = builder.CreateLoad(ptr);
     values.push_back(var);
 }
 
-<<<<<<< HEAD
-=======
-void CodegenLLVMVisitor::visit_instance_struct(const ast::InstanceStruct& node) {
-    std::vector<llvm::Type*> members;
-    for (const auto& variable: node.get_codegen_vars()) {
-        // TODO :: Ioannis / George :: we have now double*, int*, double and int
-        //         variables in the instance structure. Each variable is of type
-        //         ast::CodegenVarWithType. So we can query variable type and if
-        //         it's pointer.
-        auto is_pointer = variable->get_is_pointer();
-        auto type = variable->get_type()->get_type();
-
-        // todo : clean up ?
-        if (type == ast::AstNodeType::DOUBLE) {
-            auto llvm_type = is_pointer ? get_default_fp_ptr_type() : get_default_fp_type();
-            members.push_back(llvm_type);
-        } else {
-            if (is_pointer) {
-                members.push_back(llvm::Type::getInt32PtrTy(*context));
-            } else {
-                members.push_back(llvm::Type::getInt32Ty(*context));
-            }
-        }
-    }
-
-    llvm_struct = llvm::StructType::create(*context, mod_filename + "_Instance");
-    llvm_struct->setBody(members);
-    module->getOrInsertGlobal("inst", llvm_struct);
-}
-
->>>>>>> 3c62d3de
 void CodegenLLVMVisitor::visit_while_statement(const ast::WhileStatement& node) {
     // Get the current and the next blocks within the function.
     llvm::BasicBlock* curr_block = builder.GetInsertBlock();
