/*************************************************************************
 * Copyright (C) 2018-2020 Blue Brain Project
 *
 * This file is part of NMODL distributed under the terms of the GNU
 * Lesser General Public License. See top-level LICENSE file for details.
 *************************************************************************/

#include "codegen/llvm/codegen_llvm_visitor.hpp"
#include "codegen/llvm/codegen_llvm_helper_visitor.hpp"

#include "ast/all.hpp"
#include "visitors/rename_visitor.hpp"

#include "llvm/IR/BasicBlock.h"
#include "llvm/IR/Constants.h"
#include "llvm/IR/Function.h"
#include "llvm/IR/LLVMContext.h"
#include "llvm/IR/Type.h"
#include "llvm/IR/ValueSymbolTable.h"

namespace nmodl {
namespace codegen {


/****************************************************************************************/
/*                            Helper routines                                           */
/****************************************************************************************/

static bool is_supported_statement(const ast::Statement& statement) {
    return statement.is_codegen_var_list_statement() || statement.is_expression_statement() ||
           statement.is_codegen_return_statement() || statement.is_if_statement() ||
           statement.is_while_statement();
}

bool CodegenLLVMVisitor::check_array_bounds(const ast::IndexedName& node, unsigned index) {
    llvm::Type* array_type = lookup(node.get_node_name())->getType()->getPointerElementType();
    unsigned length = array_type->getArrayNumElements();
    return 0 <= index && index < length;
}

llvm::Value* CodegenLLVMVisitor::create_gep(const std::string& name, unsigned index) {
    llvm::Type* index_type = llvm::Type::getInt32Ty(*context);
    std::vector<llvm::Value*> indices;
    indices.push_back(llvm::ConstantInt::get(index_type, 0));
    indices.push_back(llvm::ConstantInt::get(index_type, index));

    return builder.CreateInBoundsGEP(lookup(name), indices);
}

llvm::Value* CodegenLLVMVisitor::codegen_indexed_name(const ast::IndexedName& node) {
    unsigned index = get_array_index_or_length(node);

    // Check if index is within array bounds.
    if (!check_array_bounds(node, index))
        throw std::runtime_error("Error: Index is out of bounds");

    return create_gep(node.get_node_name(), index);
}

unsigned CodegenLLVMVisitor::get_array_index_or_length(const ast::IndexedName& indexed_name) {
    auto integer = std::dynamic_pointer_cast<ast::Integer>(indexed_name.get_length());
    if (!integer)
        throw std::runtime_error("Error: expecting integer index or length");

    // Check if integer value is taken from a macro.
    if (!integer->get_macro())
        return integer->get_value();
    const auto& macro = sym_tab->lookup(integer->get_macro()->get_node_name());
    return static_cast<unsigned>(*macro->get_value());
}

llvm::Type* CodegenLLVMVisitor::get_codegen_var_type(const ast::CodegenVarType& node) {
    switch (node.get_type()) {
    case ast::AstNodeType::BOOLEAN:
        return llvm::Type::getInt1Ty(*context);
    case ast::AstNodeType::DOUBLE:
        return get_default_fp_type();
    case ast::AstNodeType::INTEGER:
        return llvm::Type::getInt32Ty(*context);
    case ast::AstNodeType::VOID:
        return llvm::Type::getVoidTy(*context);
    default:
        throw std::runtime_error("Error: expecting a type in CodegenVarType node\n");
    }
}

llvm::Type* CodegenLLVMVisitor::get_default_fp_type() {
    if (use_single_precision)
        return llvm::Type::getFloatTy(*context);
    return llvm::Type::getDoubleTy(*context);
}

void CodegenLLVMVisitor::run_llvm_opt_passes() {
    /// run some common optimisation passes that are commonly suggested
    fpm.add(llvm::createInstructionCombiningPass());
    fpm.add(llvm::createReassociatePass());
    fpm.add(llvm::createGVNPass());
    fpm.add(llvm::createCFGSimplificationPass());

    /// initialize pass manager
    fpm.doInitialization();

    /// iterate over all functions and run the optimisation passes
    auto& functions = module->getFunctionList();
    for (auto& function: functions) {
        llvm::verifyFunction(function);
        fpm.run(function);
    }
}

void CodegenLLVMVisitor::create_external_method_call(const std::string& name,
                                                     const ast::ExpressionVector& arguments) {
    std::vector<llvm::Value*> argument_values;
    std::vector<llvm::Type*> argument_types;
    for (const auto& arg: arguments) {
        arg->accept(*this);
        llvm::Value* value = values.back();
        llvm::Type* type = value->getType();
        values.pop_back();
        argument_types.push_back(type);
        argument_values.push_back(value);
    }

#define DISPATCH(method_name, intrinsic)                                                           \
    if (name == method_name) {                                                                     \
        llvm::Value* result = builder.CreateIntrinsic(intrinsic, argument_types, argument_values); \
        values.push_back(result);                                                                  \
        return;                                                                                    \
    }

    DISPATCH("exp", llvm::Intrinsic::exp);
    DISPATCH("pow", llvm::Intrinsic::pow);
#undef DISPATCH

    throw std::runtime_error("Error: External method" + name + " is not currently supported");
}

void CodegenLLVMVisitor::create_function_call(llvm::Function* func,
                                              const std::string& name,
                                              const ast::ExpressionVector& arguments) {
    // Check that function is called with the expected number of arguments.
    if (arguments.size() != func->arg_size()) {
        throw std::runtime_error("Error: Incorrect number of arguments passed");
    }

    // Process each argument and add it to a vector to pass to the function call instruction. Note
    // that type checks are not needed here as NMODL operates on doubles by default.
    std::vector<llvm::Value*> argument_values;
    for (const auto& arg: arguments) {
        arg->accept(*this);
        llvm::Value* value = values.back();
        values.pop_back();
        argument_values.push_back(value);
    }

    llvm::Value* call = builder.CreateCall(func, argument_values);
    values.push_back(call);
}

void CodegenLLVMVisitor::emit_procedure_or_function_declaration(const ast::CodegenFunction& node) {
    const auto& name = node.get_node_name();
    const auto& arguments = node.get_arguments();

    // Procedure or function parameters are doubles by default.
    std::vector<llvm::Type*> arg_types;
    for (size_t i = 0; i < arguments.size(); ++i)
        arg_types.push_back(get_codegen_var_type(*arguments[i]->get_type()));

    llvm::Type* return_type = get_codegen_var_type(*node.get_return_type());

    // Create a function that is automatically inserted into module's symbol table.
    llvm::Function::Create(llvm::FunctionType::get(return_type, arg_types, /*isVarArg=*/false),
                           llvm::Function::ExternalLinkage,
                           name,
                           *module);
}

llvm::Value* CodegenLLVMVisitor::lookup(const std::string& name) {
    auto val = current_func->getValueSymbolTable()->lookup(name);
    if (!val)
        throw std::runtime_error("Error: variable " + name + " is not in scope\n");
    return val;
}

llvm::Value* CodegenLLVMVisitor::visit_arithmetic_bin_op(llvm::Value* lhs,
                                                         llvm::Value* rhs,
                                                         unsigned op) {
    const auto& bin_op = static_cast<ast::BinaryOp>(op);
    llvm::Type* lhs_type = lhs->getType();
    llvm::Value* result;

    switch (bin_op) {
#define DISPATCH(binary_op, llvm_fp_op, llvm_int_op)         \
    case binary_op:                                          \
        if (lhs_type->isDoubleTy() || lhs_type->isFloatTy()) \
            result = llvm_fp_op(lhs, rhs);                   \
        else                                                 \
            result = llvm_int_op(lhs, rhs);                  \
        return result;

        DISPATCH(ast::BinaryOp::BOP_ADDITION, builder.CreateFAdd, builder.CreateAdd);
        DISPATCH(ast::BinaryOp::BOP_DIVISION, builder.CreateFDiv, builder.CreateSDiv);
        DISPATCH(ast::BinaryOp::BOP_MULTIPLICATION, builder.CreateFMul, builder.CreateMul);
        DISPATCH(ast::BinaryOp::BOP_SUBTRACTION, builder.CreateFSub, builder.CreateSub);

#undef DISPATCH

    default:
        return nullptr;
    }
}

void CodegenLLVMVisitor::visit_assign_op(const ast::BinaryExpression& node, llvm::Value* rhs) {
    auto var = dynamic_cast<ast::VarName*>(node.get_lhs().get());
    if (!var) {
        throw std::runtime_error("Error: only VarName assignment is currently supported.\n");
    }

    const auto& identifier = var->get_name();
    if (identifier->is_name()) {
        llvm::Value* alloca = lookup(var->get_node_name());
        builder.CreateStore(rhs, alloca);
    } else if (identifier->is_indexed_name()) {
        auto indexed_name = std::dynamic_pointer_cast<ast::IndexedName>(identifier);
        builder.CreateStore(rhs, codegen_indexed_name(*indexed_name));
    } else {
        throw std::runtime_error("Error: Unsupported variable type");
    }
}

llvm::Value* CodegenLLVMVisitor::visit_logical_bin_op(llvm::Value* lhs,
                                                      llvm::Value* rhs,
                                                      unsigned op) {
    const auto& bin_op = static_cast<ast::BinaryOp>(op);
    return bin_op == ast::BinaryOp::BOP_AND ? builder.CreateAnd(lhs, rhs)
                                            : builder.CreateOr(lhs, rhs);
}

llvm::Value* CodegenLLVMVisitor::visit_comparison_bin_op(llvm::Value* lhs,
                                                         llvm::Value* rhs,
                                                         unsigned op) {
    const auto& bin_op = static_cast<ast::BinaryOp>(op);
    llvm::Type* lhs_type = lhs->getType();
    llvm::Value* result;

    switch (bin_op) {
#define DISPATCH(binary_op, i_llvm_op, f_llvm_op)            \
    case binary_op:                                          \
        if (lhs_type->isDoubleTy() || lhs_type->isFloatTy()) \
            result = f_llvm_op(lhs, rhs);                    \
        else                                                 \
            result = i_llvm_op(lhs, rhs);                    \
        return result;

        DISPATCH(ast::BinaryOp::BOP_EXACT_EQUAL, builder.CreateICmpEQ, builder.CreateFCmpOEQ);
        DISPATCH(ast::BinaryOp::BOP_GREATER, builder.CreateICmpSGT, builder.CreateFCmpOGT);
        DISPATCH(ast::BinaryOp::BOP_GREATER_EQUAL, builder.CreateICmpSGE, builder.CreateFCmpOGE);
        DISPATCH(ast::BinaryOp::BOP_LESS, builder.CreateICmpSLT, builder.CreateFCmpOLT);
        DISPATCH(ast::BinaryOp::BOP_LESS_EQUAL, builder.CreateICmpSLE, builder.CreateFCmpOLE);
        DISPATCH(ast::BinaryOp::BOP_NOT_EQUAL, builder.CreateICmpNE, builder.CreateFCmpONE);

#undef DISPATCH

    default:
        return nullptr;
    }
}

/****************************************************************************************/
/*                            Overloaded visitor routines                               */
/****************************************************************************************/


void CodegenLLVMVisitor::visit_binary_expression(const ast::BinaryExpression& node) {
    const auto& op = node.get_op().get_value();

    // Process rhs first, since lhs is handled differently for assignment and binary
    // operators.
    node.get_rhs()->accept(*this);
    llvm::Value* rhs = values.back();
    values.pop_back();
    if (op == ast::BinaryOp::BOP_ASSIGN) {
        visit_assign_op(node, rhs);
        return;
    }

    node.get_lhs()->accept(*this);
    llvm::Value* lhs = values.back();
    values.pop_back();

    llvm::Value* result;
    switch (op) {
    case ast::BOP_ADDITION:
    case ast::BOP_DIVISION:
    case ast::BOP_MULTIPLICATION:
    case ast::BOP_SUBTRACTION:
        result = visit_arithmetic_bin_op(lhs, rhs, op);
        break;
    case ast::BOP_AND:
    case ast::BOP_OR:
        result = visit_logical_bin_op(lhs, rhs, op);
        break;
    case ast::BOP_EXACT_EQUAL:
    case ast::BOP_GREATER:
    case ast::BOP_GREATER_EQUAL:
    case ast::BOP_LESS:
    case ast::BOP_LESS_EQUAL:
    case ast::BOP_NOT_EQUAL:
        result = visit_comparison_bin_op(lhs, rhs, op);
        break;
    default:
        throw std::runtime_error("Error: binary operator is not supported\n");
    }

    values.push_back(result);
}

void CodegenLLVMVisitor::visit_statement_block(const ast::StatementBlock& node) {
    const auto& statements = node.get_statements();
    for (const auto& statement: statements) {
        if (is_supported_statement(*statement))
            statement->accept(*this);
    }
}

void CodegenLLVMVisitor::visit_boolean(const ast::Boolean& node) {
    const auto& constant = llvm::ConstantInt::get(llvm::Type::getInt1Ty(*context),
                                                  node.get_value());
    values.push_back(constant);
}

void CodegenLLVMVisitor::visit_codegen_function(const ast::CodegenFunction& node) {
    const auto& name = node.get_node_name();
    const auto& arguments = node.get_arguments();
    llvm::Function* func = module->getFunction(name);
    current_func = func;

    // Create the entry basic block of the function/procedure and point the local named values table
    // to the symbol table.
    llvm::BasicBlock* body = llvm::BasicBlock::Create(*context, /*Name=*/"", func);
    builder.SetInsertPoint(body);

    // When processing a function, it returns a value named <function_name> in NMODL. Therefore, we
    // first run RenameVisitor to rename it into ret_<function_name>. This will aid in avoiding
    // symbolic conflicts.
    std::string return_var_name = "ret_" + name;
    const auto& block = node.get_statement_block();
    visitor::RenameVisitor v(name, return_var_name);
    block->accept(v);


    // Allocate parameters on the stack and add them to the symbol table.
    unsigned i = 0;
    for (auto& arg: func->args()) {
        std::string arg_name = arguments[i++].get()->get_node_name();
        llvm::Value* alloca = builder.CreateAlloca(arg.getType(), /*ArraySize=*/nullptr, arg_name);
        arg.setName(arg_name);
        builder.CreateStore(&arg, alloca);
    }

    // Process function or procedure body. The return statement is handled in a separate visitor.
    block->accept(*this);

    // If function has a void return type, add a terminator not handled by CodegenReturnVar.
    if (node.is_void())
        builder.CreateRetVoid();

    // Clear local values stack and remove the pointer to the local symbol table.
    values.clear();
    current_func = nullptr;
}

void CodegenLLVMVisitor::visit_codegen_return_statement(const ast::CodegenReturnStatement& node) {
    if (!node.get_statement()->is_name())
        throw std::runtime_error("Error: CodegenReturnStatement must contain a name node\n");

    std::string ret = "ret_" + current_func->getName().str();
    llvm::Value* ret_value = builder.CreateLoad(current_func->getValueSymbolTable()->lookup(ret));
    builder.CreateRet(ret_value);
}

void CodegenLLVMVisitor::visit_codegen_var_list_statement(
    const ast::CodegenVarListStatement& node) {
    llvm::Type* scalar_var_type = get_codegen_var_type(*node.get_var_type());
    for (const auto& variable: node.get_variables()) {
        std::string name = variable->get_node_name();
        const auto& identifier = variable->get_name();
        // Local variable can be a scalar (Node AST class) or an array (IndexedName AST class). For
        // each case, create memory allocations with the corresponding LLVM type.
        llvm::Type* var_type;
        if (identifier->is_indexed_name()) {
            auto indexed_name = std::dynamic_pointer_cast<ast::IndexedName>(identifier);
            unsigned length = get_array_index_or_length(*indexed_name);
            var_type = llvm::ArrayType::get(scalar_var_type, length);
        } else if (identifier->is_name()) {
            // This case corresponds to a scalar local variable. Its type is double by default.
            var_type = scalar_var_type;
        } else {
            throw std::runtime_error("Error: Unsupported local variable type");
        }
        llvm::Value* alloca = builder.CreateAlloca(var_type, /*ArraySize=*/nullptr, name);

        // Check if the variable we process is a procedure return variable (i.e. it has a name
        // "ret_<current_function_name>" and the function return type is integer). If so, initialise
        // it to 0.
        std::string ret_val_name = "ret_" + current_func->getName().str();
        if (name == ret_val_name && current_func->getReturnType()->isIntegerTy()) {
            llvm::Value* zero = llvm::ConstantInt::get(llvm::Type::getInt32Ty(*context), 0);
            builder.CreateStore(zero, alloca);
        }
    }
}

void CodegenLLVMVisitor::visit_double(const ast::Double& node) {
    const auto& constant = llvm::ConstantFP::get(get_default_fp_type(), node.get_value());
    values.push_back(constant);
}

void CodegenLLVMVisitor::visit_function_block(const ast::FunctionBlock& node) {
    // do nothing. \todo: remove old function blocks from ast.
}

void CodegenLLVMVisitor::visit_function_call(const ast::FunctionCall& node) {
    const auto& name = node.get_node_name();
    auto func = module->getFunction(name);
    if (func) {
        create_function_call(func, name, node.get_arguments());
    } else {
        auto symbol = sym_tab->lookup(name);
        if (symbol && symbol->has_any_property(symtab::syminfo::NmodlType::extern_method)) {
            create_external_method_call(name, node.get_arguments());
        } else {
            throw std::runtime_error("Error: Unknown function name: " + name +
                                     ". (External functions references are not supported)");
        }
    }
}

void CodegenLLVMVisitor::visit_if_statement(const ast::IfStatement& node) {
    // Get the current and the next blocks within the function.
    llvm::BasicBlock* curr_block = builder.GetInsertBlock();
    llvm::BasicBlock* next = curr_block->getNextNode();
    llvm::Function* func = curr_block->getParent();

    // Add a true block and a merge block where the control flow merges.
    llvm::BasicBlock* true_block = llvm::BasicBlock::Create(*context, /*Name=*/"", func, next);
    llvm::BasicBlock* merge_block = llvm::BasicBlock::Create(*context, /*Name=*/"", func, next);

    // Add condition to the current block.
    node.get_condition()->accept(*this);
    llvm::Value* cond = values.back();
    values.pop_back();

    // Process the true block.
    builder.SetInsertPoint(true_block);
    node.get_statement_block()->accept(*this);
    builder.CreateBr(merge_block);

    // Save the merge block and proceed with codegen for `else if` statements.
    llvm::BasicBlock* exit = merge_block;
    for (const auto& else_if: node.get_elseifs()) {
        // Link the current block to the true and else blocks.
        llvm::BasicBlock* else_block =
            llvm::BasicBlock::Create(*context, /*Name=*/"", func, merge_block);
        builder.SetInsertPoint(curr_block);
        builder.CreateCondBr(cond, true_block, else_block);

        // Process else block.
        builder.SetInsertPoint(else_block);
        else_if->get_condition()->accept(*this);
        cond = values.back();
        values.pop_back();

        // Reassign true and merge blocks respectively. Note that the new merge block has to be
        // connected to the old merge block (tmp).
        true_block = llvm::BasicBlock::Create(*context, /*Name=*/"", func, merge_block);
        llvm::BasicBlock* tmp = merge_block;
        merge_block = llvm::BasicBlock::Create(*context, /*Name=*/"", func, merge_block);
        builder.SetInsertPoint(merge_block);
        builder.CreateBr(tmp);

        // Process true block.
        builder.SetInsertPoint(true_block);
        else_if->get_statement_block()->accept(*this);
        builder.CreateBr(merge_block);
        curr_block = else_block;
    }

    // Finally, generate code for `else` statement if it exists.
    const auto& elses = node.get_elses();
    llvm::BasicBlock* else_block;
    if (elses) {
        else_block = llvm::BasicBlock::Create(*context, /*Name=*/"", func, merge_block);
        builder.SetInsertPoint(else_block);
        elses->get_statement_block()->accept(*this);
        builder.CreateBr(merge_block);
    } else {
        else_block = merge_block;
    }
    builder.SetInsertPoint(curr_block);
    builder.CreateCondBr(cond, true_block, else_block);
    builder.SetInsertPoint(exit);
}

void CodegenLLVMVisitor::visit_integer(const ast::Integer& node) {
    const auto& constant = llvm::ConstantInt::get(llvm::Type::getInt32Ty(*context),
                                                  node.get_value());
    values.push_back(constant);
}

void CodegenLLVMVisitor::visit_program(const ast::Program& node) {
    // Before generating LLVM:
    //   - convert function and procedure blocks into CodegenFunctions
    //   - gather information about AST. For now, information about functions
    //     and procedures is used only.
    CodegenLLVMHelperVisitor v;
    const auto& functions = v.get_codegen_functions(node);

    // For every function, generate its declaration. Thus, we can look up
    // `llvm::Function` in the symbol table in the module.
    for (const auto& func: functions) {
        emit_procedure_or_function_declaration(*func);
    }

    // Set the AST symbol table.
    sym_tab = node.get_symbol_table();

    // Proceed with code generation.
    node.visit_children(*this);

    if (opt_passes) {
        logger->info("Running LLVM optimisation passes");
        run_llvm_opt_passes();
    }

    // Keep this for easier development (maybe move to debug mode later).
    std::cout << print_module();
}

void CodegenLLVMVisitor::visit_procedure_block(const ast::ProcedureBlock& node) {
    // do nothing. \todo: remove old procedures from ast.
}

void CodegenLLVMVisitor::visit_unary_expression(const ast::UnaryExpression& node) {
    ast::UnaryOp op = node.get_op().get_value();
    node.get_expression()->accept(*this);
    llvm::Value* value = values.back();
    values.pop_back();
    if (op == ast::UOP_NEGATION) {
        values.push_back(builder.CreateFNeg(value));
    } else if (op == ast::UOP_NOT) {
        values.push_back(builder.CreateNot(value));
    } else {
        throw std::runtime_error("Error: unsupported unary operator\n");
    }
}

void CodegenLLVMVisitor::visit_var_name(const ast::VarName& node) {
    const auto& identifier = node.get_name();
    if (!identifier->is_name() && !identifier->is_indexed_name())
        throw std::runtime_error("Error: Unsupported variable type");

    llvm::Value* ptr;
    if (identifier->is_name())
        ptr = lookup(node.get_node_name());

    if (identifier->is_indexed_name()) {
        auto indexed_name = std::dynamic_pointer_cast<ast::IndexedName>(identifier);
        ptr = codegen_indexed_name(*indexed_name);
    }

    // Finally, load the variable from the pointer value.
    llvm::Value* var = builder.CreateLoad(ptr);
    values.push_back(var);
}

<<<<<<< HEAD
void CodegenLLVMVisitor::visit_instance_struct(const ast::InstanceStruct& node) {
    std::vector<llvm::Type*> members;
    for (const auto& variable: node.get_codegen_vars()) {
        members.push_back(get_default_fp_type());
    }

    llvm_struct = llvm::StructType::create(*context, mod_filename + "_Instance");
    llvm_struct->setBody(members);
    module->getOrInsertGlobal("inst", llvm_struct);
=======
void CodegenLLVMVisitor::visit_while_statement(const ast::WhileStatement& node) {
    // Get the current and the next blocks within the function.
    llvm::BasicBlock* curr_block = builder.GetInsertBlock();
    llvm::BasicBlock* next = curr_block->getNextNode();
    llvm::Function* func = curr_block->getParent();

    // Add a header and the body blocks.
    llvm::BasicBlock* header = llvm::BasicBlock::Create(*context, /*Name=*/"", func, next);
    llvm::BasicBlock* body = llvm::BasicBlock::Create(*context, /*Name=*/"", func, next);
    llvm::BasicBlock* exit = llvm::BasicBlock::Create(*context, /*Name=*/"", func, next);

    builder.CreateBr(header);
    builder.SetInsertPoint(header);

    // Generate code for condition and create branch to the body block.
    node.get_condition()->accept(*this);
    llvm::Value* condition = values.back();
    values.pop_back();
    builder.CreateCondBr(condition, body, exit);

    builder.SetInsertPoint(body);
    node.get_statement_block()->accept(*this);
    builder.CreateBr(header);

    builder.SetInsertPoint(exit);
>>>>>>> 69063ceb
}

}  // namespace codegen
}  // namespace nmodl<|MERGE_RESOLUTION|>--- conflicted
+++ resolved
@@ -574,7 +574,6 @@
     values.push_back(var);
 }
 
-<<<<<<< HEAD
 void CodegenLLVMVisitor::visit_instance_struct(const ast::InstanceStruct& node) {
     std::vector<llvm::Type*> members;
     for (const auto& variable: node.get_codegen_vars()) {
@@ -584,7 +583,6 @@
     llvm_struct = llvm::StructType::create(*context, mod_filename + "_Instance");
     llvm_struct->setBody(members);
     module->getOrInsertGlobal("inst", llvm_struct);
-=======
 void CodegenLLVMVisitor::visit_while_statement(const ast::WhileStatement& node) {
     // Get the current and the next blocks within the function.
     llvm::BasicBlock* curr_block = builder.GetInsertBlock();
@@ -610,7 +608,6 @@
     builder.CreateBr(header);
 
     builder.SetInsertPoint(exit);
->>>>>>> 69063ceb
 }
 
 }  // namespace codegen
