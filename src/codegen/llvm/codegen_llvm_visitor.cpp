--- conflicted
+++ resolved
@@ -37,8 +37,6 @@
     return statement.is_codegen_var_list_statement() || statement.is_expression_statement() ||
            statement.is_codegen_for_statement() || statement.is_codegen_return_statement() ||
            statement.is_if_statement() || statement.is_while_statement();
-<<<<<<< HEAD
-=======
 }
 
 llvm::Value* CodegenLLVMVisitor::create_gep(const std::string& name, llvm::Value* index) {
@@ -48,7 +46,6 @@
     indices.push_back(index);
 
     return builder.CreateInBoundsGEP(lookup(name), indices);
->>>>>>> a481af4c
 }
 
 llvm::Value* CodegenLLVMVisitor::codegen_indexed_name(const ast::IndexedName& node) {
@@ -146,89 +143,10 @@
     return builder.CreateSExtOrTrunc(index_value, i64_type);
 }
 
-<<<<<<< HEAD
-llvm::Value* CodegenLLVMVisitor::codegen_instance_var(const ast::CodegenInstanceVar& node) {
-    const auto& member_node = node.get_member_var();
-    const auto& instance_name = node.get_instance_var()->get_node_name();
-    const auto& member_name = member_node->get_node_name();
-
-    if (!instance_var_helper.is_an_instance_variable(member_name))
-        throw std::runtime_error("Error: " + member_name + " is not a member of the instance!");
-
-    // Load the instance struct given its name from the ValueSymbolTable.
-    llvm::Value* instance_ptr = builder.CreateLoad(lookup(instance_name));
-
-    // Create a GEP instruction to get a pointer to the member.
-    int member_index = instance_var_helper.get_variable_index(member_name);
-    llvm::Type* index_type = llvm::Type::getInt32Ty(*context);
-
-    std::vector<llvm::Value*> indices;
-    indices.push_back(llvm::ConstantInt::get(index_type, 0));
-    indices.push_back(llvm::ConstantInt::get(index_type, member_index));
-    llvm::Value* member_ptr = builder.CreateInBoundsGEP(instance_ptr, indices);
-
-    // Get the member AST node from the instance AST node, for which we proceed with the code
-    // generation. If the member is scalar, return the pointer to it straight away.
-    auto codegen_var_with_type = instance_var_helper.get_variable(member_name);
-    if (!codegen_var_with_type->get_is_pointer()) {
-        return member_ptr;
-    }
-
-    // Otherwise, the codegen variable is a pointer, and the member AST node must be an IndexedName.
-    auto member_var_name = std::dynamic_pointer_cast<ast::VarName>(member_node);
-    if (!member_var_name->get_name()->is_indexed_name())
-        throw std::runtime_error("Error: " + member_name + " is not an IndexedName!");
-
-    // Proceed to creating a GEP instruction to get the pointer to the member's element. While LLVM
-    // Helper set the indices to be Name nodes, a sanity check is added here. Note that this step
-    // can be avoided if using `get_array_index_or_length()`. However, it does not support indexing
-    // with Name/Expression at the moment. \todo: Reuse `get_array_index_or_length()` here.
-    auto member_indexed_name = std::dynamic_pointer_cast<ast::IndexedName>(
-        member_var_name->get_name());
-    if (!member_indexed_name->get_length()->is_name())
-        throw std::runtime_error("Error: " + member_name + " has a non-Name index!");
-
-    // Load the index variable that will be used to access the member's element. Since we index a
-    // pointer variable, we need to extend the 32-bit integer index variable to 64-bit.
-    llvm::Value* i32_index = builder.CreateLoad(
-        lookup(member_indexed_name->get_length()->get_node_name()));
-    llvm::Value* i64_index = builder.CreateSExt(i32_index, llvm::Type::getInt64Ty(*context));
-
-    // Create a indices vector for GEP to return the pointer to the element at the specified index.
-    std::vector<llvm::Value*> member_indices;
-    member_indices.push_back(i64_index);
-
-    // The codegen variable type is always a scalar, so we need to transform it to a pointer. Then
-    // load the member which would be indexed later.
-    llvm::Type* type = get_codegen_var_type(*codegen_var_with_type->get_type());
-    llvm::Value* instance_member =
-        builder.CreateLoad(llvm::PointerType::get(type, /*AddressSpace=*/0), member_ptr);
-
-
-    // If the code is vectorised, then bitcast to a vector pointer.
-    if (is_kernel_code && vector_width > 1) {
-        llvm::Type* vector_type =
-            llvm::PointerType::get(llvm::FixedVectorType::get(type, vector_width),
-                                   /*AddressSpace=*/0);
-        llvm::Value* instance_member_bitcasted = builder.CreateBitCast(instance_member,
-                                                                       vector_type);
-        return builder.CreateInBoundsGEP(instance_member_bitcasted, member_indices);
-    }
-
-    return builder.CreateInBoundsGEP(instance_member, member_indices);
-}
-
-unsigned CodegenLLVMVisitor::get_array_index_or_length(const ast::IndexedName& indexed_name) {
-    // \todo: Support indices with expressions and names: k[i + j] = ...
-    auto integer = std::dynamic_pointer_cast<ast::Integer>(indexed_name.get_length());
-    if (!integer)
-        throw std::runtime_error("Error: only integer indices/length are supported!");
-=======
 int CodegenLLVMVisitor::get_array_length(const ast::IndexedName& node) {
     auto integer = std::dynamic_pointer_cast<ast::Integer>(node.get_length());
     if (!integer)
         throw std::runtime_error("Error: only integer length is supported!");
->>>>>>> a481af4c
 
     // Check if integer value is taken from a macro.
     if (!integer->get_macro())
@@ -341,13 +259,10 @@
     return ptr;
 }
 
-<<<<<<< HEAD
-=======
 std::shared_ptr<ast::InstanceStruct> CodegenLLVMVisitor::get_instance_struct_ptr() {
     return instance_var_helper.instance;
 }
 
->>>>>>> a481af4c
 void CodegenLLVMVisitor::run_llvm_opt_passes() {
     /// run some common optimisation passes that are commonly suggested
     fpm.add(llvm::createInstructionCombiningPass());
@@ -662,13 +577,7 @@
     llvm::BasicBlock* exit = llvm::BasicBlock::Create(*context, /*Name=*/"for.exit", func, next);
 
     // First, initialise the loop in the same basic block.
-<<<<<<< HEAD
-    if (node.get_initialization()) {
-        node.get_initialization()->accept(*this);
-    }
-=======
     node.get_initialization()->accept(*this);
->>>>>>> a481af4c
 
     // If the loop is to be vectorised, create a separate vector induction variable.
     // \todo: See the comment for `kernel_id_prefix`.
