--- conflicted
+++ resolved
@@ -924,12 +924,6 @@
 
     // Handle GPU optimizations (CUDA platfroms only for now).
     if (platform.is_gpu()) {
-<<<<<<< HEAD
-=======
-        if (!platform.is_CUDA_gpu())
-            throw std::runtime_error("Error: unsupported GPU architecture!\n");
-
->>>>>>> a2ef4a69
         // We only support CUDA backends anyway, so this works for now.
         utils::initialise_nvptx_passes();
 
