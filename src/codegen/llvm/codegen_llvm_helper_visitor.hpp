--- conflicted
+++ resolved
@@ -112,21 +112,8 @@
     /// mechanism data helper
     InstanceVarHelper instance_var_helper;
 
-<<<<<<< HEAD
-    /// default integer and float node type
-    const ast::AstNodeType INTEGER_TYPE = ast::AstNodeType::INTEGER;
-    const ast::AstNodeType FLOAT_TYPE = ast::AstNodeType::DOUBLE;
-=======
     /// name of the mechanism instance parameter
     const std::string MECH_INSTANCE_VAR = "mech";
-
-    /// name of induction variable used in the kernel.
-    const std::string INDUCTION_VAR = "id";
->>>>>>> a481af4c
-
-    /// name of the mechanism instance parameter
-    const std::string MECH_INSTANCE_VAR = "mech";
-    const std::string MECH_NODECOUNT_VAR = "node_count";
 
     /// name of induction variable used in the kernel.
     const std::string INDUCTION_VAR = "id";
@@ -138,8 +125,6 @@
     std::shared_ptr<ast::InstanceStruct> create_instance_struct();
 
   public:
-<<<<<<< HEAD
-=======
     /// default integer and float node type
     static const ast::AstNodeType INTEGER_TYPE;
     static const ast::AstNodeType FLOAT_TYPE;
@@ -149,7 +134,6 @@
     static const std::string VOLTAGE_VAR;
     static const std::string NODE_INDEX_VAR;
 
->>>>>>> a481af4c
     CodegenLLVMHelperVisitor(int vector_width)
         : vector_width(vector_width){};
 
