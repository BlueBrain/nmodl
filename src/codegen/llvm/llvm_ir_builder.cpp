--- conflicted
+++ resolved
@@ -555,11 +555,6 @@
     }
 }
 
-<<<<<<< HEAD
-void IRBuilder::create_thread_id() {
-    llvm::Value* alloca_ptr = create_alloca(kernel_id, get_i32_type());
-
-=======
 void IRBuilder::create_grid_stride() {
     llvm::Module* m = builder.GetInsertBlock()->getParent()->getParent();
     auto create_call = [&](llvm::Intrinsic::ID id) {
@@ -575,7 +570,6 @@
 }
 
 void IRBuilder::create_thread_id() {
->>>>>>> 295fa25c
     llvm::Module* m = builder.GetInsertBlock()->getParent()->getParent();
     auto create_call = [&](llvm::Intrinsic::ID id) {
       llvm::Function* intrinsic = llvm::Intrinsic::getDeclaration(m, id);
@@ -591,11 +585,7 @@
     llvm::Value* tid = create_call(llvm::Intrinsic::nvvm_read_ptx_sreg_tid_x);
     llvm::Value* id = builder.CreateAdd(tmp, tid);
 
-<<<<<<< HEAD
-    builder.CreateStore(id, alloca_ptr);
-=======
     value_stack.push_back(id);
->>>>>>> 295fa25c
 }
 
 
