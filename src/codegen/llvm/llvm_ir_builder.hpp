--- conflicted
+++ resolved
@@ -230,14 +230,10 @@
     void create_scalar_or_vector_alloca(const std::string& name,
                                         llvm::Type* element_or_scalar_type);
 
-<<<<<<< HEAD
-    /// Creates a variable of the form: id = blockIdx.x * blockDim.x + threadIdx.x
-=======
     /// Creates an expression of the form: blockDim.x * gridDim.x
     void create_grid_stride();
 
     /// Creates an expression of the form: blockIdx.x * blockDim.x + threadIdx.x
->>>>>>> 295fa25c
     void create_thread_id();
 
     /// Generates LLVM IR for the given unary operator.
