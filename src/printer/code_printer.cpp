--- conflicted
+++ resolved
@@ -47,8 +47,6 @@
     indent_level++;
 }
 
-<<<<<<< HEAD
-=======
 void CodePrinter::restart_block(std::string const& expression) {
     --indent_level;
     add_indent();
@@ -57,7 +55,6 @@
     ++indent_level;
 }
 
->>>>>>> fe4a2dc0
 void CodePrinter::add_indent() {
     *result << std::string(indent_level * NUM_SPACES, ' ');
 }
