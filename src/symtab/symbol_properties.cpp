/*
 * Copyright 2023 Blue Brain Project, EPFL.
 * See the top-level LICENSE file for details.
 *
 * SPDX-License-Identifier: Apache-2.0
 */

#include <string>
#include <unordered_map>
#include <vector>

#include "codegen/codegen_naming.hpp"
#include "symtab/symbol_properties.hpp"
#include "utils/string_utils.hpp"


namespace nmodl {
namespace symtab {
namespace syminfo {


// NOLINTNEXTLINE(readability-function-cognitive-complexity)
std::vector<std::string> to_string_vector(const NmodlType& obj) {
    std::vector<std::string> properties;

    // do nothing for NmodlType::empty

    if (has_property(obj, NmodlType::local_var)) {
        properties.emplace_back("local");
    }

    if (has_property(obj, NmodlType::global_var)) {
        properties.emplace_back("global");
    }

    if (has_property(obj, NmodlType::range_var)) {
        properties.emplace_back("range");
    }

    if (has_property(obj, NmodlType::param_assign)) {
        properties.emplace_back("parameter");
    }

    if (has_property(obj, NmodlType::pointer_var)) {
        properties.emplace_back("pointer");
    }

    if (has_property(obj, NmodlType::bbcore_pointer_var)) {
        properties.emplace_back("bbcore_pointer");
    }

    if (has_property(obj, NmodlType::extern_var)) {
        properties.emplace_back("extern");
    }

    if (has_property(obj, NmodlType::prime_name)) {
        properties.emplace_back("prime_name");
    }

    if (has_property(obj, NmodlType::assigned_definition)) {
        properties.emplace_back("assigned_definition");
    }

    if (has_property(obj, NmodlType::unit_def)) {
        properties.emplace_back("unit_def");
    }

    if (has_property(obj, NmodlType::read_ion_var)) {
        properties.emplace_back("read_ion");
    }

    if (has_property(obj, NmodlType::write_ion_var)) {
        properties.emplace_back("write_ion");
    }

    if (has_property(obj, NmodlType::nonspecific_cur_var)) {
        properties.emplace_back("nonspecific_cur_var");
    }

    if (has_property(obj, NmodlType::electrode_cur_var)) {
        properties.emplace_back("electrode_cur");
    }

    if (has_property(obj, NmodlType::argument)) {
        properties.emplace_back("argument");
    }

    if (has_property(obj, NmodlType::function_block)) {
        properties.emplace_back("function_block");
    }

    if (has_property(obj, NmodlType::procedure_block)) {
        properties.emplace_back("procedure_block");
    }

    if (has_property(obj, NmodlType::derivative_block)) {
        properties.emplace_back("derivative_block");
    }

    if (has_property(obj, NmodlType::linear_block)) {
        properties.emplace_back("linear_block");
    }

    if (has_property(obj, NmodlType::non_linear_block)) {
        properties.emplace_back("non_linear_block");
    }

    if (has_property(obj, NmodlType::table_statement_var)) {
        properties.emplace_back("table_statement_var");
    }

    if (has_property(obj, NmodlType::table_assigned_var)) {
        properties.emplace_back("table_assigned_var");
    }

    if (has_property(obj, NmodlType::constant_var)) {
        properties.emplace_back("constant");
    }

    if (has_property(obj, NmodlType::kinetic_block)) {
        properties.emplace_back("kinetic_block");
    }

    if (has_property(obj, NmodlType::function_table_block)) {
        properties.emplace_back("function_table_block");
    }

    if (has_property(obj, NmodlType::factor_def)) {
        properties.emplace_back("factor_def");
    }

    if (has_property(obj, NmodlType::extern_neuron_variable)) {
        properties.emplace_back("extern_neuron_var");
    }

    if (has_property(obj, NmodlType::extern_method)) {
        properties.emplace_back("extern_method");
    }

    if (has_property(obj, NmodlType::state_var)) {
        properties.emplace_back("state_var");
    }

    if (has_property(obj, NmodlType::to_solve)) {
        properties.emplace_back("to_solve");
    }

    if (has_property(obj, NmodlType::useion)) {
        properties.emplace_back("ion");
    }

    if (has_property(obj, NmodlType::discrete_block)) {
        properties.emplace_back("discrete_block");
    }

    if (has_property(obj, NmodlType::define)) {
        properties.emplace_back("define");
    }

    if (has_property(obj, NmodlType::codegen_var)) {
        properties.emplace_back("codegen_var");
    }

    if (has_property(obj, NmodlType::use_range_ptr_var)) {
        properties.emplace_back("use_range_ptr_var");
    }

<<<<<<< HEAD
=======
    if (has_property(obj, NmodlType::random_var)) {
        properties.emplace_back("random_var");
    }

>>>>>>> 545b7b32
    return properties;
}

std::vector<std::string> to_string_vector(const Status& obj) {
    std::vector<std::string> status;

    // do nothing for Status::empty

    if (has_status(obj, Status::localized)) {
        status.emplace_back("localized");
    }

    if (has_status(obj, Status::globalized)) {
        status.emplace_back("globalized");
    }

    if (has_status(obj, Status::inlined)) {
        status.emplace_back("inlined");
    }

    if (has_status(obj, Status::renamed)) {
        status.emplace_back("renamed");
    }

    if (has_status(obj, Status::created)) {
        status.emplace_back("created");
    }

    if (has_status(obj, Status::from_state)) {
        status.emplace_back("from_state");
    }

    if (has_status(obj, Status::thread_safe)) {
        status.emplace_back("thread_safe");
    }

    return status;
}

std::ostream& operator<<(std::ostream& os, const NmodlType& obj) {
    return os << to_string(obj);
}

std::ostream& operator<<(std::ostream& os, const Status& obj) {
    return os << to_string(obj);
}

}  // namespace syminfo
}  // namespace symtab
}  // namespace nmodl<|MERGE_RESOLUTION|>--- conflicted
+++ resolved
@@ -165,13 +165,10 @@
         properties.emplace_back("use_range_ptr_var");
     }
 
-<<<<<<< HEAD
-=======
     if (has_property(obj, NmodlType::random_var)) {
         properties.emplace_back("random_var");
     }
 
->>>>>>> 545b7b32
     return properties;
 }
 
