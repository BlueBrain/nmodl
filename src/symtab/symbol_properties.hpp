/*
 * Copyright 2023 Blue Brain Project, EPFL.
 * See the top-level LICENSE file for details.
 *
 * SPDX-License-Identifier: Apache-2.0
 */

#pragma once

/**
 * \file
 * \brief Implement various classes to represent various Symbol properties
 */

#include <sstream>

#include "utils/string_utils.hpp"


namespace nmodl {
namespace symtab {

/// %Symbol information
namespace syminfo {

/// \todo Error with pybind if std::underlying_typ is used
using enum_type = long long;

/// kind of symbol
enum class DeclarationType : enum_type {
    /// variable
    variable,

    /// function
    function
};

/// scope within a mod file
enum class Scope : enum_type {
    /// local variable
    local,

    /// global variable
    global,

    /// neuron variable
    neuron,

    /// extern variable
    external
};

/// state during various compiler passes
enum class Status : enum_type {
    empty = 0,

    /// converted to local
    localized = 1LL << 0,

    /// converted to global
    globalized = 1LL << 1,

    /// inlined
    inlined = 1LL << 2,

    /// renamed
    renamed = 1LL << 3,

    /// created
    created = 1LL << 4,

    /// derived from state
    from_state = 1LL << 5,

    /// variable marked as thread safe
    thread_safe = 1LL << 6
};

/// usage of mod file as array or scalar
enum class VariableType : enum_type {
    /// scalar / single value
    scalar,

    /// vector type
    array
};

/// variable usage within a mod file
enum class Access : enum_type {
    /// variable is ready only
    read = 1LL << 0,

    /// variable is written only
    write = 1LL << 1
};


/**
 * \brief NMODL variable properties
 *
 * Certain variables/symbols specified in various places in the same mod file.
 * For example, RANGE variable could be in PARAMETER bloc, ASSIGNED block etc.
 * In this case, the symbol in global scope need to have multiple properties.
 * This is also important while code generation. Hence, in addition to AST node
 * pointer, we define NmodlType so that we can set multiple properties.  Note
 * that AST pointer is no longer pointing to all pointers.  Same applies for
 * ModToken.
 *
 * These is some redundancy between NmodlType and other enums like
 * syminfo::DeclarationType and syminfo::Scope. But as AST will become more
 * abstract from NMODL (towards C/C++) then other types will be useful.
 *
 * \todo
 *   - Rename param_assign to parameter_var
 */
enum class NmodlType : enum_type {

    empty = 0,

    /// Local Variable
    local_var = 1LL << 0,

    /// Global Variable
    global_var = 1LL << 1,

    /// Range Variable
    range_var = 1LL << 2,

    /// Parameter Variable
    param_assign = 1LL << 3,

    /// Pointer Type
    pointer_var = 1LL << 4,

    /// Bbcorepointer Type
    bbcore_pointer_var = 1LL << 5,

    /// Extern Type
    extern_var = 1LL << 6,

    /// Prime Type
    prime_name = 1LL << 7,

    /// Assigned Definition
    assigned_definition = 1LL << 8,

    /// Unit Def
    unit_def = 1LL << 9,

    /// Read Ion
    read_ion_var = 1LL << 10,

    /// Write Ion
    write_ion_var = 1LL << 11,

    /// Non Specific Current
    nonspecific_cur_var = 1LL << 12,

    /// Electrode Current
    electrode_cur_var = 1LL << 13,

    /// Argument Type
    argument = 1LL << 14,

    /// Function Type
    function_block = 1LL << 15,

    /// Procedure Type
    procedure_block = 1LL << 16,

    /// Derivative Block
    derivative_block = 1LL << 17,

    /// Linear Block
    linear_block = 1LL << 18,

    /// NonLinear Block
    non_linear_block = 1LL << 19,

    /// constant variable
    constant_var = 1LL << 20,

    /// Kinetic Block
    kinetic_block = 1LL << 21,

    /// FunctionTable Block
    function_table_block = 1LL << 22,

    /// factor in unit block
    factor_def = 1LL << 23,

    /// neuron variable accessible in mod file
    extern_neuron_variable = 1LL << 24,

    /// neuron solver methods and math functions
    extern_method = 1LL << 25,

    /// state variable
    state_var = 1LL << 26,

    /// need to solve : used in solve statement
    to_solve = 1LL << 27,

    /// ion type
    useion = 1LL << 28,

    /// variable is used in table statement
    table_statement_var = 1LL << 29,

    /// variable is used in table as assigned
    table_assigned_var = 1LL << 30,

    /// Discrete Block
    discrete_block = 1LL << 31,

    /// Define variable / macro
    define = 1LL << 32,

    /// Codegen specific variable
<<<<<<< HEAD
    codegen_var = 1L << 33,

    /// FUNCTION or PROCEDURE needs setdata check
    use_range_ptr_var = 1L << 34
=======
    codegen_var = 1LL << 33,

    /// Randomvar Type
    random_var = 1LL << 34
>>>>>>> d70c51ba
};

template <typename T>
inline T operator~(T arg) {
    using utype = enum_type;
    return static_cast<T>(~static_cast<utype>(arg));
}

template <typename T>
inline T operator|(T lhs, T rhs) {
    using utype = enum_type;
    return static_cast<T>(static_cast<utype>(lhs) | static_cast<utype>(rhs));
}

template <typename T>
inline T operator&(T lhs, T rhs) {
    using utype = enum_type;
    return static_cast<T>(static_cast<utype>(lhs) & static_cast<utype>(rhs));
}

template <typename T>
inline T& operator|=(T& lhs, T rhs) {
    lhs = lhs | rhs;
    return lhs;
}

template <typename T>
inline T& operator&=(T& lhs, T rhs) {
    lhs = lhs & rhs;
    return lhs;
}

/// check if any property is set
inline bool has_property(const NmodlType& obj, NmodlType property) {
    return static_cast<bool>(obj & property);
}

/// check if any status is set
inline bool has_status(const Status& obj, Status state) {
    return static_cast<bool>(obj & state);
}

std::ostream& operator<<(std::ostream& os, const syminfo::NmodlType& obj);
std::ostream& operator<<(std::ostream& os, const syminfo::Status& obj);

/// helper function to convert nmodl properties to string
std::vector<std::string> to_string_vector(const syminfo::NmodlType& obj);

/// helper function to convert symbol status to string
std::vector<std::string> to_string_vector(const syminfo::Status& obj);

template <typename T>
std::string to_string(const T& obj) {
    std::string text;
    bool is_first{true};
    for (const auto& element: to_string_vector(obj)) {
        if (is_first) {
            text += element;
            is_first = false;
        } else {
            text += " " + element;
        }
    }
    return text;
}

}  // namespace syminfo
}  // namespace symtab
}  // namespace nmodl<|MERGE_RESOLUTION|>--- conflicted
+++ resolved
@@ -217,17 +217,13 @@
     define = 1LL << 32,
 
     /// Codegen specific variable
-<<<<<<< HEAD
-    codegen_var = 1L << 33,
+    codegen_var = 1LL << 33,
+
+    /// Randomvar Type
+    random_var = 1LL << 34,
 
     /// FUNCTION or PROCEDURE needs setdata check
-    use_range_ptr_var = 1L << 34
-=======
-    codegen_var = 1LL << 33,
-
-    /// Randomvar Type
-    random_var = 1LL << 34
->>>>>>> d70c51ba
+    use_range_ptr_var = 1LL << 35
 };
 
 template <typename T>
