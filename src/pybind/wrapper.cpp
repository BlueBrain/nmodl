/*
 * Copyright 2023 Blue Brain Project, EPFL.
 * See the top-level LICENSE file for details.
 *
 * SPDX-License-Identifier: Apache-2.0
 */

#include "wrapper.hpp"

#include "codegen/codegen_naming.hpp"
#include "pybind/pyembed.hpp"

#include <pybind11/embed.h>
#include <pybind11/stl.h>

#include <set>
#include <vector>

#include "ode_py.hpp"
<<<<<<< HEAD
#include <dlfcn.h>
#include <fmt/format.h>
=======
>>>>>>> c5ecfea3

namespace py = pybind11;
using namespace py::literals;

namespace nmodl {
namespace pybind_wrappers {

std::tuple<std::vector<std::string>, std::vector<std::string>, std::string>
call_solve_linear_system(const std::vector<std::string>& eq_system,
                         const std::vector<std::string>& state_vars,
                         const std::set<std::string>& vars,
                         bool small_system,
                         bool elimination,
                         const std::string& tmp_unique_prefix,
                         const std::set<std::string>& function_calls) {
    const auto locals = py::dict("eq_strings"_a = eq_system,
                                 "state_vars"_a = state_vars,
                                 "vars"_a = vars,
                                 "small_system"_a = small_system,
                                 "do_cse"_a = elimination,
                                 "function_calls"_a = function_calls,
                                 "tmp_unique_prefix"_a = tmp_unique_prefix);
    std::string script = R"(
exception_message = ""
try:
    solutions, new_local_vars = solve_lin_system(eq_strings,
                                                 state_vars,
                                                 vars,
                                                 function_calls,
                                                 tmp_unique_prefix,
                                                 small_system,
                                                 do_cse)
except Exception as e:
    # if we fail, fail silently and return empty string
    solutions = [""]
    new_local_vars = [""]
    exception_message = str(e)
)";

    py::exec(nmodl::pybind_wrappers::ode_py + script, locals);
    // returns a vector of solutions, i.e. new statements to add to block:
    auto solutions = locals["solutions"].cast<std::vector<std::string>>();
    // and a vector of new local variables that need to be declared in the block:
    auto new_local_vars = locals["new_local_vars"].cast<std::vector<std::string>>();
    // may also return a python exception message:
    auto exception_message = locals["exception_message"].cast<std::string>();

    return {std::move(solutions), std::move(new_local_vars), std::move(exception_message)};
}


std::tuple<std::vector<std::string>, std::string> call_solve_nonlinear_system(
    const std::vector<std::string>& eq_system,
    const std::vector<std::string>& state_vars,
    const std::set<std::string>& vars,
    const std::set<std::string>& function_calls) {
    const auto locals = py::dict("equation_strings"_a = eq_system,
                                 "state_vars"_a = state_vars,
                                 "vars"_a = vars,
                                 "function_calls"_a = function_calls);
    std::string script = R"(
exception_message = ""
try:
    solutions = solve_non_lin_system(equation_strings,
                                     state_vars,
                                     vars,
                                     function_calls)
except Exception as e:
    # if we fail, fail silently and return empty string
    solutions = [""]
    new_local_vars = [""]
    exception_message = str(e)
)";

    py::exec(nmodl::pybind_wrappers::ode_py + script, locals);
    // returns a vector of solutions, i.e. new statements to add to block:
    auto solutions = locals["solutions"].cast<std::vector<std::string>>();
    // may also return a python exception message:
    auto exception_message = locals["exception_message"].cast<std::string>();

    return {std::move(solutions), std::move(exception_message)};
}


std::tuple<std::string, std::string> call_diffeq_solver(const std::string& node_as_nmodl,
                                                        const std::string& dt_var,
                                                        const std::set<std::string>& vars,
                                                        bool use_pade_approx,
                                                        const std::set<std::string>& function_calls,
                                                        const std::string& method) {
    const auto locals = py::dict("equation_string"_a = node_as_nmodl,
                                 "dt_var"_a = dt_var,
                                 "vars"_a = vars,
                                 "use_pade_approx"_a = use_pade_approx,
                                 "function_calls"_a = function_calls);

    if (method == codegen::naming::EULER_METHOD) {
        // replace x' = f(x) differential equation
        // with forwards Euler timestep:
        // x = x + f(x) * dt
        std::string script = R"(
exception_message = ""
try:
    solution = forwards_euler2c(equation_string, dt_var, vars, function_calls)
except Exception as e:
    # if we fail, fail silently and return empty string
    solution = ""
    exception_message = str(e)
)";

        py::exec(nmodl::pybind_wrappers::ode_py + script, locals);
    } else if (method == codegen::naming::CNEXP_METHOD) {
        // replace x' = f(x) differential equation
        // with analytic solution for x(t+dt) in terms of x(t)
        // x = ...
        std::string script = R"(
exception_message = ""
try:
    solution = integrate2c(equation_string, dt_var, vars,
                           use_pade_approx)
except Exception as e:
    # if we fail, fail silently and return empty string
    solution = ""
    exception_message = str(e)
)";

        py::exec(nmodl::pybind_wrappers::ode_py + script, locals);
    } else {
        // nothing to do, but the caller should know.
        return {};
    }
<<<<<<< HEAD
    auto solution = locals["solution"].cast<std::string>();
    auto exception_message = locals["exception_message"].cast<std::string>();
=======
    solution = locals["solution"].cast<std::string>();
    exception_message = locals["exception_message"].cast<std::string>();
}

void AnalyticDiffExecutor::operator()() {
    auto locals = py::dict("expressions"_a = expressions, "vars"_a = used_names_in_block);
    std::string script = R"(
exception_message = ""
try:
    rhs = expressions[-1].split("=", 1)[1]
    solution = differentiate2c(rhs,
                               "v",
                               vars,
                               expressions[:-1]
               )
except Exception as e:
    # if we fail, fail silently and return empty string
    solution = ""
    exception_message = str(e)
)";

    py::exec(nmodl::pybind_wrappers::ode_py + script, locals);
    solution = locals["solution"].cast<std::string>();
    exception_message = locals["exception_message"].cast<std::string>();
}

SolveLinearSystemExecutor* create_sls_executor_func() {
    return new SolveLinearSystemExecutor();
}

SolveNonLinearSystemExecutor* create_nsls_executor_func() {
    return new SolveNonLinearSystemExecutor();
}

DiffeqSolverExecutor* create_des_executor_func() {
    return new DiffeqSolverExecutor();
}
>>>>>>> c5ecfea3

    return {std::move(solution), std::move(exception_message)};
}


std::tuple<std::string, std::string> call_analytic_diff(
    const std::vector<std::string>& expressions,
    const std::set<std::string>& used_names_in_block) {
    auto locals = py::dict("expressions"_a = expressions, "vars"_a = used_names_in_block);
    std::string script = R"(
exception_message = ""
try:
    rhs = expressions[-1].split("=", 1)[1]
    solution = differentiate2c(rhs,
                               "v",
                               vars,
                               expressions[:-1]
               )
except Exception as e:
    # if we fail, fail silently and return empty string
    solution = ""
    exception_message = str(e)
)";

    py::exec(nmodl::pybind_wrappers::ode_py + script, locals);
    std::string solution = locals["solution"].cast<std::string>();
    std::string exception_message = locals["exception_message"].cast<std::string>();

    return {std::move(solution), std::move(exception_message)};
}


void initialize_interpreter_func() {
    pybind11::initialize_interpreter(true);
}

void finalize_interpreter_func() {
    pybind11::finalize_interpreter();
}

// Prevent mangling for easier `dlsym`.
extern "C" {
__attribute__((visibility("default"))) pybind_wrap_api nmodl_init_pybind_wrapper_api() noexcept {
    return {&nmodl::pybind_wrappers::initialize_interpreter_func,
            &nmodl::pybind_wrappers::finalize_interpreter_func,
            &call_solve_nonlinear_system,
            &call_solve_linear_system,
            &call_diffeq_solver,
            &call_analytic_diff};
}
}

}  // namespace pybind_wrappers
}  // namespace nmodl<|MERGE_RESOLUTION|>--- conflicted
+++ resolved
@@ -17,11 +17,6 @@
 #include <vector>
 
 #include "ode_py.hpp"
-<<<<<<< HEAD
-#include <dlfcn.h>
-#include <fmt/format.h>
-=======
->>>>>>> c5ecfea3
 
 namespace py = pybind11;
 using namespace py::literals;
@@ -153,15 +148,16 @@
         // nothing to do, but the caller should know.
         return {};
     }
-<<<<<<< HEAD
     auto solution = locals["solution"].cast<std::string>();
     auto exception_message = locals["exception_message"].cast<std::string>();
-=======
-    solution = locals["solution"].cast<std::string>();
-    exception_message = locals["exception_message"].cast<std::string>();
-}
-
-void AnalyticDiffExecutor::operator()() {
+
+    return {std::move(solution), std::move(exception_message)};
+}
+
+
+std::tuple<std::string, std::string> call_analytic_diff(
+    const std::vector<std::string>& expressions,
+    const std::set<std::string>& used_names_in_block) {
     auto locals = py::dict("expressions"_a = expressions, "vars"_a = used_names_in_block);
     std::string script = R"(
 exception_message = ""
@@ -179,49 +175,9 @@
 )";
 
     py::exec(nmodl::pybind_wrappers::ode_py + script, locals);
-    solution = locals["solution"].cast<std::string>();
-    exception_message = locals["exception_message"].cast<std::string>();
-}
-
-SolveLinearSystemExecutor* create_sls_executor_func() {
-    return new SolveLinearSystemExecutor();
-}
-
-SolveNonLinearSystemExecutor* create_nsls_executor_func() {
-    return new SolveNonLinearSystemExecutor();
-}
-
-DiffeqSolverExecutor* create_des_executor_func() {
-    return new DiffeqSolverExecutor();
-}
->>>>>>> c5ecfea3
-
-    return {std::move(solution), std::move(exception_message)};
-}
-
-
-std::tuple<std::string, std::string> call_analytic_diff(
-    const std::vector<std::string>& expressions,
-    const std::set<std::string>& used_names_in_block) {
-    auto locals = py::dict("expressions"_a = expressions, "vars"_a = used_names_in_block);
-    std::string script = R"(
-exception_message = ""
-try:
-    rhs = expressions[-1].split("=", 1)[1]
-    solution = differentiate2c(rhs,
-                               "v",
-                               vars,
-                               expressions[:-1]
-               )
-except Exception as e:
-    # if we fail, fail silently and return empty string
-    solution = ""
-    exception_message = str(e)
-)";
-
-    py::exec(nmodl::pybind_wrappers::ode_py + script, locals);
-    std::string solution = locals["solution"].cast<std::string>();
-    std::string exception_message = locals["exception_message"].cast<std::string>();
+
+    auto solution = locals["solution"].cast<std::string>();
+    auto exception_message = locals["exception_message"].cast<std::string>();
 
     return {std::move(solution), std::move(exception_message)};
 }
