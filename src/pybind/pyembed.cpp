/*
 * Copyright 2023 Blue Brain Project, EPFL.
 * See the top-level LICENSE file for details.
 *
 * SPDX-License-Identifier: Apache-2.0
 */
#include "pybind/pyembed.hpp"

#include <cstdlib>
#include <dlfcn.h>
#include <filesystem>
#include <pybind11/embed.h>


#include "config/config.h"
#include "utils/logger.hpp"

#define STRINGIFY(x) #x
#define TOSTRING(x)  STRINGIFY(x)

namespace fs = std::filesystem;

namespace nmodl {

namespace pybind_wrappers {

using nmodl_init_pybind_wrapper_api_fpointer = decltype(&nmodl_init_pybind_wrapper_api);

bool EmbeddedPythonLoader::have_wrappers() {
#if defined(NMODL_STATIC_PYWRAPPER)
    auto* init = &nmodl_init_pybind_wrapper_api;
#else
    auto* init = (nmodl_init_pybind_wrapper_api_fpointer) (dlsym(RTLD_DEFAULT,
                                                                 "nmodl_init_pybind_wrapper_api"));
#endif

    if (init != nullptr) {
        wrappers = init();
    }

    return init != nullptr;
}

void assert_compatible_python_versions() {
    // This code is imported and slightly modified from PyBind11 because this
    // is primarly in details for internal usage
    // License of PyBind11 is BSD-style

    std::string compiled_ver = fmt::format("{}.{}", PY_MAJOR_VERSION, PY_MINOR_VERSION);
    auto pPy_GetVersion = (const char* (*) (void) ) dlsym(RTLD_DEFAULT, "Py_GetVersion");
    if (pPy_GetVersion == nullptr) {
        throw std::runtime_error("Unable to find the function `Py_GetVersion`");
    }
    const char* runtime_ver = pPy_GetVersion();
    std::size_t len = compiled_ver.size();
    if (std::strncmp(runtime_ver, compiled_ver.c_str(), len) != 0 ||
        (runtime_ver[len] >= '0' && runtime_ver[len] <= '9')) {
        throw std::runtime_error(
            fmt::format("Python version mismatch. nmodl has been compiled with python {} and is "
                        "being run with python {}",
                        compiled_ver,
                        runtime_ver));
    }
}

void EmbeddedPythonLoader::load_libraries() {
    const auto pylib_env = std::getenv("NMODL_PYLIB");
    if (!pylib_env) {
        logger->critical("NMODL_PYLIB environment variable must be set to load embedded python");
        throw std::runtime_error("NMODL_PYLIB not set");
    }
    const auto dlopen_opts = RTLD_NOW | RTLD_GLOBAL;
    dlerror();  // reset old error conditions
    pylib_handle = dlopen(pylib_env, dlopen_opts);
    if (!pylib_handle) {
        const auto errstr = dlerror();
        logger->critical("Tried but failed to load {}", pylib_env);
        logger->critical(errstr);
        throw std::runtime_error("Failed to dlopen");
    }

    assert_compatible_python_versions();

<<<<<<< HEAD
    auto pybind_wraplib_env = PathHelper::get_wrapper_path();
    pybind_wrapper_handle = dlopen(pybind_wraplib_env.c_str(), dlopen_opts);
=======
    if (std::getenv("NMODLHOME") == nullptr) {
        logger->critical("NMODLHOME environment variable must be set to load embedded python");
        throw std::runtime_error("NMODLHOME not set");
    }
    auto pybind_wraplib_env = fs::path(std::getenv("NMODLHOME")) / "lib" / "libpywrapper";
    pybind_wraplib_env.concat(CMakeInfo::SHARED_LIBRARY_SUFFIX);
    if (!fs::exists(pybind_wraplib_env)) {
        logger->critical("NMODLHOME doesn't contain libpywrapper{} library",
                         CMakeInfo::SHARED_LIBRARY_SUFFIX);
        throw std::runtime_error("NMODLHOME doesn't have lib/libpywrapper library");
    }
    std::string env_str = pybind_wraplib_env.string();
    pybind_wrapper_handle = dlopen(env_str.c_str(), dlopen_opts);
>>>>>>> b91c0eae
    if (!pybind_wrapper_handle) {
        const auto errstr = dlerror();
        logger->critical("Tried but failed to load {}", pybind_wraplib_env);
        logger->critical(errstr);
        throw std::runtime_error("Failed to dlopen");
    }
}

void EmbeddedPythonLoader::populate_symbols() {
#if defined(NMODL_STATIC_PYWRAPPER)
    auto* init = &nmodl_init_pybind_wrapper_api;
#else
    // By now it's been dynamically loaded with `RTLD_GLOBAL`.
    auto* init = (nmodl_init_pybind_wrapper_api_fpointer) (dlsym(RTLD_DEFAULT,
                                                                 "nmodl_init_pybind_wrapper_api"));
#endif

    if (!init) {
        const auto errstr = dlerror();
        logger->critical("Tried but failed to load pybind wrapper symbols");
        logger->critical(errstr);
        throw std::runtime_error("Failed to dlsym");
    }

    wrappers = init();
}

void EmbeddedPythonLoader::unload() {
    if (pybind_wrapper_handle) {
        dlclose(pybind_wrapper_handle);
        pybind_wrapper_handle = nullptr;
    }
    if (pylib_handle) {
        dlclose(pylib_handle);
        pylib_handle = nullptr;
    }
}

const pybind_wrap_api& EmbeddedPythonLoader::api() {
    return wrappers;
}


}  // namespace pybind_wrappers

}  // namespace nmodl<|MERGE_RESOLUTION|>--- conflicted
+++ resolved
@@ -81,24 +81,9 @@
 
     assert_compatible_python_versions();
 
-<<<<<<< HEAD
     auto pybind_wraplib_env = PathHelper::get_wrapper_path();
-    pybind_wrapper_handle = dlopen(pybind_wraplib_env.c_str(), dlopen_opts);
-=======
-    if (std::getenv("NMODLHOME") == nullptr) {
-        logger->critical("NMODLHOME environment variable must be set to load embedded python");
-        throw std::runtime_error("NMODLHOME not set");
-    }
-    auto pybind_wraplib_env = fs::path(std::getenv("NMODLHOME")) / "lib" / "libpywrapper";
-    pybind_wraplib_env.concat(CMakeInfo::SHARED_LIBRARY_SUFFIX);
-    if (!fs::exists(pybind_wraplib_env)) {
-        logger->critical("NMODLHOME doesn't contain libpywrapper{} library",
-                         CMakeInfo::SHARED_LIBRARY_SUFFIX);
-        throw std::runtime_error("NMODLHOME doesn't have lib/libpywrapper library");
-    }
     std::string env_str = pybind_wraplib_env.string();
     pybind_wrapper_handle = dlopen(env_str.c_str(), dlopen_opts);
->>>>>>> b91c0eae
     if (!pybind_wrapper_handle) {
         const auto errstr = dlerror();
         logger->critical("Tried but failed to load {}", pybind_wraplib_env);
