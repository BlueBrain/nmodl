--- conflicted
+++ resolved
@@ -103,34 +103,6 @@
     /// -->
 }
 
-<<<<<<< HEAD
-void SemanticAnalysisVisitor::visit_protect_statement(const ast::ProtectStatement& /* node */) {
-    /// <-- This code is for check 5
-    if (in_mutex) {
-        logger->warn("SemanticAnalysisVisitor :: Find a PROTECT inside a already locked part.");
-    }
-    /// -->
-}
-
-void SemanticAnalysisVisitor::visit_mutex_lock(const ast::MutexLock& /* node */) {
-    /// <-- This code is for check 5
-    if (in_mutex) {
-        logger->warn("SemanticAnalysisVisitor :: Found a MUTEXLOCK inside an already locked part.");
-    }
-    in_mutex = true;
-    /// -->
-}
-
-void SemanticAnalysisVisitor::visit_mutex_unlock(const ast::MutexUnlock& /* node */) {
-    /// <-- This code is for check 5
-    if (!in_mutex) {
-        logger->warn("SemanticAnalysisVisitor :: Found a MUTEXUNLOCK outside a locked part.");
-    }
-    in_mutex = false;
-    /// -->
-}
-
-=======
 void SemanticAnalysisVisitor::visit_independent_block(const ast::IndependentBlock& node) {
     /// <-- This code is for check 5
     for (const auto& n: node.get_variables()) {
@@ -144,6 +116,31 @@
     /// -->
 }
 
->>>>>>> 14359293
+void SemanticAnalysisVisitor::visit_protect_statement(const ast::ProtectStatement& /* node */) {
+    /// <-- This code is for check 6
+    if (in_mutex) {
+        logger->warn("SemanticAnalysisVisitor :: Find a PROTECT inside a already locked part.");
+    }
+    /// -->
+}
+
+void SemanticAnalysisVisitor::visit_mutex_lock(const ast::MutexLock& /* node */) {
+    /// <-- This code is for check 6
+    if (in_mutex) {
+        logger->warn("SemanticAnalysisVisitor :: Found a MUTEXLOCK inside an already locked part.");
+    }
+    in_mutex = true;
+    /// -->
+}
+
+void SemanticAnalysisVisitor::visit_mutex_unlock(const ast::MutexUnlock& /* node */) {
+    /// <-- This code is for check 6
+    if (!in_mutex) {
+        logger->warn("SemanticAnalysisVisitor :: Found a MUTEXUNLOCK outside a locked part.");
+    }
+    in_mutex = false;
+    /// -->
+}
+
 }  // namespace visitor
 }  // namespace nmodl