#include "visitors/semantic_analysis_visitor.hpp"
#include "ast/function_block.hpp"
#include "ast/function_table_block.hpp"
#include "ast/independent_block.hpp"
#include "ast/procedure_block.hpp"
#include "ast/program.hpp"
#include "ast/string.hpp"
#include "ast/suffix.hpp"
#include "ast/table_statement.hpp"
#include "symtab/symbol_properties.hpp"
#include "utils/logger.hpp"
#include "visitors/visitor_utils.hpp"

namespace nmodl {
namespace visitor {

bool SemanticAnalysisVisitor::check(const ast::Program& node) {
    check_fail = false;

    /// <-- This code is for check 2
    const auto& suffix_node = collect_nodes(node, {ast::AstNodeType::SUFFIX});
    if (!suffix_node.empty()) {
        const auto& suffix = std::dynamic_pointer_cast<const ast::Suffix>(suffix_node[0]);
        const auto& type = suffix->get_type()->get_node_name();
        is_point_process = (type == "POINT_PROCESS" || type == "ARTIFICIAL_CELL");
    }
    /// -->

    /// <-- This code is for check 4
    using namespace symtab::syminfo;
    const auto& with_prop = NmodlType::read_ion_var | NmodlType::write_ion_var;

    const auto& sym_table = node.get_symbol_table();
    assert(sym_table != nullptr);

    // get all ion variables
    const auto& ion_variables = sym_table->get_variables_with_properties(with_prop, false);

    /// make sure ion variables aren't redefined in a `CONSTANT` block.
    for (const auto& var: ion_variables) {
        if (var->has_any_property(NmodlType::constant_var)) {
            logger->critical(
                fmt::format("SemanticAnalysisVisitor :: ion variable {} from the USEION statement "
                            "can not be re-declared in a CONSTANT block",
                            var->get_name()));
            check_fail = true;
        }
    }
    /// -->

    visit_program(node);
    return check_fail;
}

void SemanticAnalysisVisitor::visit_procedure_block(const ast::ProcedureBlock& node) {
    /// <-- This code is for check 1
    in_procedure = true;
    one_arg_in_procedure_function = node.get_parameters().size() == 1;
    node.visit_children(*this);
    in_procedure = false;
    /// -->
}

void SemanticAnalysisVisitor::visit_function_block(const ast::FunctionBlock& node) {
    /// <-- This code is for check 1
    in_function = true;
    one_arg_in_procedure_function = node.get_parameters().size() == 1;
    node.visit_children(*this);
    in_function = false;
    /// -->
}

void SemanticAnalysisVisitor::visit_table_statement(const ast::TableStatement& tableStmt) {
    /// <-- This code is for check 1
    if ((in_function || in_procedure) && !one_arg_in_procedure_function) {
        logger->critical(
            "SemanticAnalysisVisitor :: The procedure or function containing the TABLE statement "
            "should contains exactly one argument.");
        check_fail = true;
    }
    /// -->
    /// <-- This code is for check 3
    const auto& table_vars = tableStmt.get_table_vars();
    if (in_function && !table_vars.empty()) {
        logger->critical(
            "SemanticAnalysisVisitor :: TABLE statement in FUNCTION cannot have a table name "
            "list.");
    }
    if (in_procedure && table_vars.empty()) {
        logger->critical(
            "SemanticAnalysisVisitor :: TABLE statement in PROCEDURE must have a table name list.");
    }
    /// -->
}

void SemanticAnalysisVisitor::visit_destructor_block(const ast::DestructorBlock& /* node */) {
    /// <-- This code is for check 2
    if (!is_point_process) {
        logger->warn(
            "SemanticAnalysisVisitor :: This mod file is not point process but contains a "
            "destructor.");
        check_fail = true;
    }
    /// -->
}

void SemanticAnalysisVisitor::visit_independent_block(const ast::IndependentBlock& node) {
    /// <-- This code is for check 5
    for (const auto& n: node.get_variables()) {
        if (n->get_value()->get_value() != "t") {
            logger->warn(
                "SemanticAnalysisVisitor :: '{}' cannot be used as an independent variable, only "
                "'t' is allowed.",
                n->get_value()->get_value());
        }
    }
    /// -->
}

<<<<<<< HEAD
void SemanticAnalysisVisitor::visit_function_table_block(const ast::FunctionTableBlock& node) {
    /// <-- This code is for check 6
    if (node.get_parameters().size() < 1) {
        logger->critical(
            "SemanticAnalysisVisitor :: Function table '{}' must have one or more arguments.",
            node.get_node_name());
        check_fail = true;
    }
    /// -->
}

=======
void SemanticAnalysisVisitor::visit_protect_statement(const ast::ProtectStatement& /* node */) {
    /// <-- This code is for check 6
    if (accel_backend) {
        logger->error("PROTECT statement is not supported with GPU execution");
    }
    if (in_mutex) {
        logger->warn("SemanticAnalysisVisitor :: Find a PROTECT inside a already locked part.");
    }
    /// -->
}

void SemanticAnalysisVisitor::visit_mutex_lock(const ast::MutexLock& /* node */) {
    /// <-- This code is for check 6
    if (accel_backend) {
        logger->error("MUTEXLOCK statement is not supported with GPU execution");
    }
    if (in_mutex) {
        logger->warn("SemanticAnalysisVisitor :: Found a MUTEXLOCK inside an already locked part.");
    }
    in_mutex = true;
    /// -->
}

void SemanticAnalysisVisitor::visit_mutex_unlock(const ast::MutexUnlock& /* node */) {
    /// <-- This code is for check 6
    if (accel_backend) {
        logger->error("MUTEXUNLOCK statement is not supported with GPU execution");
    }
    if (!in_mutex) {
        logger->warn("SemanticAnalysisVisitor :: Found a MUTEXUNLOCK outside a locked part.");
    }
    in_mutex = false;
    /// -->
}
>>>>>>> 8b67dae8

}  // namespace visitor
}  // namespace nmodl<|MERGE_RESOLUTION|>--- conflicted
+++ resolved
@@ -117,9 +117,8 @@
     /// -->
 }
 
-<<<<<<< HEAD
 void SemanticAnalysisVisitor::visit_function_table_block(const ast::FunctionTableBlock& node) {
-    /// <-- This code is for check 6
+    /// <-- This code is for check 7
     if (node.get_parameters().size() < 1) {
         logger->critical(
             "SemanticAnalysisVisitor :: Function table '{}' must have one or more arguments.",
@@ -129,7 +128,6 @@
     /// -->
 }
 
-=======
 void SemanticAnalysisVisitor::visit_protect_statement(const ast::ProtectStatement& /* node */) {
     /// <-- This code is for check 6
     if (accel_backend) {
@@ -164,7 +162,6 @@
     in_mutex = false;
     /// -->
 }
->>>>>>> 8b67dae8
 
 }  // namespace visitor
 }  // namespace nmodl