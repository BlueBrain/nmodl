/*************************************************************************
 * Copyright (C) 2021-2022 Blue Brain Project
 *
 * This file is part of NMODL distributed under the terms of the GNU
 * Lesser General Public License. See top-level LICENSE file for details.
 *************************************************************************/

#pragma once

/**
 * \file
 * \brief \copybrief nmodl::visitor::SemanticAnalysisVisitor
 */

/**
 * \addtogroup visitor_classes
 * \{
 */

/**
 * \class SemanticAnalysisVisitor
 * \brief %Visitor to check some semantic rules on the ast
 *
 * Current checks:
 *
 * 1. Check that a function or a procedure containing a TABLE statement contains only one argument
 * (mandatory in mod2c).
 * 2. Check that destructor blocks are only inside mod file that are point_process.
 * 3. A TABLE statement in functions cannot have name list, and should have one in procedures.
 * 4. Check if ion variables from a `USEION` statement are not declared in `CONSTANT` block.
<<<<<<< HEAD
 * 5. Check that mutex are not badly use
=======
 * 5. Check if an independent variable is not 't'.
>>>>>>> 14359293
 */
#include "ast/ast.hpp"
#include "visitors/ast_visitor.hpp"

namespace nmodl {
namespace visitor {

class SemanticAnalysisVisitor: public ConstAstVisitor {
  private:
    bool check_fail = false;

    /// true if the procedure or the function contains only one argument
    bool one_arg_in_procedure_function = false;
    /// true if we are in a procedure block
    bool in_procedure = false;
    /// true if we are in a function block
    bool in_function = false;
    /// true if the mod file is of type point process
    bool is_point_process = false;
    /// true if we are inside a mutex locked part
    bool in_mutex = false;

    /// Store if we are in a procedure and if the arity of this is 1
    void visit_procedure_block(const ast::ProcedureBlock& node) override;

    /// Store if we are in a function and if the arity of this is 1
    void visit_function_block(const ast::FunctionBlock& node) override;

    /// Visit a table statement and check that the arity of the block were 1
    void visit_table_statement(const ast::TableStatement& node) override;

    /// Visit destructor and check that the file is of type POINT_PROCESS or ARTIFICIAL_CELL
    void visit_destructor_block(const ast::DestructorBlock& node) override;

<<<<<<< HEAD
    /// Look if protect is inside a locked block
    void visit_protect_statement(const ast::ProtectStatement& node) override;

    /// Look if MUTEXLOCK is inside a locked block
    void visit_mutex_lock(const ast::MutexLock& node) override;

    /// Look if MUTEXUNLOCK is outside a locked block
    void visit_mutex_unlock(const ast::MutexUnlock& node) override;
=======
    /// Visit independent block and check if one of the variable is not t
    void visit_independent_block(const ast::IndependentBlock& node) override;
>>>>>>> 14359293

  public:
    SemanticAnalysisVisitor() = default;

    bool check(const ast::Program& node);
};

/** \} */  // end of visitor_classes

}  // namespace visitor
}  // namespace nmodl<|MERGE_RESOLUTION|>--- conflicted
+++ resolved
@@ -28,11 +28,8 @@
  * 2. Check that destructor blocks are only inside mod file that are point_process.
  * 3. A TABLE statement in functions cannot have name list, and should have one in procedures.
  * 4. Check if ion variables from a `USEION` statement are not declared in `CONSTANT` block.
-<<<<<<< HEAD
- * 5. Check that mutex are not badly use
-=======
  * 5. Check if an independent variable is not 't'.
->>>>>>> 14359293
+ * 6. Check that mutex are not badly use
  */
 #include "ast/ast.hpp"
 #include "visitors/ast_visitor.hpp"
@@ -67,7 +64,9 @@
     /// Visit destructor and check that the file is of type POINT_PROCESS or ARTIFICIAL_CELL
     void visit_destructor_block(const ast::DestructorBlock& node) override;
 
-<<<<<<< HEAD
+    /// Visit independent block and check if one of the variable is not t
+    void visit_independent_block(const ast::IndependentBlock& node) override;
+
     /// Look if protect is inside a locked block
     void visit_protect_statement(const ast::ProtectStatement& node) override;
 
@@ -76,10 +75,6 @@
 
     /// Look if MUTEXUNLOCK is outside a locked block
     void visit_mutex_unlock(const ast::MutexUnlock& node) override;
-=======
-    /// Visit independent block and check if one of the variable is not t
-    void visit_independent_block(const ast::IndependentBlock& node) override;
->>>>>>> 14359293
 
   public:
     SemanticAnalysisVisitor() = default;
