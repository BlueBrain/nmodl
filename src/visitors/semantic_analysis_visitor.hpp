--- conflicted
+++ resolved
@@ -29,11 +29,8 @@
  * 3. A TABLE statement in functions cannot have name list, and should have one in procedures.
  * 4. Check if ion variables from a `USEION` statement are not declared in `CONSTANT` block.
  * 5. Check if an independent variable is not 't'.
-<<<<<<< HEAD
- * 6. Check than function table got at least one argument.
-=======
  * 6. Check that mutex are not badly use
->>>>>>> 8b67dae8
+ * 7. Check than function table got at least one argument.
  */
 #include "ast/ast.hpp"
 #include "visitors/ast_visitor.hpp"
@@ -73,19 +70,14 @@
     /// Visit independent block and check if one of the variable is not t
     void visit_independent_block(const ast::IndependentBlock& node) override;
 
-<<<<<<< HEAD
     /// Visit function table to check that number of args > 0
     void visit_function_table_block(const ast::FunctionTableBlock& node) override;
 
-  public:
-    SemanticAnalysisVisitor() = default;
-=======
     /// Look if protect is inside a locked block
     void visit_protect_statement(const ast::ProtectStatement& node) override;
 
     /// Look if MUTEXLOCK is inside a locked block
     void visit_mutex_lock(const ast::MutexLock& node) override;
->>>>>>> 8b67dae8
 
     /// Look if MUTEXUNLOCK is outside a locked block
     void visit_mutex_unlock(const ast::MutexUnlock& node) override;
