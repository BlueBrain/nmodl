/*
 * Copyright 2023 Blue Brain Project, EPFL.
 * See the top-level LICENSE file for details.
 *
 * SPDX-License-Identifier: Apache-2.0
 */

#include <string>
#include <vector>

#include <CLI/CLI.hpp>
#include <filesystem>

#include "ast/program.hpp"
#include "codegen/codegen_acc_visitor.hpp"
#include "codegen/codegen_compatibility_visitor.hpp"
#include "codegen/codegen_coreneuron_cpp_visitor.hpp"
#include "codegen/codegen_neuron_cpp_visitor.hpp"
#include "codegen/codegen_transform_visitor.hpp"
#include "config/config.h"
#include "parser/nmodl_driver.hpp"
#include "pybind/pyembed.hpp"
#include "utils/common_utils.hpp"
#include "utils/logger.hpp"
#include "visitors/after_cvode_to_cnexp_visitor.hpp"
#include "visitors/ast_visitor.hpp"
#include "visitors/constant_folder_visitor.hpp"
#include "visitors/cvode_visitor.hpp"
#include "visitors/function_callpath_visitor.hpp"
#include "visitors/global_var_visitor.hpp"
#include "visitors/implicit_argument_visitor.hpp"
#include "visitors/indexedname_visitor.hpp"
#include "visitors/inline_visitor.hpp"
#include "visitors/json_visitor.hpp"
#include "visitors/kinetic_block_visitor.hpp"
#include "visitors/local_to_assigned_visitor.hpp"
#include "visitors/local_var_rename_visitor.hpp"
#include "visitors/localize_visitor.hpp"
#include "visitors/longitudinal_diffusion_visitor.hpp"
#include "visitors/loop_unroll_visitor.hpp"
#include "visitors/neuron_solve_visitor.hpp"
#include "visitors/nmodl_visitor.hpp"
#include "visitors/perf_visitor.hpp"
#include "visitors/rename_function_arguments.hpp"
#include "visitors/semantic_analysis_visitor.hpp"
#include "visitors/solve_block_visitor.hpp"
#include "visitors/steadystate_visitor.hpp"
#include "visitors/sympy_conductance_visitor.hpp"
#include "visitors/sympy_solver_visitor.hpp"
#include "visitors/symtab_visitor.hpp"
#include "visitors/units_visitor.hpp"
#include "visitors/verbatim_var_rename_visitor.hpp"
#include "visitors/verbatim_visitor.hpp"
#include "visitors/visitor_utils.hpp"

/**
 * \dir
 * \brief Main NMODL code generation program
 */

namespace fs = std::filesystem;
using namespace nmodl;
using namespace codegen;
using namespace visitor;
using nmodl::parser::NmodlDriver;

// NOLINTNEXTLINE(readability-function-cognitive-complexity)
int run_nmodl(int argc, const char* argv[]) {
    CLI::App app{fmt::format("NMODL : Source-to-Source Code Generation Framework [{}]",
                             Version::to_string())};

    /// list of mod files to process
    std::vector<fs::path> mod_files;

    /// true if debug logger statements should be shown
    std::string verbose("warning");

    /// true if code is to be generated for NEURON
    bool neuron_code(false);

    /// true if code is to be generated for CoreNEURON
    bool coreneuron_code(true);

    /// true if serial C++ code to be generated
    bool cpp_backend(true);

    /// true if c code with openacc to be generated
    bool oacc_backend(false);

    /// true if sympy should be used for solving ODEs analytically
    bool sympy_analytic(false);

    /// true if Pade approximation to be used
    bool sympy_pade(false);

    /// true if CSE (temp variables) to be used
    bool sympy_cse(false);

    /// true if conductance keyword can be added to breakpoint
    bool sympy_conductance(false);

    /// true if inlining at nmodl level to be done
    bool nmodl_inline(false);

    /// true if unroll at nmodl level to be done
    bool nmodl_unroll(false);

    /// true if perform constant folding at nmodl level to be done
    bool nmodl_const_folding(false);

    /// true if range variables to be converted to local
    bool nmodl_localize(false);

    /// true if global variables to be converted to range
    bool nmodl_global_to_range(false);

    /// true if top level local variables to be converted to range
    bool nmodl_local_to_range(false);

    /// true if localize variables even if verbatim block is used
    bool localize_verbatim(false);

    /// true if local variables to be renamed
    bool local_rename(true);

    /// true if inline even if verbatim block exist
    bool verbatim_inline(false);

    /// true if verbatim blocks
    bool verbatim_rename(true);

    /// true if code generation is forced to happen even if there
    /// is any incompatibility
    bool force_codegen(false);

    /// true if we want to only check compatibility without generating code
    bool only_check_compatibility(false);

    /// true if ion variable copies should be avoided
    bool optimize_ionvar_copies_codegen(false);

    /// directory where code will be generated
    std::string output_dir(".");

    /// directory where intermediate file will be generated
    std::string scratch_dir("tmp");

    /// directory where units lib file is located
    std::string units_dir(NrnUnitsLib::get_path());

    /// true if ast should be converted to json
    bool json_ast(false);

    /// true if ast should be converted to nmodl
    bool nmodl_ast(false);

    /// true if performance stats should be converted to json
    bool json_perfstat(false);

    /// true if symbol table should be printed
    bool show_symtab(false);

    /// floating point data type
    std::string data_type("double");

    /// which line to run blame for
    size_t blame_line = 0;  // lines are 1-based.
    bool detailed_blame = false;

    // NOLINTNEXTLINE(cppcoreguidelines-avoid-magic-numbers,readability-magic-numbers)
    app.get_formatter()->column_width(40);
    app.set_help_all_flag("-H,--help-all", "Print this help message including all sub-commands");

    app.add_option("--verbose", verbose, "Verbosity of logger output")
        ->capture_default_str()
        ->ignore_case()
        ->check(CLI::IsMember({"trace", "debug", "info", "warning", "error", "critical", "off"}));

    app.add_option("file", mod_files, "One or more MOD files to process")
        ->ignore_case()
        ->required()
        ->check(CLI::ExistingFile);

    app.add_option("-o,--output", output_dir, "Directory for backend code output")
        ->capture_default_str()
        ->ignore_case();
    app.add_option("--scratch", scratch_dir, "Directory for intermediate code output")
        ->capture_default_str()
        ->ignore_case();
    app.add_option("--units", units_dir, "Directory of units lib file")
        ->capture_default_str()
        ->ignore_case();
    app.add_flag("--neuron", neuron_code, "Generate C++ code for NEURON");
    app.add_flag("--coreneuron", coreneuron_code, "Generate C++ code for CoreNEURON (Default)");
    app.add_flag(
        "--version",
        [](std::size_t count) {
            std::cout << Version::to_string() << std::endl;
            exit(0);
        },
        "Print the version and exit");
    auto host_opt = app.add_subcommand("host", "HOST/CPU code backends")->ignore_case();
    host_opt->add_flag("--c,--cpp", cpp_backend, fmt::format("C++ backend ({})", cpp_backend))
        ->ignore_case();

    auto acc_opt = app.add_subcommand("acc", "Accelerator code backends")->ignore_case();
    acc_opt
        ->add_flag("--oacc",
                   oacc_backend,
                   fmt::format("C++ backend with OpenACC ({})", oacc_backend))
        ->ignore_case();

    // clang-format off
    auto sympy_opt = app.add_subcommand("sympy", "SymPy based analysis and optimizations")->ignore_case();
    sympy_opt->add_flag("--analytic",
        sympy_analytic,
        fmt::format("Solve ODEs using SymPy analytic integration ({})", sympy_analytic))->ignore_case();
    sympy_opt->add_flag("--pade",
        sympy_pade,
        fmt::format("Pade approximation in SymPy analytic integration ({})", sympy_pade))->ignore_case();
    sympy_opt->add_flag("--cse",
        sympy_cse,
        fmt::format("CSE (Common Subexpression Elimination) in SymPy analytic integration ({})", sympy_cse))->ignore_case();
    sympy_opt->add_flag("--conductance",
        sympy_conductance,
        fmt::format("Add CONDUCTANCE keyword in BREAKPOINT ({})", sympy_conductance))->ignore_case();

    auto passes_opt = app.add_subcommand("passes", "Analyse/Optimization passes")->ignore_case();
    passes_opt->add_flag("--inline",
        nmodl_inline,
        fmt::format("Perform inlining at NMODL level ({})", nmodl_inline))->ignore_case();
    passes_opt->add_flag("--unroll",
        nmodl_unroll,
        fmt::format("Perform loop unroll at NMODL level ({})", nmodl_unroll))->ignore_case();
    passes_opt->add_flag("--const-folding",
        nmodl_const_folding,
        fmt::format("Perform constant folding at NMODL level ({})", nmodl_const_folding))->ignore_case();
    passes_opt->add_flag("--localize",
        nmodl_localize,
        fmt::format("Convert RANGE variables to LOCAL ({})", nmodl_localize))->ignore_case();
    passes_opt->add_flag("--global-to-range",
         nmodl_global_to_range,
         fmt::format("Convert GLOBAL variables to RANGE ({})", nmodl_global_to_range))->ignore_case();
    passes_opt->add_flag("--local-to-range",
         nmodl_local_to_range,
         fmt::format("Convert top level LOCAL variables to RANGE ({})", nmodl_local_to_range))->ignore_case();
    passes_opt->add_flag("--localize-verbatim",
        localize_verbatim,
        fmt::format("Convert RANGE variables to LOCAL even if verbatim block exist ({})", localize_verbatim))->ignore_case();
    passes_opt->add_flag("--local-rename",
        local_rename,
        fmt::format("Rename LOCAL variable if variable of same name exist in global scope ({})", local_rename))->ignore_case();
    passes_opt->add_flag("--verbatim-inline",
        verbatim_inline,
        fmt::format("Inline even if verbatim block exist ({})", verbatim_inline))->ignore_case();
    passes_opt->add_flag("--verbatim-rename",
        verbatim_rename,
        fmt::format("Rename variables in verbatim block ({})", verbatim_rename))->ignore_case();
    passes_opt->add_flag("--json-ast",
        json_ast,
        fmt::format("Write AST to JSON file ({})", json_ast))->ignore_case();
    passes_opt->add_flag("--nmodl-ast",
        nmodl_ast,
        fmt::format("Write the intermediate AST after each pass as a NMODL file to the scratch directory ({})", nmodl_ast))->ignore_case();
    passes_opt->add_flag("--json-perf",
        json_perfstat,
        fmt::format("Write performance statistics to JSON file ({})", json_perfstat))->ignore_case();
    passes_opt->add_flag("--show-symtab",
        show_symtab,
        fmt::format("Write symbol table to stdout ({})", show_symtab))->ignore_case();

    auto codegen_opt = app.add_subcommand("codegen", "Code generation options")->ignore_case();
    codegen_opt->add_option("--datatype",
        data_type,
        "Data type for floating point variables")->capture_default_str()->ignore_case()->check(CLI::IsMember({"float", "double"}));
    codegen_opt->add_flag("--force",
        force_codegen,
        "Force code generation even if there is any incompatibility");
    codegen_opt->add_flag("--only-check-compatibility",
                          only_check_compatibility,
                          "Check compatibility and return without generating code");
    codegen_opt->add_flag("--opt-ionvar-copy",
        optimize_ionvar_copies_codegen,
        fmt::format("Optimize copies of ion variables ({})", optimize_ionvar_copies_codegen))->ignore_case();

#if NMODL_ENABLE_BACKWARD
    auto blame_opt = app.add_subcommand("blame", "Blame NMODL code that generated some code.");
    blame_opt->add_option("--line", blame_line, "Justify why this line was generated.");
    blame_opt->add_flag("--detailed", detailed_blame, "Justify by printing full backtraces.");
#endif

    // clang-format on

    CLI11_PARSE(app, argc, argv);

    std::string simulator_name = neuron_code ? "neuron" : "coreneuron";

    fs::create_directories(output_dir);
    fs::create_directories(scratch_dir);

    logger->set_level(spdlog::level::from_str(verbose));

    /// write ast to nmodl
    const auto ast_to_nmodl = [nmodl_ast](ast::Program& ast, const std::string& filepath) {
        if (nmodl_ast) {
            NmodlPrintVisitor(filepath).visit_program(ast);
            logger->info("AST to NMODL transformation written to {}", filepath);
        }
    };

    for (const auto& file: mod_files) {
        logger->info("Processing {}", file.string());

        const auto modfile = file.stem().string();

        /// create file path for nmodl file
        auto filepath = [scratch_dir, modfile](const std::string& suffix) {
            static int count = 0;

            auto filename = fmt::format("{}.{:02d}.{}.mod", modfile, count++, suffix);
            return (std::filesystem::path(scratch_dir) / filename).string();
        };

        /// driver object creates lexer and parser, just call parser method
        NmodlDriver driver;

        /// parse mod file and construct ast
        const auto& ast = driver.parse_file(file);

        /// whether to update existing symbol table or create new
        /// one whenever we run symtab visitor.
        bool update_symtab = false;

        {
            logger->info("Running argument renaming visitor");
            RenameFunctionArgumentsVisitor().visit_program(*ast);
        }

        /// construct symbol table
        {
            logger->info("Running symtab visitor");
            SymtabVisitor(update_symtab).visit_program(*ast);
        }

        /// Check some rules that ast should follow
        {
            logger->info("Running semantic analysis visitor");
            if (SemanticAnalysisVisitor(oacc_backend).check(*ast)) {
                return 1;
            }
        }

        /// use cnexp instead of after_cvode solve method
        {
            logger->info("Running CVode to cnexp visitor");
            AfterCVodeToCnexpVisitor().visit_program(*ast);
            ast_to_nmodl(*ast, filepath("after_cvode_to_cnexp"));
        }

        /// GLOBAL to RANGE rename visitor
        if (nmodl_global_to_range) {
            // make sure to run perf visitor because code generator
            // looks for read/write counts const/non-const declaration
            PerfVisitor().visit_program(*ast);
            // make sure to run the GlobalToRange visitor after all the
            // reinitializations of Symtab
            logger->info("Running GlobalToRange visitor");
            GlobalToRangeVisitor(*ast).visit_program(*ast);
            SymtabVisitor(update_symtab).visit_program(*ast);
            ast_to_nmodl(*ast, filepath("global_to_range"));
        }

        /// LOCAL to ASSIGNED visitor
        if (nmodl_local_to_range) {
            logger->info("Running LOCAL to ASSIGNED visitor");
            PerfVisitor().visit_program(*ast);
            LocalToAssignedVisitor().visit_program(*ast);
            SymtabVisitor(update_symtab).visit_program(*ast);
            ast_to_nmodl(*ast, filepath("local_to_assigned"));
        }

        {
            // Compatibility Checking
            logger->info("Running code compatibility checker");
            // run perfvisitor to update read/write counts
            PerfVisitor().visit_program(*ast);

            auto compatibility_visitor = CodegenCompatibilityVisitor(simulator_name);
            // If we want to just check compatibility we return the result
            if (only_check_compatibility) {
                return compatibility_visitor.find_unhandled_ast_nodes(*ast);
            }

            // If there is an incompatible construct and code generation is not forced exit NMODL
            if (compatibility_visitor.find_unhandled_ast_nodes(*ast) && !force_codegen) {
                return 1;
            }
        }

        if (show_symtab) {
            logger->info("Printing symbol table");
            auto symtab = ast->get_model_symbol_table();
            symtab->print(std::cout);
        }

        ast_to_nmodl(*ast, filepath("ast"));

        if (json_ast) {
            std::filesystem::path file{scratch_dir};
            file /= modfile + ".ast.json";
            logger->info("Writing AST into {}", file.string());
            JSONVisitor(file.string()).write(*ast);
        }

        if (verbatim_rename) {
            logger->info("Running verbatim rename visitor");
            VerbatimVarRenameVisitor().visit_program(*ast);
            ast_to_nmodl(*ast, filepath("verbatim_rename"));
        }

        if (nmodl_const_folding) {
            logger->info("Running nmodl constant folding visitor");
            ConstantFolderVisitor().visit_program(*ast);
            ast_to_nmodl(*ast, filepath("constfold"));
        }

        if (nmodl_unroll) {
            logger->info("Running nmodl loop unroll visitor");
            LoopUnrollVisitor().visit_program(*ast);
            ConstantFolderVisitor().visit_program(*ast);
            ast_to_nmodl(*ast, filepath("unroll"));
            SymtabVisitor(update_symtab).visit_program(*ast);
        }

        if (neuron_code) {
            CreateLongitudinalDiffusionBlocks().visit_program(*ast);
            ast_to_nmodl(*ast, filepath("londifus"));
            SymtabVisitor(update_symtab).visit_program(*ast);
        }


        /// note that we can not symtab visitor in update mode as we
        /// replace kinetic block with derivative block of same name
        /// in global scope
        {
            logger->info("Running KINETIC block visitor");
            auto kineticBlockVisitor = KineticBlockVisitor();
            kineticBlockVisitor.visit_program(*ast);
            SymtabVisitor(update_symtab).visit_program(*ast);
            const auto filename = filepath("kinetic");
            ast_to_nmodl(*ast, filename);
            if (nmodl_ast && kineticBlockVisitor.get_conserve_statement_count()) {
                logger->warn(
                    fmt::format("{} presents non-standard CONSERVE statements in DERIVATIVE "
                                "blocks. Use it only for debugging/developing",
                                filename));
            }
        }

        {
            logger->info("Running STEADYSTATE visitor");
            SteadystateVisitor().visit_program(*ast);
            SymtabVisitor(update_symtab).visit_program(*ast);
            ast_to_nmodl(*ast, filepath("steadystate"));
        }

        /// Parsing units fron "nrnunits.lib" and mod files
        {
            logger->info("Parsing Units");
            UnitsVisitor(units_dir).visit_program(*ast);
        }

        /// once we start modifying (especially removing) older constructs
        /// from ast then we should run symtab visitor in update mode so
        /// that old symbols (e.g. prime variables) are not lost
        update_symtab = true;

        if (nmodl_inline) {
            logger->info("Running nmodl inline visitor");
            InlineVisitor().visit_program(*ast);
            SymtabVisitor(update_symtab).visit_program(*ast);
            ast_to_nmodl(*ast, filepath("inline"));
        }

        if (local_rename) {
            logger->info("Running local variable rename visitor");
            LocalVarRenameVisitor().visit_program(*ast);
            SymtabVisitor(update_symtab).visit_program(*ast);
            ast_to_nmodl(*ast, filepath("local_rename"));
        }

        if (nmodl_localize) {
            // localize pass must follow rename pass to avoid conflict
            logger->info("Running localize visitor");
            LocalizeVisitor(localize_verbatim).visit_program(*ast);
            LocalVarRenameVisitor().visit_program(*ast);
            SymtabVisitor(update_symtab).visit_program(*ast);
            ast_to_nmodl(*ast, filepath("localize"));
        }

        // Even if `sympy --analytic` wasn't requested by the user, some constructs can't be
        // implemented without. If they're present we assume that SymPy is present; and force
        // `sympy --analytic`.
        if (!sympy_analytic) {
            auto enable_sympy = [&sympy_analytic](bool enable, const std::string& reason) {
                if (!enable) {
                    return;
                }

                if (!sympy_analytic) {
                    logger->info("Automatically enabling sympy_analytic.");
                    logger->info("Required by: {}.", reason);
                }

                sympy_analytic = true;
            };

            enable_sympy(solver_exists(*ast, "derivimplicit"), "'SOLVE ... METHOD derivimplicit'");
            enable_sympy(node_exists(*ast, ast::AstNodeType::LINEAR_BLOCK), "'LINEAR' block");
            enable_sympy(node_exists(*ast, ast::AstNodeType::NON_LINEAR_BLOCK),
                         "'NONLINEAR' block");
            enable_sympy(solver_exists(*ast, "sparse"), "'SOLVE ... METHOD sparse'");
        }


<<<<<<< HEAD
        if (sympy_conductance || sympy_analytic || sympy_sparse || sympy_derivimplicit ||
            sympy_linear || neuron_code) {
=======
        if (sympy_conductance || sympy_analytic) {
>>>>>>> 367da976
            nmodl::pybind_wrappers::EmbeddedPythonLoader::get_instance()
                .api()
                .initialize_interpreter();

            if (neuron_code) {
                logger->info("Running CVODE visitor");
                CvodeVisitor().visit_program(*ast);
                SymtabVisitor(update_symtab).visit_program(*ast);
                ast_to_nmodl(*ast, filepath("cvode"));
            }

            if (sympy_conductance) {
                logger->info("Running sympy conductance visitor");
                SympyConductanceVisitor().visit_program(*ast);
                SymtabVisitor(update_symtab).visit_program(*ast);
                ast_to_nmodl(*ast, filepath("sympy_conductance"));
            }

            if (sympy_analytic) {
                logger->info("Running sympy solve visitor");
                SympySolverVisitor(sympy_pade, sympy_cse).visit_program(*ast);
                SymtabVisitor(update_symtab).visit_program(*ast);
                ast_to_nmodl(*ast, filepath("sympy_solve"));
            }
            nmodl::pybind_wrappers::EmbeddedPythonLoader::get_instance()
                .api()
                .finalize_interpreter();
        }

        {
            logger->info("Running cnexp visitor");
            NeuronSolveVisitor().visit_program(*ast);
            ast_to_nmodl(*ast, filepath("cnexp"));
        }

        {
            SolveBlockVisitor().visit_program(*ast);
            SymtabVisitor(update_symtab).visit_program(*ast);
            ast_to_nmodl(*ast, filepath("solveblock"));
        }

        if (json_perfstat) {
            std::string file{scratch_dir};
            file.append("/");
            file.append(modfile);
            file.append(".perf.json");
            logger->info("Writing performance statistics to {}", file);
            PerfVisitor(file).visit_program(*ast);
        }

        // Add implicit arguments (like celsius, nt) to NEURON functions (like
        // nrn_ghk, at_time) whose signatures we have to massage.
        ImplicitArgumentVisitor{simulator_name}.visit_program(*ast);
        SymtabVisitor(update_symtab).visit_program(*ast);

        {
            // make sure to run perf visitor because code generator
            // looks for read/write counts const/non-const declaration
            PerfVisitor().visit_program(*ast);
        }

        {
            CodegenTransformVisitor{}.visit_program(*ast);
            ast_to_nmodl(*ast, filepath("TransformVisitor"));
            SymtabVisitor(update_symtab).visit_program(*ast);
        }

        {
            FunctionCallpathVisitor{}.visit_program(*ast);
            ast_to_nmodl(*ast, filepath("FunctionCallpathVisitor"));
            SymtabVisitor(update_symtab).visit_program(*ast);
        }

        {
            auto blame_level = detailed_blame ? utils::BlameLevel::Detailed
                                              : utils::BlameLevel::Short;
            if (coreneuron_code && oacc_backend) {
                logger->info("Running OpenACC backend code generator for CoreNEURON");
                CodegenAccVisitor visitor(modfile,
                                          output_dir,
                                          data_type,
                                          optimize_ionvar_copies_codegen,
                                          utils::make_blame(blame_line, blame_level));
                visitor.visit_program(*ast);
            }

            else if (coreneuron_code && !neuron_code && cpp_backend) {
                logger->info("Running C++ backend code generator for CoreNEURON");
                CodegenCoreneuronCppVisitor visitor(modfile,
                                                    output_dir,
                                                    data_type,
                                                    optimize_ionvar_copies_codegen,
                                                    utils::make_blame(blame_line, blame_level));
                visitor.visit_program(*ast);
            }

            else if (neuron_code && cpp_backend) {
                logger->info("Running C++ backend code generator for NEURON");
                CodegenNeuronCppVisitor visitor(modfile,
                                                output_dir,
                                                data_type,
                                                optimize_ionvar_copies_codegen,
                                                utils::make_blame(blame_line, blame_level));
                visitor.visit_program(*ast);
            }

            else {
                throw std::runtime_error(
                    "Non valid code generation configuration. Code generation with NMODL is "
                    "supported for NEURON with C++ backend or CoreNEURON with C++/OpenACC "
                    "backends");
            }
        }
    }
    return EXIT_SUCCESS;
}

int main(int argc, const char* argv[]) {
    try {
        return run_nmodl(argc, argv);
    } catch (const std::runtime_error& e) {
        std::cerr << "[FATAL] NMODL encountered an unhandled exception.\n";
        std::cerr << "    cwd = " << std::filesystem::current_path() << "\n";
        std::cerr << "    ";
        for (int i = 0; i < argc; ++i) {
            std::cerr << argv[i] << " ";
        }
        std::cerr << std::endl;

        throw e;
    }

    return EXIT_SUCCESS;
}<|MERGE_RESOLUTION|>--- conflicted
+++ resolved
@@ -523,12 +523,7 @@
         }
 
 
-<<<<<<< HEAD
-        if (sympy_conductance || sympy_analytic || sympy_sparse || sympy_derivimplicit ||
-            sympy_linear || neuron_code) {
-=======
         if (sympy_conductance || sympy_analytic) {
->>>>>>> 367da976
             nmodl::pybind_wrappers::EmbeddedPythonLoader::get_instance()
                 .api()
                 .initialize_interpreter();
