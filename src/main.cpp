/*************************************************************************
 * Copyright (C) 2018-2022 Blue Brain Project
 *
 * This file is part of NMODL distributed under the terms of the GNU
 * Lesser General Public License. See top-level LICENSE file for details.
 *************************************************************************/

#include <string>
#include <vector>

#include <CLI/CLI.hpp>

#include "codegen/codegen_acc_visitor.hpp"
#include "codegen/codegen_c_visitor.hpp"
#include "codegen/codegen_cuda_visitor.hpp"
#include "codegen/codegen_ispc_visitor.hpp"
#include "codegen/codegen_omp_visitor.hpp"

#ifdef NMODL_LLVM_BACKEND
#include "codegen/llvm/codegen_llvm_visitor.hpp"
#include "test/benchmark/llvm_benchmark.hpp"
#endif

#include "codegen/codegen_driver.hpp"
#include "config/config.h"
#include "parser/nmodl_driver.hpp"
#include "pybind/pyembed.hpp"
#include "utils/common_utils.hpp"
#include "utils/logger.hpp"
#include "visitors/json_visitor.hpp"
#include "visitors/nmodl_visitor.hpp"

/**
 * \dir
 * \brief Main NMODL code generation program
 */

using namespace nmodl;
using namespace codegen;
using namespace visitor;
using nmodl::parser::NmodlDriver;

int main(int argc, const char* argv[]) {
    CLI::App app{fmt::format("NMODL : Source-to-Source Code Generation Framework [{}]",
                             Version::to_string())};

    /// list of mod files to process
    std::vector<std::string> mod_files;

    /// true if debug logger statements should be shown
    std::string verbose("info");

    /// true if symbol table should be printed
    bool show_symtab(false);
<<<<<<< HEAD

    /// floating point data type
    std::string data_type("double");

#ifdef NMODL_LLVM_BACKEND
    /// run llvm benchmark
    bool llvm_benchmark(false);

    /// the size of the instance struct for the benchmark
    int instance_size = 10000;

    /// the number of repeated experiments for the benchmarking
    int num_experiments = 100;

    /// benchmark external kernel with JIT
    bool external_kernel;
=======

    /// floating point data type
    std::string data_type("double");

#ifdef NMODL_LLVM_BACKEND
    /// run llvm benchmark
    bool llvm_benchmark(false);

    /// the size of the instance struct for the benchmark
    int instance_size = 10000;

    /// the number of repeated experiments for the benchmarking
    int num_experiments = 100;
>>>>>>> fe4a2dc0

    /// X dimension of grid in blocks for GPU execution
    int llvm_cuda_grid_dim_x = 1;

    /// X dimension of block in threads for GPU execution
    int llvm_cuda_block_dim_x = 1;
#endif

    CodeGenConfig cfg;

    app.get_formatter()->column_width(40);
    app.set_help_all_flag("-H,--help-all", "Print this help message including all sub-commands");

    app.add_option("--verbose", verbose, "Verbosity of logger output")
        ->capture_default_str()
        ->ignore_case()
        ->check(CLI::IsMember({"trace", "debug", "info", "warning", "error", "critical", "off"}));

    app.add_option("file", mod_files, "One or more MOD files to process")
        ->ignore_case()
        ->required()
        ->check(CLI::ExistingFile);

<<<<<<< HEAD
    app.add_option("-o,--output", cfg.output_dir, "Directory for backend code output", true)
        ->ignore_case();
    app.add_option("--scratch", cfg.scratch_dir, "Directory for intermediate code output", true)
        ->ignore_case();
    app.add_option("--units", cfg.units_dir, "Directory of units lib file", true)->ignore_case();

    auto host_opt = app.add_subcommand("host", "HOST/CPU code backends")->ignore_case();
    host_opt->add_flag("--c", cfg.c_backend, "C/C++ backend ({})"_format(cfg.c_backend))
        ->ignore_case();
    host_opt
        ->add_flag("--omp",
                   cfg.omp_backend,
                   "C/C++ backend with OpenMP ({})"_format(cfg.omp_backend))
        ->ignore_case();
    host_opt
        ->add_flag("--ispc",
                   cfg.ispc_backend,
                   "C/C++ backend with ISPC ({})"_format(cfg.ispc_backend))
=======
    app.add_option("-o,--output", cfg.output_dir, "Directory for backend code output")
        ->capture_default_str()
        ->ignore_case();
    app.add_option("--scratch", cfg.scratch_dir, "Directory for intermediate code output")
        ->capture_default_str()
        ->ignore_case();
    app.add_option("--units", cfg.units_dir, "Directory of units lib file")
        ->capture_default_str()
        ->ignore_case();

    auto host_opt = app.add_subcommand("host", "HOST/CPU code backends")->ignore_case();
    host_opt->add_flag("--c", cfg.c_backend, fmt::format("C/C++ backend ({})", cfg.c_backend))
        ->ignore_case();
    host_opt
        ->add_flag("--omp",
                   cfg.omp_backend,
                   fmt::format("C/C++ backend with OpenMP ({})", cfg.omp_backend))
        ->ignore_case();
    host_opt
        ->add_flag("--ispc",
                   cfg.ispc_backend,
                   fmt::format("C/C++ backend with ISPC ({})", cfg.ispc_backend))
>>>>>>> fe4a2dc0
        ->ignore_case();

    auto acc_opt = app.add_subcommand("acc", "Accelerator code backends")->ignore_case();
    acc_opt
        ->add_flag("--oacc",
                   cfg.oacc_backend,
<<<<<<< HEAD
                   "C/C++ backend with OpenACC ({})"_format(cfg.oacc_backend))
=======
                   fmt::format("C/C++ backend with OpenACC ({})", cfg.oacc_backend))
>>>>>>> fe4a2dc0
        ->ignore_case();
    acc_opt
        ->add_flag("--cuda",
                   cfg.cuda_backend,
<<<<<<< HEAD
                   "C/C++ backend with CUDA ({})"_format(cfg.cuda_backend))
=======
                   fmt::format("C/C++ backend with CUDA ({})", cfg.cuda_backend))
>>>>>>> fe4a2dc0
        ->ignore_case();

    // clang-format off
    auto sympy_opt = app.add_subcommand("sympy", "SymPy based analysis and optimizations")->ignore_case();
    sympy_opt->add_flag("--analytic",
        cfg.sympy_analytic,
<<<<<<< HEAD
        "Solve ODEs using SymPy analytic integration ({})"_format(cfg.sympy_analytic))->ignore_case();
    sympy_opt->add_flag("--pade",
        cfg.sympy_pade,
        "Pade approximation in SymPy analytic integration ({})"_format(cfg.sympy_pade))->ignore_case();
    sympy_opt->add_flag("--cse",
        cfg.sympy_cse,
        "CSE (Common Subexpression Elimination) in SymPy analytic integration ({})"_format(cfg.sympy_cse))->ignore_case();
    sympy_opt->add_flag("--conductance",
        cfg.sympy_conductance,
        "Add CONDUCTANCE keyword in BREAKPOINT ({})"_format(cfg.sympy_conductance))->ignore_case();
=======
        fmt::format("Solve ODEs using SymPy analytic integration ({})", cfg.sympy_analytic))->ignore_case();
    sympy_opt->add_flag("--pade",
        cfg.sympy_pade,
        fmt::format("Pade approximation in SymPy analytic integration ({})", cfg.sympy_pade))->ignore_case();
    sympy_opt->add_flag("--cse",
        cfg.sympy_cse,
        fmt::format("CSE (Common Subexpression Elimination) in SymPy analytic integration ({})", cfg.sympy_cse))->ignore_case();
    sympy_opt->add_flag("--conductance",
        cfg.sympy_conductance,
        fmt::format("Add CONDUCTANCE keyword in BREAKPOINT ({})", cfg.sympy_conductance))->ignore_case();
>>>>>>> fe4a2dc0

    auto passes_opt = app.add_subcommand("passes", "Analyse/Optimization passes")->ignore_case();
    passes_opt->add_flag("--inline",
        cfg.nmodl_inline,
<<<<<<< HEAD
        "Perform inlining at NMODL level ({})"_format(cfg.nmodl_inline))->ignore_case();
    passes_opt->add_flag("--unroll",
        cfg.nmodl_unroll,
        "Perform loop unroll at NMODL level ({})"_format(cfg.nmodl_unroll))->ignore_case();
    passes_opt->add_flag("--const-folding",
        cfg.nmodl_const_folding,
        "Perform constant folding at NMODL level ({})"_format(cfg.nmodl_const_folding))->ignore_case();
    passes_opt->add_flag("--localize",
        cfg.nmodl_localize,
        "Convert RANGE variables to LOCAL ({})"_format(cfg.nmodl_localize))->ignore_case();
    passes_opt->add_flag("--global-to-range",
         cfg.nmodl_global_to_range,
         "Convert GLOBAL variables to RANGE ({})"_format(cfg.nmodl_global_to_range))->ignore_case();
    passes_opt->add_flag("--local-to-range",
         cfg.nmodl_local_to_range,
         "Convert top level LOCAL variables to RANGE ({})"_format(cfg.nmodl_local_to_range))->ignore_case();
    passes_opt->add_flag("--localize-verbatim",
        cfg.localize_verbatim,
        "Convert RANGE variables to LOCAL even if verbatim block exist ({})"_format(cfg.localize_verbatim))->ignore_case();
    passes_opt->add_flag("--local-rename",
        cfg.local_rename,
        "Rename LOCAL variable if variable of same name exist in global scope ({})"_format(cfg.local_rename))->ignore_case();
    passes_opt->add_flag("--verbatim-inline",
        cfg.verbatim_inline,
        "Inline even if verbatim block exist ({})"_format(cfg.verbatim_inline))->ignore_case();
    passes_opt->add_flag("--verbatim-rename",
        cfg.verbatim_rename,
        "Rename variables in verbatim block ({})"_format(cfg.verbatim_rename))->ignore_case();
    passes_opt->add_flag("--json-ast",
        cfg.json_ast,
        "Write AST to JSON file ({})"_format(cfg.json_ast))->ignore_case();
    passes_opt->add_flag("--nmodl-ast",
        cfg.nmodl_ast,
        "Write AST to NMODL file ({})"_format(cfg.nmodl_ast))->ignore_case();
    passes_opt->add_flag("--json-perf",
        cfg.json_perfstat,
        "Write performance statistics to JSON file ({})"_format(cfg.json_perfstat))->ignore_case();
=======
        fmt::format("Perform inlining at NMODL level ({})", cfg.nmodl_inline))->ignore_case();
    passes_opt->add_flag("--unroll",
        cfg.nmodl_unroll,
        fmt::format("Perform loop unroll at NMODL level ({})", cfg.nmodl_unroll))->ignore_case();
    passes_opt->add_flag("--const-folding",
        cfg.nmodl_const_folding,
        fmt::format("Perform constant folding at NMODL level ({})", cfg.nmodl_const_folding))->ignore_case();
    passes_opt->add_flag("--localize",
        cfg.nmodl_localize,
        fmt::format("Convert RANGE variables to LOCAL ({})", cfg.nmodl_localize))->ignore_case();
    passes_opt->add_flag("--global-to-range",
         cfg.nmodl_global_to_range,
         fmt::format("Convert GLOBAL variables to RANGE ({})", cfg.nmodl_global_to_range))->ignore_case();
    passes_opt->add_flag("--local-to-range",
         cfg.nmodl_local_to_range,
         fmt::format("Convert top level LOCAL variables to RANGE ({})", cfg.nmodl_local_to_range))->ignore_case();
    passes_opt->add_flag("--localize-verbatim",
        cfg.localize_verbatim,
        fmt::format("Convert RANGE variables to LOCAL even if verbatim block exist ({})", cfg.localize_verbatim))->ignore_case();
    passes_opt->add_flag("--local-rename",
        cfg.local_rename,
        fmt::format("Rename LOCAL variable if variable of same name exist in global scope ({})", cfg.local_rename))->ignore_case();
    passes_opt->add_flag("--verbatim-inline",
        cfg.verbatim_inline,
        fmt::format("Inline even if verbatim block exist ({})", cfg.verbatim_inline))->ignore_case();
    passes_opt->add_flag("--verbatim-rename",
        cfg.verbatim_rename,
        fmt::format("Rename variables in verbatim block ({})", cfg.verbatim_rename))->ignore_case();
    passes_opt->add_flag("--json-ast",
        cfg.json_ast,
        fmt::format("Write AST to JSON file ({})", cfg.json_ast))->ignore_case();
    passes_opt->add_flag("--nmodl-ast",
        cfg.nmodl_ast,
        fmt::format("Write AST to NMODL file ({})", cfg.nmodl_ast))->ignore_case();
    passes_opt->add_flag("--json-perf",
        cfg.json_perfstat,
        fmt::format("Write performance statistics to JSON file ({})", cfg.json_perfstat))->ignore_case();
>>>>>>> fe4a2dc0
    passes_opt->add_flag("--show-symtab",
        show_symtab,
        fmt::format("Write symbol table to stdout ({})", show_symtab))->ignore_case();

    auto codegen_opt = app.add_subcommand("codegen", "Code generation options")->ignore_case();
    codegen_opt->add_option("--datatype",
        cfg.data_type,
<<<<<<< HEAD
        "Data type for floating point variables",
        true)->ignore_case()->check(CLI::IsMember({"float", "double"}));
=======
        "Data type for floating point variables")->capture_default_str()->ignore_case()->check(CLI::IsMember({"float", "double"}));
>>>>>>> fe4a2dc0
    codegen_opt->add_flag("--force",
        cfg.force_codegen,
        "Force code generation even if there is any incompatibility");
    codegen_opt->add_flag("--only-check-compatibility",
                          cfg.only_check_compatibility,
                          "Check compatibility and return without generating code");
    codegen_opt->add_flag("--opt-ionvar-copy",
        cfg.optimize_ionvar_copies_codegen,
<<<<<<< HEAD
        "Optimize copies of ion variables ({})"_format(cfg.optimize_ionvar_copies_codegen))->ignore_case();
=======
        fmt::format("Optimize copies of ion variables ({})", cfg.optimize_ionvar_copies_codegen))->ignore_case();
>>>>>>> fe4a2dc0

#ifdef NMODL_LLVM_BACKEND

    // LLVM IR code generation options.
    auto llvm_opt = app.add_subcommand("llvm", "LLVM code generation option")->ignore_case();
    auto llvm_ir_opt = llvm_opt->add_flag("--ir",
        cfg.llvm_ir,
<<<<<<< HEAD
        "Generate LLVM IR ({})"_format(cfg.llvm_ir))->ignore_case();
    llvm_ir_opt->required(true);
    llvm_opt->add_flag("--no-debug",
        cfg.llvm_no_debug,
        "Disable debug information ({})"_format(cfg.llvm_no_debug))->ignore_case();
    llvm_opt->add_option("--opt-level-ir",
        cfg.llvm_opt_level_ir,
        "LLVM IR optimisation level (O{})"_format(cfg.llvm_opt_level_ir))->ignore_case()->check(CLI::IsMember({"0", "1", "2", "3"}));
    llvm_opt->add_flag("--single-precision",
        cfg.llvm_float_type,
        "Use single precision floating-point types ({})"_format(cfg.llvm_float_type))->ignore_case();
=======
        fmt::format("Generate LLVM IR ({})", cfg.llvm_ir))->ignore_case();
    llvm_ir_opt->required(true);
    llvm_opt->add_flag("--no-debug",
        cfg.llvm_no_debug,
        fmt::format("Disable debug information ({})", cfg.llvm_no_debug))->ignore_case();
    llvm_opt->add_option("--opt-level-ir",
        cfg.llvm_opt_level_ir,
        fmt::format("LLVM IR optimisation level (O{})", cfg.llvm_opt_level_ir))->ignore_case()->check(CLI::IsMember({"0", "1", "2", "3"}));
    llvm_opt->add_flag("--single-precision",
        cfg.llvm_float_type,
        fmt::format("Use single precision floating-point types ({})", cfg.llvm_float_type))->ignore_case();
>>>>>>> fe4a2dc0
    llvm_opt->add_option("--fmf",
        cfg.llvm_fast_math_flags,
        "Fast math flags for floating-point optimizations (none)")->check(CLI::IsMember({"afn", "arcp", "contract", "ninf", "nnan", "nsz", "reassoc", "fast"}));

    // Platform options for LLVM code generation.
    auto cpu_opt = app.add_subcommand("cpu", "LLVM CPU option")->ignore_case();
    cpu_opt->needs(llvm_opt);
    cpu_opt->add_option("--name",
        cfg.llvm_cpu_name,
        "Name of CPU platform to use")->ignore_case();
    auto simd_math_library_opt = cpu_opt->add_option("--math-library",
        cfg.llvm_math_library,
<<<<<<< HEAD
        "Math library for SIMD code generation ({})"_format(cfg.llvm_math_library));
    simd_math_library_opt->check(CLI::IsMember({"Accelerate", "libmvec", "libsystem_m", "MASSV", "SLEEF", "SVML", "none"}));
    cpu_opt->add_option("--vector-width",
        cfg.llvm_vector_width,
        "Explicit vectorization width for IR generation ({})"_format(cfg.llvm_vector_width))->ignore_case();
=======
        fmt::format("Math library for SIMD code generation ({})", cfg.llvm_math_library));
    simd_math_library_opt->check(CLI::IsMember({"Accelerate", "libmvec", "libsystem_m", "MASSV", "SLEEF", "SVML", "none"}));
    cpu_opt->add_option("--vector-width",
        cfg.llvm_vector_width,
        fmt::format("Explicit vectorization width for IR generation ({})", cfg.llvm_vector_width))->ignore_case();
>>>>>>> fe4a2dc0

    auto gpu_opt = app.add_subcommand("gpu", "LLVM GPU option")->ignore_case();
    gpu_opt->needs(llvm_opt);
    auto gpu_target_name = gpu_opt->add_option("--name",
        cfg.llvm_gpu_name,
        "Name of GPU platform to use")->ignore_case();
    gpu_target_name->check(CLI::IsMember({"nvptx", "nvptx64"}));
    gpu_opt->add_option("--target-arch",
        cfg.llvm_gpu_target_architecture,
        "Name of target architecture to use")->ignore_case();
    auto gpu_math_library_opt = gpu_opt->add_option("--math-library",
        cfg.llvm_math_library,
<<<<<<< HEAD
        "Math library for GPU code generation ({})"_format(cfg.llvm_math_library));
=======
        fmt::format("Math library for GPU code generation ({})", cfg.llvm_math_library));
>>>>>>> fe4a2dc0
    gpu_math_library_opt->check(CLI::IsMember({"libdevice"}));

    // Allow only one platform at a time.
    cpu_opt->excludes(gpu_opt);
    gpu_opt->excludes(cpu_opt);

    // LLVM IR benchmark options.
    auto benchmark_opt = app.add_subcommand("benchmark", "LLVM benchmark option")->ignore_case();
    benchmark_opt->needs(llvm_opt);
    benchmark_opt->add_flag("--run",
                            llvm_benchmark,
<<<<<<< HEAD
                            "Run LLVM benchmark ({})"_format(llvm_benchmark))->ignore_case();
    benchmark_opt->add_option("--opt-level-codegen",
                              cfg.llvm_opt_level_codegen,
                              "Machine code optimisation level (O{})"_format(cfg.llvm_opt_level_codegen))->ignore_case()->check(CLI::IsMember({"0", "1", "2", "3"}));
=======
                            fmt::format("Run LLVM benchmark ({})", llvm_benchmark))->ignore_case();
    benchmark_opt->add_option("--opt-level-codegen",
                              cfg.llvm_opt_level_codegen,
                              fmt::format("Machine code optimisation level (O{})", cfg.llvm_opt_level_codegen))->ignore_case()->check(CLI::IsMember({"0", "1", "2", "3"}));
>>>>>>> fe4a2dc0
    benchmark_opt->add_option("--libs", cfg.shared_lib_paths, "Shared libraries to link IR against")
            ->ignore_case()
            ->check(CLI::ExistingFile);
    benchmark_opt->add_option("--instance-size",
                       instance_size,
<<<<<<< HEAD
                       "Instance struct size ({})"_format(instance_size))->ignore_case();
    benchmark_opt->add_option("--repeat",
                              num_experiments,
                              "Number of experiments for benchmarking ({})"_format(num_experiments))->ignore_case();
    benchmark_opt->add_flag("--external",
                              external_kernel,
                              "Benchmark external kernel ({})"_format(external_kernel))->ignore_case();
    benchmark_opt->add_option("--grid-dim-x",
                              llvm_cuda_grid_dim_x,
                              "Grid dimension X ({})"_format(llvm_cuda_grid_dim_x))->ignore_case();
    benchmark_opt->add_option("--block-dim-x",
                                llvm_cuda_block_dim_x,
                                "Block dimension X ({})"_format(llvm_cuda_block_dim_x))->ignore_case();
=======
                       fmt::format("Instance struct size ({})", instance_size))->ignore_case();
    benchmark_opt->add_option("--repeat",
                              num_experiments,
                              fmt::format("Number of experiments for benchmarking ({})", num_experiments))->ignore_case();
    benchmark_opt->add_option("--grid-dim-x",
                              llvm_cuda_grid_dim_x,
                              fmt::format("Grid dimension X ({})", llvm_cuda_grid_dim_x))->ignore_case();
    benchmark_opt->add_option("--block-dim-x",
                                llvm_cuda_block_dim_x,
                                fmt::format("Block dimension X ({})", llvm_cuda_block_dim_x))->ignore_case();
>>>>>>> fe4a2dc0
#endif
    // clang-format on

    CLI11_PARSE(app, argc, argv);

    // if any of the other backends is used we force the C backend to be off.
    if (cfg.omp_backend || cfg.ispc_backend) {
        cfg.c_backend = false;
    }

    utils::make_path(cfg.output_dir);
    utils::make_path(cfg.scratch_dir);

    if (sympy_opt) {
        nmodl::pybind_wrappers::EmbeddedPythonLoader::get_instance()
            .api()
            ->initialize_interpreter();
    }

    logger->set_level(spdlog::level::from_str(verbose));


    for (const auto& file: mod_files) {
        logger->info("Processing {}", file);

        const auto modfile = utils::remove_extension(utils::base_name(file));

        /// create file path for nmodl file
        auto filepath = [cfg, modfile](const std::string& suffix, const std::string& ext) {
            static int count = 0;
<<<<<<< HEAD
            return "{}/{}.{}.{}.{}"_format(
                cfg.scratch_dir, modfile, std::to_string(count++), suffix, ext);
=======
            return fmt::format(
                "{}/{}.{}.{}.{}", cfg.scratch_dir, modfile, std::to_string(count++), suffix, ext);
>>>>>>> fe4a2dc0
        };

        /// nmodl_driver object creates lexer and parser, just call parser method
        NmodlDriver nmodl_driver;

        /// parse mod file and construct ast
        const auto& ast = nmodl_driver.parse_file(file);

        auto cg_driver = CodegenDriver(cfg);
        auto success = cg_driver.prepare_mod(ast, modfile);

        if (show_symtab) {
            logger->info("Printing symbol table");
            auto symtab = ast->get_model_symbol_table();
            symtab->print(std::cout);
        }

        if (cfg.only_check_compatibility) {
            return !success;
        }
        if (!success && !cfg.force_codegen) {
            return 1;
        }

        {
            if (cfg.ispc_backend) {
                logger->info("Running ISPC backend code generator");
                CodegenIspcVisitor visitor(modfile,
                                           cfg.output_dir,
                                           data_type,
                                           cfg.optimize_ionvar_copies_codegen);
                visitor.visit_program(*ast);
            }

            else if (cfg.oacc_backend) {
                logger->info("Running OpenACC backend code generator");
                CodegenAccVisitor visitor(modfile,
                                          cfg.output_dir,
                                          data_type,
                                          cfg.optimize_ionvar_copies_codegen);
                visitor.visit_program(*ast);
            }

            else if (cfg.omp_backend) {
                logger->info("Running OpenMP backend code generator");
                CodegenOmpVisitor visitor(modfile,
                                          cfg.output_dir,
                                          data_type,
                                          cfg.optimize_ionvar_copies_codegen);
                visitor.visit_program(*ast);
            }

            else if (cfg.c_backend) {
                logger->info("Running C backend code generator");
                CodegenCVisitor visitor(modfile,
                                        cfg.output_dir,
                                        data_type,
                                        cfg.optimize_ionvar_copies_codegen);
                visitor.visit_program(*ast);
            }

            if (cfg.cuda_backend) {
                logger->info("Running CUDA backend code generator");
                CodegenCudaVisitor visitor(modfile,
                                           cfg.output_dir,
                                           data_type,
                                           cfg.optimize_ionvar_copies_codegen);
                visitor.visit_program(*ast);
            }

#ifdef NMODL_LLVM_BACKEND
            if (cfg.llvm_ir || llvm_benchmark) {
                // If benchmarking, we want to optimize the IR with target
                // information and not in LLVM visitor.
                int llvm_opt_level = llvm_benchmark ? 0 : cfg.llvm_opt_level_ir;

                // Create platform abstraction.
                PlatformID pid = cfg.llvm_gpu_name == "default" ? PlatformID::CPU : PlatformID::GPU;
                const std::string name = cfg.llvm_gpu_name == "default" ? cfg.llvm_cpu_name
                                                                        : cfg.llvm_gpu_name;
                Platform platform(pid,
                                  name,
                                  cfg.llvm_gpu_target_architecture,
                                  cfg.llvm_math_library,
                                  cfg.llvm_float_type,
                                  cfg.llvm_vector_width);

                // GPU code generation doesn't support debug information at the moment so disable it
                // in case it's enabled
                if (!cfg.llvm_no_debug && platform.is_gpu()) {
                    logger->warn("Disabling addition of debug symbols in GPU code.");
                    cfg.llvm_no_debug = true;
                }

                logger->info("Running LLVM backend code generator");
                CodegenLLVMVisitor visitor(modfile,
                                           cfg.output_dir,
                                           platform,
                                           llvm_opt_level,
                                           !cfg.llvm_no_debug,
                                           cfg.llvm_fast_math_flags);
                visitor.visit_program(*ast);
                if (cfg.nmodl_ast) {
                    NmodlPrintVisitor(filepath("llvm", "mod")).visit_program(*ast);
                    logger->info("AST to NMODL transformation written to {}",
                                 filepath("llvm", "mod"));
                }
                if (cfg.json_ast) {
                    JSONVisitor(filepath("llvm", "json")).write(*ast);
                    logger->info("AST to JSON transformation written to {}",
                                 filepath("llvm", "json"));
                }

                if (llvm_benchmark) {
                    logger->info("Running LLVM benchmark");
                    if (platform.is_gpu() && !platform.is_CUDA_gpu()) {
                        throw std::runtime_error(
                            "Benchmarking is only supported on CUDA GPUs at the moment");
                    }
#ifndef NMODL_LLVM_CUDA_BACKEND
                    if (platform.is_CUDA_gpu()) {
                        throw std::runtime_error(
                            "GPU benchmarking is not supported if NMODL is not built with CUDA "
                            "backend enabled.");
                    }
#endif
                    const GPUExecutionParameters gpu_execution_parameters{llvm_cuda_grid_dim_x,
                                                                          llvm_cuda_block_dim_x};
                    benchmark::LLVMBenchmark benchmark(visitor,
                                                       modfile,
                                                       cfg.output_dir,
                                                       cfg.shared_lib_paths,
                                                       num_experiments,
                                                       instance_size,
                                                       platform,
                                                       cfg.llvm_opt_level_ir,
                                                       cfg.llvm_opt_level_codegen,
<<<<<<< HEAD
                                                       external_kernel,
=======
>>>>>>> fe4a2dc0
                                                       gpu_execution_parameters);
                    benchmark.run();
                }
            }
#endif
        }
    }

    if (sympy_opt) {
        nmodl::pybind_wrappers::EmbeddedPythonLoader::get_instance().api()->finalize_interpreter();
    }
}<|MERGE_RESOLUTION|>--- conflicted
+++ resolved
@@ -52,7 +52,6 @@
 
     /// true if symbol table should be printed
     bool show_symtab(false);
-<<<<<<< HEAD
 
     /// floating point data type
     std::string data_type("double");
@@ -69,21 +68,6 @@
 
     /// benchmark external kernel with JIT
     bool external_kernel;
-=======
-
-    /// floating point data type
-    std::string data_type("double");
-
-#ifdef NMODL_LLVM_BACKEND
-    /// run llvm benchmark
-    bool llvm_benchmark(false);
-
-    /// the size of the instance struct for the benchmark
-    int instance_size = 10000;
-
-    /// the number of repeated experiments for the benchmarking
-    int num_experiments = 100;
->>>>>>> fe4a2dc0
 
     /// X dimension of grid in blocks for GPU execution
     int llvm_cuda_grid_dim_x = 1;
@@ -107,26 +91,6 @@
         ->required()
         ->check(CLI::ExistingFile);
 
-<<<<<<< HEAD
-    app.add_option("-o,--output", cfg.output_dir, "Directory for backend code output", true)
-        ->ignore_case();
-    app.add_option("--scratch", cfg.scratch_dir, "Directory for intermediate code output", true)
-        ->ignore_case();
-    app.add_option("--units", cfg.units_dir, "Directory of units lib file", true)->ignore_case();
-
-    auto host_opt = app.add_subcommand("host", "HOST/CPU code backends")->ignore_case();
-    host_opt->add_flag("--c", cfg.c_backend, "C/C++ backend ({})"_format(cfg.c_backend))
-        ->ignore_case();
-    host_opt
-        ->add_flag("--omp",
-                   cfg.omp_backend,
-                   "C/C++ backend with OpenMP ({})"_format(cfg.omp_backend))
-        ->ignore_case();
-    host_opt
-        ->add_flag("--ispc",
-                   cfg.ispc_backend,
-                   "C/C++ backend with ISPC ({})"_format(cfg.ispc_backend))
-=======
     app.add_option("-o,--output", cfg.output_dir, "Directory for backend code output")
         ->capture_default_str()
         ->ignore_case();
@@ -149,45 +113,24 @@
         ->add_flag("--ispc",
                    cfg.ispc_backend,
                    fmt::format("C/C++ backend with ISPC ({})", cfg.ispc_backend))
->>>>>>> fe4a2dc0
         ->ignore_case();
 
     auto acc_opt = app.add_subcommand("acc", "Accelerator code backends")->ignore_case();
     acc_opt
         ->add_flag("--oacc",
                    cfg.oacc_backend,
-<<<<<<< HEAD
-                   "C/C++ backend with OpenACC ({})"_format(cfg.oacc_backend))
-=======
                    fmt::format("C/C++ backend with OpenACC ({})", cfg.oacc_backend))
->>>>>>> fe4a2dc0
         ->ignore_case();
     acc_opt
         ->add_flag("--cuda",
                    cfg.cuda_backend,
-<<<<<<< HEAD
-                   "C/C++ backend with CUDA ({})"_format(cfg.cuda_backend))
-=======
                    fmt::format("C/C++ backend with CUDA ({})", cfg.cuda_backend))
->>>>>>> fe4a2dc0
         ->ignore_case();
 
     // clang-format off
     auto sympy_opt = app.add_subcommand("sympy", "SymPy based analysis and optimizations")->ignore_case();
     sympy_opt->add_flag("--analytic",
         cfg.sympy_analytic,
-<<<<<<< HEAD
-        "Solve ODEs using SymPy analytic integration ({})"_format(cfg.sympy_analytic))->ignore_case();
-    sympy_opt->add_flag("--pade",
-        cfg.sympy_pade,
-        "Pade approximation in SymPy analytic integration ({})"_format(cfg.sympy_pade))->ignore_case();
-    sympy_opt->add_flag("--cse",
-        cfg.sympy_cse,
-        "CSE (Common Subexpression Elimination) in SymPy analytic integration ({})"_format(cfg.sympy_cse))->ignore_case();
-    sympy_opt->add_flag("--conductance",
-        cfg.sympy_conductance,
-        "Add CONDUCTANCE keyword in BREAKPOINT ({})"_format(cfg.sympy_conductance))->ignore_case();
-=======
         fmt::format("Solve ODEs using SymPy analytic integration ({})", cfg.sympy_analytic))->ignore_case();
     sympy_opt->add_flag("--pade",
         cfg.sympy_pade,
@@ -198,50 +141,10 @@
     sympy_opt->add_flag("--conductance",
         cfg.sympy_conductance,
         fmt::format("Add CONDUCTANCE keyword in BREAKPOINT ({})", cfg.sympy_conductance))->ignore_case();
->>>>>>> fe4a2dc0
 
     auto passes_opt = app.add_subcommand("passes", "Analyse/Optimization passes")->ignore_case();
     passes_opt->add_flag("--inline",
         cfg.nmodl_inline,
-<<<<<<< HEAD
-        "Perform inlining at NMODL level ({})"_format(cfg.nmodl_inline))->ignore_case();
-    passes_opt->add_flag("--unroll",
-        cfg.nmodl_unroll,
-        "Perform loop unroll at NMODL level ({})"_format(cfg.nmodl_unroll))->ignore_case();
-    passes_opt->add_flag("--const-folding",
-        cfg.nmodl_const_folding,
-        "Perform constant folding at NMODL level ({})"_format(cfg.nmodl_const_folding))->ignore_case();
-    passes_opt->add_flag("--localize",
-        cfg.nmodl_localize,
-        "Convert RANGE variables to LOCAL ({})"_format(cfg.nmodl_localize))->ignore_case();
-    passes_opt->add_flag("--global-to-range",
-         cfg.nmodl_global_to_range,
-         "Convert GLOBAL variables to RANGE ({})"_format(cfg.nmodl_global_to_range))->ignore_case();
-    passes_opt->add_flag("--local-to-range",
-         cfg.nmodl_local_to_range,
-         "Convert top level LOCAL variables to RANGE ({})"_format(cfg.nmodl_local_to_range))->ignore_case();
-    passes_opt->add_flag("--localize-verbatim",
-        cfg.localize_verbatim,
-        "Convert RANGE variables to LOCAL even if verbatim block exist ({})"_format(cfg.localize_verbatim))->ignore_case();
-    passes_opt->add_flag("--local-rename",
-        cfg.local_rename,
-        "Rename LOCAL variable if variable of same name exist in global scope ({})"_format(cfg.local_rename))->ignore_case();
-    passes_opt->add_flag("--verbatim-inline",
-        cfg.verbatim_inline,
-        "Inline even if verbatim block exist ({})"_format(cfg.verbatim_inline))->ignore_case();
-    passes_opt->add_flag("--verbatim-rename",
-        cfg.verbatim_rename,
-        "Rename variables in verbatim block ({})"_format(cfg.verbatim_rename))->ignore_case();
-    passes_opt->add_flag("--json-ast",
-        cfg.json_ast,
-        "Write AST to JSON file ({})"_format(cfg.json_ast))->ignore_case();
-    passes_opt->add_flag("--nmodl-ast",
-        cfg.nmodl_ast,
-        "Write AST to NMODL file ({})"_format(cfg.nmodl_ast))->ignore_case();
-    passes_opt->add_flag("--json-perf",
-        cfg.json_perfstat,
-        "Write performance statistics to JSON file ({})"_format(cfg.json_perfstat))->ignore_case();
-=======
         fmt::format("Perform inlining at NMODL level ({})", cfg.nmodl_inline))->ignore_case();
     passes_opt->add_flag("--unroll",
         cfg.nmodl_unroll,
@@ -279,7 +182,6 @@
     passes_opt->add_flag("--json-perf",
         cfg.json_perfstat,
         fmt::format("Write performance statistics to JSON file ({})", cfg.json_perfstat))->ignore_case();
->>>>>>> fe4a2dc0
     passes_opt->add_flag("--show-symtab",
         show_symtab,
         fmt::format("Write symbol table to stdout ({})", show_symtab))->ignore_case();
@@ -287,12 +189,7 @@
     auto codegen_opt = app.add_subcommand("codegen", "Code generation options")->ignore_case();
     codegen_opt->add_option("--datatype",
         cfg.data_type,
-<<<<<<< HEAD
-        "Data type for floating point variables",
-        true)->ignore_case()->check(CLI::IsMember({"float", "double"}));
-=======
         "Data type for floating point variables")->capture_default_str()->ignore_case()->check(CLI::IsMember({"float", "double"}));
->>>>>>> fe4a2dc0
     codegen_opt->add_flag("--force",
         cfg.force_codegen,
         "Force code generation even if there is any incompatibility");
@@ -301,11 +198,7 @@
                           "Check compatibility and return without generating code");
     codegen_opt->add_flag("--opt-ionvar-copy",
         cfg.optimize_ionvar_copies_codegen,
-<<<<<<< HEAD
-        "Optimize copies of ion variables ({})"_format(cfg.optimize_ionvar_copies_codegen))->ignore_case();
-=======
         fmt::format("Optimize copies of ion variables ({})", cfg.optimize_ionvar_copies_codegen))->ignore_case();
->>>>>>> fe4a2dc0
 
 #ifdef NMODL_LLVM_BACKEND
 
@@ -313,19 +206,6 @@
     auto llvm_opt = app.add_subcommand("llvm", "LLVM code generation option")->ignore_case();
     auto llvm_ir_opt = llvm_opt->add_flag("--ir",
         cfg.llvm_ir,
-<<<<<<< HEAD
-        "Generate LLVM IR ({})"_format(cfg.llvm_ir))->ignore_case();
-    llvm_ir_opt->required(true);
-    llvm_opt->add_flag("--no-debug",
-        cfg.llvm_no_debug,
-        "Disable debug information ({})"_format(cfg.llvm_no_debug))->ignore_case();
-    llvm_opt->add_option("--opt-level-ir",
-        cfg.llvm_opt_level_ir,
-        "LLVM IR optimisation level (O{})"_format(cfg.llvm_opt_level_ir))->ignore_case()->check(CLI::IsMember({"0", "1", "2", "3"}));
-    llvm_opt->add_flag("--single-precision",
-        cfg.llvm_float_type,
-        "Use single precision floating-point types ({})"_format(cfg.llvm_float_type))->ignore_case();
-=======
         fmt::format("Generate LLVM IR ({})", cfg.llvm_ir))->ignore_case();
     llvm_ir_opt->required(true);
     llvm_opt->add_flag("--no-debug",
@@ -337,7 +217,6 @@
     llvm_opt->add_flag("--single-precision",
         cfg.llvm_float_type,
         fmt::format("Use single precision floating-point types ({})", cfg.llvm_float_type))->ignore_case();
->>>>>>> fe4a2dc0
     llvm_opt->add_option("--fmf",
         cfg.llvm_fast_math_flags,
         "Fast math flags for floating-point optimizations (none)")->check(CLI::IsMember({"afn", "arcp", "contract", "ninf", "nnan", "nsz", "reassoc", "fast"}));
@@ -350,19 +229,11 @@
         "Name of CPU platform to use")->ignore_case();
     auto simd_math_library_opt = cpu_opt->add_option("--math-library",
         cfg.llvm_math_library,
-<<<<<<< HEAD
-        "Math library for SIMD code generation ({})"_format(cfg.llvm_math_library));
-    simd_math_library_opt->check(CLI::IsMember({"Accelerate", "libmvec", "libsystem_m", "MASSV", "SLEEF", "SVML", "none"}));
-    cpu_opt->add_option("--vector-width",
-        cfg.llvm_vector_width,
-        "Explicit vectorization width for IR generation ({})"_format(cfg.llvm_vector_width))->ignore_case();
-=======
         fmt::format("Math library for SIMD code generation ({})", cfg.llvm_math_library));
     simd_math_library_opt->check(CLI::IsMember({"Accelerate", "libmvec", "libsystem_m", "MASSV", "SLEEF", "SVML", "none"}));
     cpu_opt->add_option("--vector-width",
         cfg.llvm_vector_width,
         fmt::format("Explicit vectorization width for IR generation ({})", cfg.llvm_vector_width))->ignore_case();
->>>>>>> fe4a2dc0
 
     auto gpu_opt = app.add_subcommand("gpu", "LLVM GPU option")->ignore_case();
     gpu_opt->needs(llvm_opt);
@@ -375,11 +246,7 @@
         "Name of target architecture to use")->ignore_case();
     auto gpu_math_library_opt = gpu_opt->add_option("--math-library",
         cfg.llvm_math_library,
-<<<<<<< HEAD
-        "Math library for GPU code generation ({})"_format(cfg.llvm_math_library));
-=======
         fmt::format("Math library for GPU code generation ({})", cfg.llvm_math_library));
->>>>>>> fe4a2dc0
     gpu_math_library_opt->check(CLI::IsMember({"libdevice"}));
 
     // Allow only one platform at a time.
@@ -391,48 +258,28 @@
     benchmark_opt->needs(llvm_opt);
     benchmark_opt->add_flag("--run",
                             llvm_benchmark,
-<<<<<<< HEAD
-                            "Run LLVM benchmark ({})"_format(llvm_benchmark))->ignore_case();
-    benchmark_opt->add_option("--opt-level-codegen",
-                              cfg.llvm_opt_level_codegen,
-                              "Machine code optimisation level (O{})"_format(cfg.llvm_opt_level_codegen))->ignore_case()->check(CLI::IsMember({"0", "1", "2", "3"}));
-=======
                             fmt::format("Run LLVM benchmark ({})", llvm_benchmark))->ignore_case();
     benchmark_opt->add_option("--opt-level-codegen",
                               cfg.llvm_opt_level_codegen,
                               fmt::format("Machine code optimisation level (O{})", cfg.llvm_opt_level_codegen))->ignore_case()->check(CLI::IsMember({"0", "1", "2", "3"}));
->>>>>>> fe4a2dc0
     benchmark_opt->add_option("--libs", cfg.shared_lib_paths, "Shared libraries to link IR against")
             ->ignore_case()
             ->check(CLI::ExistingFile);
     benchmark_opt->add_option("--instance-size",
                        instance_size,
-<<<<<<< HEAD
-                       "Instance struct size ({})"_format(instance_size))->ignore_case();
-    benchmark_opt->add_option("--repeat",
-                              num_experiments,
-                              "Number of experiments for benchmarking ({})"_format(num_experiments))->ignore_case();
-    benchmark_opt->add_flag("--external",
-                              external_kernel,
-                              "Benchmark external kernel ({})"_format(external_kernel))->ignore_case();
-    benchmark_opt->add_option("--grid-dim-x",
-                              llvm_cuda_grid_dim_x,
-                              "Grid dimension X ({})"_format(llvm_cuda_grid_dim_x))->ignore_case();
-    benchmark_opt->add_option("--block-dim-x",
-                                llvm_cuda_block_dim_x,
-                                "Block dimension X ({})"_format(llvm_cuda_block_dim_x))->ignore_case();
-=======
                        fmt::format("Instance struct size ({})", instance_size))->ignore_case();
     benchmark_opt->add_option("--repeat",
                               num_experiments,
                               fmt::format("Number of experiments for benchmarking ({})", num_experiments))->ignore_case();
+    benchmark_opt->add_flag("--external",
+                              external_kernel,
+                              "Benchmark external kernel ({})"_format(external_kernel))->ignore_case();
     benchmark_opt->add_option("--grid-dim-x",
                               llvm_cuda_grid_dim_x,
                               fmt::format("Grid dimension X ({})", llvm_cuda_grid_dim_x))->ignore_case();
     benchmark_opt->add_option("--block-dim-x",
                                 llvm_cuda_block_dim_x,
                                 fmt::format("Block dimension X ({})", llvm_cuda_block_dim_x))->ignore_case();
->>>>>>> fe4a2dc0
 #endif
     // clang-format on
 
@@ -463,13 +310,8 @@
         /// create file path for nmodl file
         auto filepath = [cfg, modfile](const std::string& suffix, const std::string& ext) {
             static int count = 0;
-<<<<<<< HEAD
-            return "{}/{}.{}.{}.{}"_format(
-                cfg.scratch_dir, modfile, std::to_string(count++), suffix, ext);
-=======
             return fmt::format(
                 "{}/{}.{}.{}.{}", cfg.scratch_dir, modfile, std::to_string(count++), suffix, ext);
->>>>>>> fe4a2dc0
         };
 
         /// nmodl_driver object creates lexer and parser, just call parser method
@@ -607,10 +449,7 @@
                                                        platform,
                                                        cfg.llvm_opt_level_ir,
                                                        cfg.llvm_opt_level_codegen,
-<<<<<<< HEAD
                                                        external_kernel,
-=======
->>>>>>> fe4a2dc0
                                                        gpu_execution_parameters);
                     benchmark.run();
                 }
