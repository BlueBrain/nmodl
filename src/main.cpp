/*************************************************************************
 * Copyright (C) 2018-2022 Blue Brain Project
 *
 * This file is part of NMODL distributed under the terms of the GNU
 * Lesser General Public License. See top-level LICENSE file for details.
 *************************************************************************/

#include <string>
#include <vector>

#include <CLI/CLI.hpp>

#include "codegen/codegen_acc_visitor.hpp"
#include "codegen/codegen_c_visitor.hpp"
#include "codegen/codegen_cuda_visitor.hpp"
#include "codegen/codegen_ispc_visitor.hpp"
#include "codegen/codegen_omp_visitor.hpp"

#ifdef NMODL_LLVM_BACKEND
#include "codegen/llvm/codegen_llvm_visitor.hpp"
#include "test/benchmark/llvm_benchmark.hpp"
#endif

#include "codegen/codegen_driver.hpp"
#include "config/config.h"
#include "parser/nmodl_driver.hpp"
#include "pybind/pyembed.hpp"
#include "utils/common_utils.hpp"
#include "utils/logger.hpp"
#include "visitors/json_visitor.hpp"
#include "visitors/nmodl_visitor.hpp"

/**
 * \dir
 * \brief Main NMODL code generation program
 */

using namespace nmodl;
using namespace codegen;
using namespace visitor;
using nmodl::parser::NmodlDriver;

int main(int argc, const char* argv[]) {
    CLI::App app{fmt::format("NMODL : Source-to-Source Code Generation Framework [{}]",
                             Version::to_string())};

    /// list of mod files to process
    std::vector<std::string> mod_files;

    /// true if debug logger statements should be shown
    std::string verbose("info");

    /// true if symbol table should be printed
    bool show_symtab(false);

    /// floating point data type
    std::string data_type("double");

#ifdef NMODL_LLVM_BACKEND
    /// run llvm benchmark
    bool llvm_benchmark(false);

    /// the size of the instance struct for the benchmark
    int instance_size = 10000;

    /// the number of repeated experiments for the benchmarking
    int num_experiments = 100;

    /// X dimension of grid in blocks for GPU execution
    int llvm_cuda_grid_dim_x = 1;

    /// X dimension of block in threads for GPU execution
    int llvm_cuda_block_dim_x = 1;
#endif

    CodeGenConfig cfg;

    app.get_formatter()->column_width(40);
    app.set_help_all_flag("-H,--help-all", "Print this help message including all sub-commands");

    app.add_option("--verbose", verbose, "Verbosity of logger output")
        ->capture_default_str()
        ->ignore_case()
        ->check(CLI::IsMember({"trace", "debug", "info", "warning", "error", "critical", "off"}));

    app.add_option("file", mod_files, "One or more MOD files to process")
        ->ignore_case()
        ->required()
        ->check(CLI::ExistingFile);

<<<<<<< HEAD
    app.add_option("-o,--output", cfg.output_dir, "Directory for backend code output", true)
        ->ignore_case();
    app.add_option("--scratch", cfg.scratch_dir, "Directory for intermediate code output", true)
        ->ignore_case();
    app.add_option("--units", cfg.units_dir, "Directory of units lib file", true)->ignore_case();

    auto host_opt = app.add_subcommand("host", "HOST/CPU code backends")->ignore_case();
    host_opt->add_flag("--c", cfg.c_backend, "C/C++ backend ({})"_format(cfg.c_backend))
        ->ignore_case();
    host_opt
        ->add_flag("--omp",
                   cfg.omp_backend,
                   "C/C++ backend with OpenMP ({})"_format(cfg.omp_backend))
        ->ignore_case();
    host_opt
        ->add_flag("--ispc",
                   cfg.ispc_backend,
                   "C/C++ backend with ISPC ({})"_format(cfg.ispc_backend))
=======
    app.add_option("-o,--output", output_dir, "Directory for backend code output")
        ->capture_default_str()
        ->ignore_case();
    app.add_option("--scratch", scratch_dir, "Directory for intermediate code output")
        ->capture_default_str()
        ->ignore_case();
    app.add_option("--units", units_dir, "Directory of units lib file")
        ->capture_default_str()
        ->ignore_case();

    auto host_opt = app.add_subcommand("host", "HOST/CPU code backends")->ignore_case();
    host_opt->add_flag("--c", c_backend, fmt::format("C/C++ backend ({})", c_backend))
        ->ignore_case();
    host_opt
        ->add_flag("--omp", omp_backend, fmt::format("C/C++ backend with OpenMP ({})", omp_backend))
        ->ignore_case();
    host_opt
        ->add_flag("--ispc",
                   ispc_backend,
                   fmt::format("C/C++ backend with ISPC ({})", ispc_backend))
>>>>>>> 0a399804
        ->ignore_case();

    auto acc_opt = app.add_subcommand("acc", "Accelerator code backends")->ignore_case();
    acc_opt
        ->add_flag("--oacc",
<<<<<<< HEAD
                   cfg.oacc_backend,
                   "C/C++ backend with OpenACC ({})"_format(cfg.oacc_backend))
        ->ignore_case();
    acc_opt
        ->add_flag("--cuda",
                   cfg.cuda_backend,
                   "C/C++ backend with CUDA ({})"_format(cfg.cuda_backend))
=======
                   oacc_backend,
                   fmt::format("C/C++ backend with OpenACC ({})", oacc_backend))
        ->ignore_case();
    acc_opt
        ->add_flag("--cuda",
                   cuda_backend,
                   fmt::format("C/C++ backend with CUDA ({})", cuda_backend))
>>>>>>> 0a399804
        ->ignore_case();

    // clang-format off
    auto sympy_opt = app.add_subcommand("sympy", "SymPy based analysis and optimizations")->ignore_case();
    sympy_opt->add_flag("--analytic",
<<<<<<< HEAD
        cfg.sympy_analytic,
        "Solve ODEs using SymPy analytic integration ({})"_format(cfg.sympy_analytic))->ignore_case();
    sympy_opt->add_flag("--pade",
        cfg.sympy_pade,
        "Pade approximation in SymPy analytic integration ({})"_format(cfg.sympy_pade))->ignore_case();
    sympy_opt->add_flag("--cse",
        cfg.sympy_cse,
        "CSE (Common Subexpression Elimination) in SymPy analytic integration ({})"_format(cfg.sympy_cse))->ignore_case();
    sympy_opt->add_flag("--conductance",
        cfg.sympy_conductance,
        "Add CONDUCTANCE keyword in BREAKPOINT ({})"_format(cfg.sympy_conductance))->ignore_case();

    auto passes_opt = app.add_subcommand("passes", "Analyse/Optimization passes")->ignore_case();
    passes_opt->add_flag("--inline",
        cfg.nmodl_inline,
        "Perform inlining at NMODL level ({})"_format(cfg.nmodl_inline))->ignore_case();
    passes_opt->add_flag("--unroll",
        cfg.nmodl_unroll,
        "Perform loop unroll at NMODL level ({})"_format(cfg.nmodl_unroll))->ignore_case();
    passes_opt->add_flag("--const-folding",
        cfg.nmodl_const_folding,
        "Perform constant folding at NMODL level ({})"_format(cfg.nmodl_const_folding))->ignore_case();
    passes_opt->add_flag("--localize",
        cfg.nmodl_localize,
        "Convert RANGE variables to LOCAL ({})"_format(cfg.nmodl_localize))->ignore_case();
    passes_opt->add_flag("--global-to-range",
         cfg.nmodl_global_to_range,
         "Convert GLOBAL variables to RANGE ({})"_format(cfg.nmodl_global_to_range))->ignore_case();
    passes_opt->add_flag("--local-to-range",
         cfg.nmodl_local_to_range,
         "Convert top level LOCAL variables to RANGE ({})"_format(cfg.nmodl_local_to_range))->ignore_case();
    passes_opt->add_flag("--localize-verbatim",
        cfg.localize_verbatim,
        "Convert RANGE variables to LOCAL even if verbatim block exist ({})"_format(cfg.localize_verbatim))->ignore_case();
    passes_opt->add_flag("--local-rename",
        cfg.local_rename,
        "Rename LOCAL variable if variable of same name exist in global scope ({})"_format(cfg.local_rename))->ignore_case();
    passes_opt->add_flag("--verbatim-inline",
        cfg.verbatim_inline,
        "Inline even if verbatim block exist ({})"_format(cfg.verbatim_inline))->ignore_case();
    passes_opt->add_flag("--verbatim-rename",
        cfg.verbatim_rename,
        "Rename variables in verbatim block ({})"_format(cfg.verbatim_rename))->ignore_case();
    passes_opt->add_flag("--json-ast",
        cfg.json_ast,
        "Write AST to JSON file ({})"_format(cfg.json_ast))->ignore_case();
    passes_opt->add_flag("--nmodl-ast",
        cfg.nmodl_ast,
        "Write AST to NMODL file ({})"_format(cfg.nmodl_ast))->ignore_case();
    passes_opt->add_flag("--json-perf",
        cfg.json_perfstat,
        "Write performance statistics to JSON file ({})"_format(cfg.json_perfstat))->ignore_case();
=======
        sympy_analytic,
        fmt::format("Solve ODEs using SymPy analytic integration ({})", sympy_analytic))->ignore_case();
    sympy_opt->add_flag("--pade",
        sympy_pade,
        fmt::format("Pade approximation in SymPy analytic integration ({})", sympy_pade))->ignore_case();
    sympy_opt->add_flag("--cse",
        sympy_cse,
        fmt::format("CSE (Common Subexpression Elimination) in SymPy analytic integration ({})", sympy_cse))->ignore_case();
    sympy_opt->add_flag("--conductance",
        sympy_conductance,
        fmt::format("Add CONDUCTANCE keyword in BREAKPOINT ({})", sympy_conductance))->ignore_case();

    auto passes_opt = app.add_subcommand("passes", "Analyse/Optimization passes")->ignore_case();
    passes_opt->add_flag("--inline",
        nmodl_inline,
        fmt::format("Perform inlining at NMODL level ({})", nmodl_inline))->ignore_case();
    passes_opt->add_flag("--unroll",
        nmodl_unroll,
        fmt::format("Perform loop unroll at NMODL level ({})", nmodl_unroll))->ignore_case();
    passes_opt->add_flag("--const-folding",
        nmodl_const_folding,
        fmt::format("Perform constant folding at NMODL level ({})", nmodl_const_folding))->ignore_case();
    passes_opt->add_flag("--localize",
        nmodl_localize,
        fmt::format("Convert RANGE variables to LOCAL ({})", nmodl_localize))->ignore_case();
    passes_opt->add_flag("--global-to-range",
         nmodl_global_to_range,
         fmt::format("Convert GLOBAL variables to RANGE ({})", nmodl_global_to_range))->ignore_case();
    passes_opt->add_flag("--local-to-range",
         nmodl_local_to_range,
         fmt::format("Convert top level LOCAL variables to RANGE ({})", nmodl_local_to_range))->ignore_case();
    passes_opt->add_flag("--localize-verbatim",
        localize_verbatim,
        fmt::format("Convert RANGE variables to LOCAL even if verbatim block exist ({})", localize_verbatim))->ignore_case();
    passes_opt->add_flag("--local-rename",
        local_rename,
        fmt::format("Rename LOCAL variable if variable of same name exist in global scope ({})", local_rename))->ignore_case();
    passes_opt->add_flag("--verbatim-inline",
        verbatim_inline,
        fmt::format("Inline even if verbatim block exist ({})", verbatim_inline))->ignore_case();
    passes_opt->add_flag("--verbatim-rename",
        verbatim_rename,
        fmt::format("Rename variables in verbatim block ({})", verbatim_rename))->ignore_case();
    passes_opt->add_flag("--json-ast",
        json_ast,
        fmt::format("Write AST to JSON file ({})", json_ast))->ignore_case();
    passes_opt->add_flag("--nmodl-ast",
        nmodl_ast,
        fmt::format("Write AST to NMODL file ({})", nmodl_ast))->ignore_case();
    passes_opt->add_flag("--json-perf",
        json_perfstat,
        fmt::format("Write performance statistics to JSON file ({})", json_perfstat))->ignore_case();
>>>>>>> 0a399804
    passes_opt->add_flag("--show-symtab",
        show_symtab,
        fmt::format("Write symbol table to stdout ({})", show_symtab))->ignore_case();

    auto codegen_opt = app.add_subcommand("codegen", "Code generation options")->ignore_case();
    codegen_opt->add_option("--datatype",
<<<<<<< HEAD
        cfg.data_type,
        "Data type for floating point variables",
        true)->ignore_case()->check(CLI::IsMember({"float", "double"}));
=======
        data_type,
        "Data type for floating point variables")->capture_default_str()->ignore_case()->check(CLI::IsMember({"float", "double"}));
>>>>>>> 0a399804
    codegen_opt->add_flag("--force",
        cfg.force_codegen,
        "Force code generation even if there is any incompatibility");
    codegen_opt->add_flag("--only-check-compatibility",
                          cfg.only_check_compatibility,
                          "Check compatibility and return without generating code");
    codegen_opt->add_flag("--opt-ionvar-copy",
<<<<<<< HEAD
        cfg.optimize_ionvar_copies_codegen,
        "Optimize copies of ion variables ({})"_format(cfg.optimize_ionvar_copies_codegen))->ignore_case();

#ifdef NMODL_LLVM_BACKEND

    // LLVM IR code generation options.
    auto llvm_opt = app.add_subcommand("llvm", "LLVM code generation option")->ignore_case();
    auto llvm_ir_opt = llvm_opt->add_flag("--ir",
        cfg.llvm_ir,
        "Generate LLVM IR ({})"_format(cfg.llvm_ir))->ignore_case();
    llvm_ir_opt->required(true);
    llvm_opt->add_flag("--no-debug",
        cfg.llvm_no_debug,
        "Disable debug information ({})"_format(cfg.llvm_no_debug))->ignore_case();
    llvm_opt->add_option("--opt-level-ir",
        cfg.llvm_opt_level_ir,
        "LLVM IR optimisation level (O{})"_format(cfg.llvm_opt_level_ir))->ignore_case()->check(CLI::IsMember({"0", "1", "2", "3"}));
    llvm_opt->add_flag("--single-precision",
        cfg.llvm_float_type,
        "Use single precision floating-point types ({})"_format(cfg.llvm_float_type))->ignore_case();
    llvm_opt->add_option("--fmf",
        cfg.llvm_fast_math_flags,
        "Fast math flags for floating-point optimizations (none)")->check(CLI::IsMember({"afn", "arcp", "contract", "ninf", "nnan", "nsz", "reassoc", "fast"}));

    // Platform options for LLVM code generation.
    auto cpu_opt = app.add_subcommand("cpu", "LLVM CPU option")->ignore_case();
    cpu_opt->needs(llvm_opt);
    cpu_opt->add_option("--name",
        cfg.llvm_cpu_name,
        "Name of CPU platform to use")->ignore_case();
    auto simd_math_library_opt = cpu_opt->add_option("--math-library",
        cfg.llvm_math_library,
        "Math library for SIMD code generation ({})"_format(cfg.llvm_math_library));
    simd_math_library_opt->check(CLI::IsMember({"Accelerate", "libmvec", "libsystem_m", "MASSV", "SLEEF", "SVML", "none"}));
    cpu_opt->add_option("--vector-width",
        cfg.llvm_vector_width,
        "Explicit vectorization width for IR generation ({})"_format(cfg.llvm_vector_width))->ignore_case();

    auto gpu_opt = app.add_subcommand("gpu", "LLVM GPU option")->ignore_case();
    gpu_opt->needs(llvm_opt);
    auto gpu_target_name = gpu_opt->add_option("--name",
        cfg.llvm_gpu_name,
        "Name of GPU platform to use")->ignore_case();
    gpu_target_name->check(CLI::IsMember({"nvptx", "nvptx64"}));
    gpu_opt->add_option("--target-arch",
        cfg.llvm_gpu_target_architecture,
        "Name of target architecture to use")->ignore_case();
    auto gpu_math_library_opt = gpu_opt->add_option("--math-library",
        cfg.llvm_math_library,
        "Math library for GPU code generation ({})"_format(cfg.llvm_math_library));
    gpu_math_library_opt->check(CLI::IsMember({"libdevice"}));

    // Allow only one platform at a time.
    cpu_opt->excludes(gpu_opt);
    gpu_opt->excludes(cpu_opt);

    // LLVM IR benchmark options.
    auto benchmark_opt = app.add_subcommand("benchmark", "LLVM benchmark option")->ignore_case();
    benchmark_opt->needs(llvm_opt);
    benchmark_opt->add_flag("--run",
                            llvm_benchmark,
                            "Run LLVM benchmark ({})"_format(llvm_benchmark))->ignore_case();
    benchmark_opt->add_option("--opt-level-codegen",
                              cfg.llvm_opt_level_codegen,
                              "Machine code optimisation level (O{})"_format(cfg.llvm_opt_level_codegen))->ignore_case()->check(CLI::IsMember({"0", "1", "2", "3"}));
    benchmark_opt->add_option("--libs", cfg.shared_lib_paths, "Shared libraries to link IR against")
            ->ignore_case()
            ->check(CLI::ExistingFile);
    benchmark_opt->add_option("--instance-size",
                       instance_size,
                       "Instance struct size ({})"_format(instance_size))->ignore_case();
    benchmark_opt->add_option("--repeat",
                              num_experiments,
                              "Number of experiments for benchmarking ({})"_format(num_experiments))->ignore_case();
    benchmark_opt->add_option("--grid-dim-x",
                              llvm_cuda_grid_dim_x,
                              "Grid dimension X ({})"_format(llvm_cuda_grid_dim_x))->ignore_case();
    benchmark_opt->add_option("--block-dim-x",
                                llvm_cuda_block_dim_x,
                                "Block dimension X ({})"_format(llvm_cuda_block_dim_x))->ignore_case();
#endif
=======
        optimize_ionvar_copies_codegen,
        fmt::format("Optimize copies of ion variables ({})", optimize_ionvar_copies_codegen))->ignore_case();

>>>>>>> 0a399804
    // clang-format on

    CLI11_PARSE(app, argc, argv);

    // if any of the other backends is used we force the C backend to be off.
    if (cfg.omp_backend || cfg.ispc_backend) {
        cfg.c_backend = false;
    }

    utils::make_path(cfg.output_dir);
    utils::make_path(cfg.scratch_dir);

    if (sympy_opt) {
        nmodl::pybind_wrappers::EmbeddedPythonLoader::get_instance()
            .api()
            ->initialize_interpreter();
    }

    logger->set_level(spdlog::level::from_str(verbose));


    for (const auto& file: mod_files) {
        logger->info("Processing {}", file);

        const auto modfile = utils::remove_extension(utils::base_name(file));

        /// create file path for nmodl file
        auto filepath = [cfg, modfile](const std::string& suffix, const std::string& ext) {
            static int count = 0;
<<<<<<< HEAD
            return "{}/{}.{}.{}.{}"_format(
                cfg.scratch_dir, modfile, std::to_string(count++), suffix, ext);
=======
            return fmt::format(
                "{}/{}.{}.{}.mod", scratch_dir, modfile, std::to_string(count++), suffix);
>>>>>>> 0a399804
        };

        /// nmodl_driver object creates lexer and parser, just call parser method
        NmodlDriver nmodl_driver;

        /// parse mod file and construct ast
        const auto& ast = nmodl_driver.parse_file(file);

<<<<<<< HEAD
        auto cg_driver = CodegenDriver(cfg);
        auto success = cg_driver.prepare_mod(ast, modfile);
=======
        /// whether to update existing symbol table or create new
        /// one whenever we run symtab visitor.
        bool update_symtab = false;

        /// just visit the ast
        AstVisitor().visit_program(*ast);

        /// Check some rules that ast should follow
        {
            logger->info("Running semantic analysis visitor");
            if (SemanticAnalysisVisitor().check(*ast)) {
                return 1;
            }
        }

        /// construct symbol table
        {
            logger->info("Running symtab visitor");
            SymtabVisitor(update_symtab).visit_program(*ast);
        }

        /// use cnexp instead of after_cvode solve method
        {
            logger->info("Running CVode to cnexp visitor");
            AfterCVodeToCnexpVisitor().visit_program(*ast);
            ast_to_nmodl(*ast, filepath("after_cvode_to_cnexp"));
        }

        /// Rename variables that match ISPC compiler double constants
        if (ispc_backend) {
            logger->info("Running ISPC variables rename visitor");
            IspcRenameVisitor(ast).visit_program(*ast);
            SymtabVisitor(update_symtab).visit_program(*ast);
            ast_to_nmodl(*ast, filepath("ispc_double_rename"));
        }

        /// GLOBAL to RANGE rename visitor
        if (nmodl_global_to_range) {
            // make sure to run perf visitor because code generator
            // looks for read/write counts const/non-const declaration
            PerfVisitor().visit_program(*ast);
            // make sure to run the GlobalToRange visitor after all the
            // reinitializations of Symtab
            logger->info("Running GlobalToRange visitor");
            GlobalToRangeVisitor(*ast).visit_program(*ast);
            SymtabVisitor(update_symtab).visit_program(*ast);
            ast_to_nmodl(*ast, filepath("global_to_range"));
        }

        /// LOCAL to ASSIGNED visitor
        if (nmodl_local_to_range) {
            logger->info("Running LOCAL to ASSIGNED visitor");
            PerfVisitor().visit_program(*ast);
            LocalToAssignedVisitor().visit_program(*ast);
            SymtabVisitor(update_symtab).visit_program(*ast);
            ast_to_nmodl(*ast, filepath("local_to_assigned"));
        }

        {
            // Compatibility Checking
            logger->info("Running code compatibility checker");
            // run perfvisitor to update read/write counts
            PerfVisitor().visit_program(*ast);

            // If we want to just check compatibility we return the result
            if (only_check_compatibility) {
                return CodegenCompatibilityVisitor().find_unhandled_ast_nodes(*ast);
            }

            // If there is an incompatible construct and code generation is not forced exit NMODL
            if (CodegenCompatibilityVisitor().find_unhandled_ast_nodes(*ast) && !force_codegen) {
                return 1;
            }
        }
>>>>>>> 0a399804

        if (show_symtab) {
            logger->info("Printing symbol table");
            auto symtab = ast->get_model_symbol_table();
            symtab->print(std::cout);
        }

<<<<<<< HEAD
        if (cfg.only_check_compatibility) {
            return !success;
=======
        ast_to_nmodl(*ast, filepath("ast"));

        if (json_ast) {
            auto file = scratch_dir + "/" + modfile + ".ast.json";
            logger->info("Writing AST into {}", file);
            JSONVisitor(file).write(*ast);
        }

        if (verbatim_rename) {
            logger->info("Running verbatim rename visitor");
            VerbatimVarRenameVisitor().visit_program(*ast);
            ast_to_nmodl(*ast, filepath("verbatim_rename"));
        }

        if (nmodl_const_folding) {
            logger->info("Running nmodl constant folding visitor");
            ConstantFolderVisitor().visit_program(*ast);
            ast_to_nmodl(*ast, filepath("constfold"));
        }

        if (nmodl_unroll) {
            logger->info("Running nmodl loop unroll visitor");
            LoopUnrollVisitor().visit_program(*ast);
            ConstantFolderVisitor().visit_program(*ast);
            ast_to_nmodl(*ast, filepath("unroll"));
            SymtabVisitor(update_symtab).visit_program(*ast);
        }

        /// note that we can not symtab visitor in update mode as we
        /// replace kinetic block with derivative block of same name
        /// in global scope
        {
            logger->info("Running KINETIC block visitor");
            auto kineticBlockVisitor = KineticBlockVisitor();
            kineticBlockVisitor.visit_program(*ast);
            SymtabVisitor(update_symtab).visit_program(*ast);
            const auto filename = filepath("kinetic");
            ast_to_nmodl(*ast, filename);
            if (nmodl_ast && kineticBlockVisitor.get_conserve_statement_count()) {
                logger->warn(
                    fmt::format("{} presents non-standard CONSERVE statements in DERIVATIVE "
                                "blocks. Use it only for debugging/developing",
                                filename));
            }
        }

        {
            logger->info("Running STEADYSTATE visitor");
            SteadystateVisitor().visit_program(*ast);
            SymtabVisitor(update_symtab).visit_program(*ast);
            ast_to_nmodl(*ast, filepath("steadystate"));
        }

        /// Parsing units fron "nrnunits.lib" and mod files
        {
            logger->info("Parsing Units");
            UnitsVisitor(units_dir).visit_program(*ast);
        }

        /// once we start modifying (especially removing) older constructs
        /// from ast then we should run symtab visitor in update mode so
        /// that old symbols (e.g. prime variables) are not lost
        update_symtab = true;

        if (nmodl_inline) {
            logger->info("Running nmodl inline visitor");
            InlineVisitor().visit_program(*ast);
            ast_to_nmodl(*ast, filepath("inline"));
>>>>>>> 0a399804
        }
        if (!success && !cfg.force_codegen) {
            return 1;
        }

        {
            if (cfg.ispc_backend) {
                logger->info("Running ISPC backend code generator");
                CodegenIspcVisitor visitor(modfile,
                                           cfg.output_dir,
                                           data_type,
                                           cfg.optimize_ionvar_copies_codegen);
                visitor.visit_program(*ast);
            }

            else if (cfg.oacc_backend) {
                logger->info("Running OpenACC backend code generator");
                CodegenAccVisitor visitor(modfile,
                                          cfg.output_dir,
                                          data_type,
                                          cfg.optimize_ionvar_copies_codegen);
                visitor.visit_program(*ast);
            }

            else if (cfg.omp_backend) {
                logger->info("Running OpenMP backend code generator");
                CodegenOmpVisitor visitor(modfile,
                                          cfg.output_dir,
                                          data_type,
                                          cfg.optimize_ionvar_copies_codegen);
                visitor.visit_program(*ast);
            }

            else if (cfg.c_backend) {
                logger->info("Running C backend code generator");
                CodegenCVisitor visitor(modfile,
                                        cfg.output_dir,
                                        data_type,
                                        cfg.optimize_ionvar_copies_codegen);
                visitor.visit_program(*ast);
            }

            if (cfg.cuda_backend) {
                logger->info("Running CUDA backend code generator");
                CodegenCudaVisitor visitor(modfile,
                                           cfg.output_dir,
                                           data_type,
                                           cfg.optimize_ionvar_copies_codegen);
                visitor.visit_program(*ast);
            }

#ifdef NMODL_LLVM_BACKEND
            if (cfg.llvm_ir || llvm_benchmark) {
                // If benchmarking, we want to optimize the IR with target
                // information and not in LLVM visitor.
                int llvm_opt_level = llvm_benchmark ? 0 : cfg.llvm_opt_level_ir;

                // Create platform abstraction.
                PlatformID pid = cfg.llvm_gpu_name == "default" ? PlatformID::CPU : PlatformID::GPU;
                const std::string name = cfg.llvm_gpu_name == "default" ? cfg.llvm_cpu_name
                                                                        : cfg.llvm_gpu_name;
                Platform platform(pid,
                                  name,
                                  cfg.llvm_gpu_target_architecture,
                                  cfg.llvm_math_library,
                                  cfg.llvm_float_type,
                                  cfg.llvm_vector_width);

                // GPU code generation doesn't support debug information at the moment so disable it
                // in case it's enabled
                if (!cfg.llvm_no_debug && platform.is_gpu()) {
                    logger->warn("Disabling addition of debug symbols in GPU code.");
                    cfg.llvm_no_debug = true;
                }

                logger->info("Running LLVM backend code generator");
                CodegenLLVMVisitor visitor(modfile,
                                           cfg.output_dir,
                                           platform,
                                           llvm_opt_level,
                                           !cfg.llvm_no_debug,
                                           cfg.llvm_fast_math_flags);
                visitor.visit_program(*ast);
                if (cfg.nmodl_ast) {
                    NmodlPrintVisitor(filepath("llvm", "mod")).visit_program(*ast);
                    logger->info("AST to NMODL transformation written to {}",
                                 filepath("llvm", "mod"));
                }
                if (cfg.json_ast) {
                    JSONVisitor(filepath("llvm", "json")).write(*ast);
                    logger->info("AST to JSON transformation written to {}",
                                 filepath("llvm", "json"));
                }

                if (llvm_benchmark) {
                    logger->info("Running LLVM benchmark");
                    if (platform.is_gpu() && !platform.is_CUDA_gpu()) {
                        throw std::runtime_error(
                            "Benchmarking is only supported on CUDA GPUs at the moment");
                    }
#ifndef NMODL_LLVM_CUDA_BACKEND
                    if (platform.is_CUDA_gpu()) {
                        throw std::runtime_error(
                            "GPU benchmarking is not supported if NMODL is not built with CUDA "
                            "backend enabled.");
                    }
#endif
                    const GPUExecutionParameters gpu_execution_parameters{llvm_cuda_grid_dim_x,
                                                                          llvm_cuda_block_dim_x};
                    benchmark::LLVMBenchmark benchmark(visitor,
                                                       modfile,
                                                       cfg.output_dir,
                                                       cfg.shared_lib_paths,
                                                       num_experiments,
                                                       instance_size,
                                                       platform,
                                                       cfg.llvm_opt_level_ir,
                                                       cfg.llvm_opt_level_codegen,
                                                       gpu_execution_parameters);
                    benchmark.run();
                }
            }
#endif
        }
    }

    if (sympy_opt) {
        nmodl::pybind_wrappers::EmbeddedPythonLoader::get_instance().api()->finalize_interpreter();
    }
}<|MERGE_RESOLUTION|>--- conflicted
+++ resolved
@@ -88,195 +88,103 @@
         ->required()
         ->check(CLI::ExistingFile);
 
-<<<<<<< HEAD
-    app.add_option("-o,--output", cfg.output_dir, "Directory for backend code output", true)
-        ->ignore_case();
-    app.add_option("--scratch", cfg.scratch_dir, "Directory for intermediate code output", true)
-        ->ignore_case();
-    app.add_option("--units", cfg.units_dir, "Directory of units lib file", true)->ignore_case();
+    app.add_option("-o,--output", cfg.output_dir, "Directory for backend code output")
+        ->capture_default_str()
+        ->ignore_case();
+    app.add_option("--scratch", cfg.scratch_dir, "Directory for intermediate code output")
+        ->capture_default_str()
+        ->ignore_case();
+    app.add_option("--units", cfg.units_dir, "Directory of units lib file")
+        ->capture_default_str()
+        ->ignore_case();
 
     auto host_opt = app.add_subcommand("host", "HOST/CPU code backends")->ignore_case();
-    host_opt->add_flag("--c", cfg.c_backend, "C/C++ backend ({})"_format(cfg.c_backend))
+    host_opt->add_flag("--c", cfg.c_backend, fmt::format("C/C++ backend ({})", cfg.c_backend))
         ->ignore_case();
     host_opt
-        ->add_flag("--omp",
-                   cfg.omp_backend,
-                   "C/C++ backend with OpenMP ({})"_format(cfg.omp_backend))
+        ->add_flag("--omp", cfg.omp_backend, fmt::format("C/C++ backend with OpenMP ({})", cfg.omp_backend))
         ->ignore_case();
     host_opt
         ->add_flag("--ispc",
                    cfg.ispc_backend,
-                   "C/C++ backend with ISPC ({})"_format(cfg.ispc_backend))
-=======
-    app.add_option("-o,--output", output_dir, "Directory for backend code output")
-        ->capture_default_str()
-        ->ignore_case();
-    app.add_option("--scratch", scratch_dir, "Directory for intermediate code output")
-        ->capture_default_str()
-        ->ignore_case();
-    app.add_option("--units", units_dir, "Directory of units lib file")
-        ->capture_default_str()
-        ->ignore_case();
-
-    auto host_opt = app.add_subcommand("host", "HOST/CPU code backends")->ignore_case();
-    host_opt->add_flag("--c", c_backend, fmt::format("C/C++ backend ({})", c_backend))
-        ->ignore_case();
-    host_opt
-        ->add_flag("--omp", omp_backend, fmt::format("C/C++ backend with OpenMP ({})", omp_backend))
-        ->ignore_case();
-    host_opt
-        ->add_flag("--ispc",
-                   ispc_backend,
-                   fmt::format("C/C++ backend with ISPC ({})", ispc_backend))
->>>>>>> 0a399804
+                   fmt::format("C/C++ backend with ISPC ({})", cfg.ispc_backend))
         ->ignore_case();
 
     auto acc_opt = app.add_subcommand("acc", "Accelerator code backends")->ignore_case();
     acc_opt
         ->add_flag("--oacc",
-<<<<<<< HEAD
                    cfg.oacc_backend,
-                   "C/C++ backend with OpenACC ({})"_format(cfg.oacc_backend))
+                   fmt::format("C/C++ backend with OpenACC ({})", cfg.oacc_backend))
         ->ignore_case();
     acc_opt
         ->add_flag("--cuda",
                    cfg.cuda_backend,
-                   "C/C++ backend with CUDA ({})"_format(cfg.cuda_backend))
-=======
-                   oacc_backend,
-                   fmt::format("C/C++ backend with OpenACC ({})", oacc_backend))
-        ->ignore_case();
-    acc_opt
-        ->add_flag("--cuda",
-                   cuda_backend,
-                   fmt::format("C/C++ backend with CUDA ({})", cuda_backend))
->>>>>>> 0a399804
+                   fmt::format("C/C++ backend with CUDA ({})", cfg.cuda_backend))
         ->ignore_case();
 
     // clang-format off
     auto sympy_opt = app.add_subcommand("sympy", "SymPy based analysis and optimizations")->ignore_case();
     sympy_opt->add_flag("--analytic",
-<<<<<<< HEAD
         cfg.sympy_analytic,
-        "Solve ODEs using SymPy analytic integration ({})"_format(cfg.sympy_analytic))->ignore_case();
+        fmt::format("Solve ODEs using SymPy analytic integration ({})", cfg.sympy_analytic))->ignore_case();
     sympy_opt->add_flag("--pade",
         cfg.sympy_pade,
-        "Pade approximation in SymPy analytic integration ({})"_format(cfg.sympy_pade))->ignore_case();
+        fmt::format("Pade approximation in SymPy analytic integration ({})", cfg.sympy_pade))->ignore_case();
     sympy_opt->add_flag("--cse",
         cfg.sympy_cse,
-        "CSE (Common Subexpression Elimination) in SymPy analytic integration ({})"_format(cfg.sympy_cse))->ignore_case();
+        fmt::format("CSE (Common Subexpression Elimination) in SymPy analytic integration ({})", cfg.sympy_cse))->ignore_case();
     sympy_opt->add_flag("--conductance",
         cfg.sympy_conductance,
-        "Add CONDUCTANCE keyword in BREAKPOINT ({})"_format(cfg.sympy_conductance))->ignore_case();
+        fmt::format("Add CONDUCTANCE keyword in BREAKPOINT ({})", cfg.sympy_conductance))->ignore_case();
 
     auto passes_opt = app.add_subcommand("passes", "Analyse/Optimization passes")->ignore_case();
     passes_opt->add_flag("--inline",
         cfg.nmodl_inline,
-        "Perform inlining at NMODL level ({})"_format(cfg.nmodl_inline))->ignore_case();
+        fmt::format("Perform inlining at NMODL level ({})", cfg.nmodl_inline))->ignore_case();
     passes_opt->add_flag("--unroll",
         cfg.nmodl_unroll,
-        "Perform loop unroll at NMODL level ({})"_format(cfg.nmodl_unroll))->ignore_case();
+        fmt::format("Perform loop unroll at NMODL level ({})", cfg.nmodl_unroll))->ignore_case();
     passes_opt->add_flag("--const-folding",
         cfg.nmodl_const_folding,
-        "Perform constant folding at NMODL level ({})"_format(cfg.nmodl_const_folding))->ignore_case();
+        fmt::format("Perform constant folding at NMODL level ({})", cfg.nmodl_const_folding))->ignore_case();
     passes_opt->add_flag("--localize",
         cfg.nmodl_localize,
-        "Convert RANGE variables to LOCAL ({})"_format(cfg.nmodl_localize))->ignore_case();
+        fmt::format("Convert RANGE variables to LOCAL ({})", cfg.nmodl_localize))->ignore_case();
     passes_opt->add_flag("--global-to-range",
          cfg.nmodl_global_to_range,
-         "Convert GLOBAL variables to RANGE ({})"_format(cfg.nmodl_global_to_range))->ignore_case();
+         fmt::format("Convert GLOBAL variables to RANGE ({})", cfg.nmodl_global_to_range))->ignore_case();
     passes_opt->add_flag("--local-to-range",
          cfg.nmodl_local_to_range,
-         "Convert top level LOCAL variables to RANGE ({})"_format(cfg.nmodl_local_to_range))->ignore_case();
+         fmt::format("Convert top level LOCAL variables to RANGE ({})", cfg.nmodl_local_to_range))->ignore_case();
     passes_opt->add_flag("--localize-verbatim",
         cfg.localize_verbatim,
-        "Convert RANGE variables to LOCAL even if verbatim block exist ({})"_format(cfg.localize_verbatim))->ignore_case();
+        fmt::format("Convert RANGE variables to LOCAL even if verbatim block exist ({})", cfg.localize_verbatim))->ignore_case();
     passes_opt->add_flag("--local-rename",
         cfg.local_rename,
-        "Rename LOCAL variable if variable of same name exist in global scope ({})"_format(cfg.local_rename))->ignore_case();
+        fmt::format("Rename LOCAL variable if variable of same name exist in global scope ({})", cfg.local_rename))->ignore_case();
     passes_opt->add_flag("--verbatim-inline",
         cfg.verbatim_inline,
-        "Inline even if verbatim block exist ({})"_format(cfg.verbatim_inline))->ignore_case();
+        fmt::format("Inline even if verbatim block exist ({})", cfg.verbatim_inline))->ignore_case();
     passes_opt->add_flag("--verbatim-rename",
         cfg.verbatim_rename,
-        "Rename variables in verbatim block ({})"_format(cfg.verbatim_rename))->ignore_case();
+        fmt::format("Rename variables in verbatim block ({})", cfg.verbatim_rename))->ignore_case();
     passes_opt->add_flag("--json-ast",
         cfg.json_ast,
-        "Write AST to JSON file ({})"_format(cfg.json_ast))->ignore_case();
+        fmt::format("Write AST to JSON file ({})", cfg.json_ast))->ignore_case();
     passes_opt->add_flag("--nmodl-ast",
         cfg.nmodl_ast,
-        "Write AST to NMODL file ({})"_format(cfg.nmodl_ast))->ignore_case();
+        fmt::format("Write AST to NMODL file ({})", cfg.nmodl_ast))->ignore_case();
     passes_opt->add_flag("--json-perf",
         cfg.json_perfstat,
-        "Write performance statistics to JSON file ({})"_format(cfg.json_perfstat))->ignore_case();
-=======
-        sympy_analytic,
-        fmt::format("Solve ODEs using SymPy analytic integration ({})", sympy_analytic))->ignore_case();
-    sympy_opt->add_flag("--pade",
-        sympy_pade,
-        fmt::format("Pade approximation in SymPy analytic integration ({})", sympy_pade))->ignore_case();
-    sympy_opt->add_flag("--cse",
-        sympy_cse,
-        fmt::format("CSE (Common Subexpression Elimination) in SymPy analytic integration ({})", sympy_cse))->ignore_case();
-    sympy_opt->add_flag("--conductance",
-        sympy_conductance,
-        fmt::format("Add CONDUCTANCE keyword in BREAKPOINT ({})", sympy_conductance))->ignore_case();
-
-    auto passes_opt = app.add_subcommand("passes", "Analyse/Optimization passes")->ignore_case();
-    passes_opt->add_flag("--inline",
-        nmodl_inline,
-        fmt::format("Perform inlining at NMODL level ({})", nmodl_inline))->ignore_case();
-    passes_opt->add_flag("--unroll",
-        nmodl_unroll,
-        fmt::format("Perform loop unroll at NMODL level ({})", nmodl_unroll))->ignore_case();
-    passes_opt->add_flag("--const-folding",
-        nmodl_const_folding,
-        fmt::format("Perform constant folding at NMODL level ({})", nmodl_const_folding))->ignore_case();
-    passes_opt->add_flag("--localize",
-        nmodl_localize,
-        fmt::format("Convert RANGE variables to LOCAL ({})", nmodl_localize))->ignore_case();
-    passes_opt->add_flag("--global-to-range",
-         nmodl_global_to_range,
-         fmt::format("Convert GLOBAL variables to RANGE ({})", nmodl_global_to_range))->ignore_case();
-    passes_opt->add_flag("--local-to-range",
-         nmodl_local_to_range,
-         fmt::format("Convert top level LOCAL variables to RANGE ({})", nmodl_local_to_range))->ignore_case();
-    passes_opt->add_flag("--localize-verbatim",
-        localize_verbatim,
-        fmt::format("Convert RANGE variables to LOCAL even if verbatim block exist ({})", localize_verbatim))->ignore_case();
-    passes_opt->add_flag("--local-rename",
-        local_rename,
-        fmt::format("Rename LOCAL variable if variable of same name exist in global scope ({})", local_rename))->ignore_case();
-    passes_opt->add_flag("--verbatim-inline",
-        verbatim_inline,
-        fmt::format("Inline even if verbatim block exist ({})", verbatim_inline))->ignore_case();
-    passes_opt->add_flag("--verbatim-rename",
-        verbatim_rename,
-        fmt::format("Rename variables in verbatim block ({})", verbatim_rename))->ignore_case();
-    passes_opt->add_flag("--json-ast",
-        json_ast,
-        fmt::format("Write AST to JSON file ({})", json_ast))->ignore_case();
-    passes_opt->add_flag("--nmodl-ast",
-        nmodl_ast,
-        fmt::format("Write AST to NMODL file ({})", nmodl_ast))->ignore_case();
-    passes_opt->add_flag("--json-perf",
-        json_perfstat,
-        fmt::format("Write performance statistics to JSON file ({})", json_perfstat))->ignore_case();
->>>>>>> 0a399804
+        fmt::format("Write performance statistics to JSON file ({})", cfg.json_perfstat))->ignore_case();
     passes_opt->add_flag("--show-symtab",
         show_symtab,
         fmt::format("Write symbol table to stdout ({})", show_symtab))->ignore_case();
 
     auto codegen_opt = app.add_subcommand("codegen", "Code generation options")->ignore_case();
     codegen_opt->add_option("--datatype",
-<<<<<<< HEAD
         cfg.data_type,
-        "Data type for floating point variables",
-        true)->ignore_case()->check(CLI::IsMember({"float", "double"}));
-=======
-        data_type,
         "Data type for floating point variables")->capture_default_str()->ignore_case()->check(CLI::IsMember({"float", "double"}));
->>>>>>> 0a399804
     codegen_opt->add_flag("--force",
         cfg.force_codegen,
         "Force code generation even if there is any incompatibility");
@@ -284,9 +192,8 @@
                           cfg.only_check_compatibility,
                           "Check compatibility and return without generating code");
     codegen_opt->add_flag("--opt-ionvar-copy",
-<<<<<<< HEAD
         cfg.optimize_ionvar_copies_codegen,
-        "Optimize copies of ion variables ({})"_format(cfg.optimize_ionvar_copies_codegen))->ignore_case();
+        fmt::format("Optimize copies of ion variables ({})", cfg.optimize_ionvar_copies_codegen))->ignore_case();
 
 #ifdef NMODL_LLVM_BACKEND
 
@@ -294,17 +201,17 @@
     auto llvm_opt = app.add_subcommand("llvm", "LLVM code generation option")->ignore_case();
     auto llvm_ir_opt = llvm_opt->add_flag("--ir",
         cfg.llvm_ir,
-        "Generate LLVM IR ({})"_format(cfg.llvm_ir))->ignore_case();
+        fmt::format("Generate LLVM IR ({})", cfg.llvm_ir))->ignore_case();
     llvm_ir_opt->required(true);
     llvm_opt->add_flag("--no-debug",
         cfg.llvm_no_debug,
-        "Disable debug information ({})"_format(cfg.llvm_no_debug))->ignore_case();
+        fmt::format("Disable debug information ({})", cfg.llvm_no_debug))->ignore_case();
     llvm_opt->add_option("--opt-level-ir",
         cfg.llvm_opt_level_ir,
-        "LLVM IR optimisation level (O{})"_format(cfg.llvm_opt_level_ir))->ignore_case()->check(CLI::IsMember({"0", "1", "2", "3"}));
+        fmt::format("LLVM IR optimisation level (O{})", cfg.llvm_opt_level_ir))->ignore_case()->check(CLI::IsMember({"0", "1", "2", "3"}));
     llvm_opt->add_flag("--single-precision",
         cfg.llvm_float_type,
-        "Use single precision floating-point types ({})"_format(cfg.llvm_float_type))->ignore_case();
+        fmt::format("Use single precision floating-point types ({})", cfg.llvm_float_type))->ignore_case();
     llvm_opt->add_option("--fmf",
         cfg.llvm_fast_math_flags,
         "Fast math flags for floating-point optimizations (none)")->check(CLI::IsMember({"afn", "arcp", "contract", "ninf", "nnan", "nsz", "reassoc", "fast"}));
@@ -317,11 +224,11 @@
         "Name of CPU platform to use")->ignore_case();
     auto simd_math_library_opt = cpu_opt->add_option("--math-library",
         cfg.llvm_math_library,
-        "Math library for SIMD code generation ({})"_format(cfg.llvm_math_library));
+        fmt::format("Math library for SIMD code generation ({})", cfg.llvm_math_library));
     simd_math_library_opt->check(CLI::IsMember({"Accelerate", "libmvec", "libsystem_m", "MASSV", "SLEEF", "SVML", "none"}));
     cpu_opt->add_option("--vector-width",
         cfg.llvm_vector_width,
-        "Explicit vectorization width for IR generation ({})"_format(cfg.llvm_vector_width))->ignore_case();
+        fmt::format("Explicit vectorization width for IR generation ({})", cfg.llvm_vector_width))->ignore_case();
 
     auto gpu_opt = app.add_subcommand("gpu", "LLVM GPU option")->ignore_case();
     gpu_opt->needs(llvm_opt);
@@ -334,7 +241,7 @@
         "Name of target architecture to use")->ignore_case();
     auto gpu_math_library_opt = gpu_opt->add_option("--math-library",
         cfg.llvm_math_library,
-        "Math library for GPU code generation ({})"_format(cfg.llvm_math_library));
+        fmt::format("Math library for GPU code generation ({})", cfg.llvm_math_library));
     gpu_math_library_opt->check(CLI::IsMember({"libdevice"}));
 
     // Allow only one platform at a time.
@@ -346,31 +253,26 @@
     benchmark_opt->needs(llvm_opt);
     benchmark_opt->add_flag("--run",
                             llvm_benchmark,
-                            "Run LLVM benchmark ({})"_format(llvm_benchmark))->ignore_case();
+                            fmt::format("Run LLVM benchmark ({})", llvm_benchmark))->ignore_case();
     benchmark_opt->add_option("--opt-level-codegen",
                               cfg.llvm_opt_level_codegen,
-                              "Machine code optimisation level (O{})"_format(cfg.llvm_opt_level_codegen))->ignore_case()->check(CLI::IsMember({"0", "1", "2", "3"}));
+                              fmt::format("Machine code optimisation level (O{})", cfg.llvm_opt_level_codegen))->ignore_case()->check(CLI::IsMember({"0", "1", "2", "3"}));
     benchmark_opt->add_option("--libs", cfg.shared_lib_paths, "Shared libraries to link IR against")
             ->ignore_case()
             ->check(CLI::ExistingFile);
     benchmark_opt->add_option("--instance-size",
                        instance_size,
-                       "Instance struct size ({})"_format(instance_size))->ignore_case();
+                       fmt::format("Instance struct size ({})", instance_size))->ignore_case();
     benchmark_opt->add_option("--repeat",
                               num_experiments,
-                              "Number of experiments for benchmarking ({})"_format(num_experiments))->ignore_case();
+                              fmt::format("Number of experiments for benchmarking ({})", num_experiments))->ignore_case();
     benchmark_opt->add_option("--grid-dim-x",
                               llvm_cuda_grid_dim_x,
-                              "Grid dimension X ({})"_format(llvm_cuda_grid_dim_x))->ignore_case();
+                              fmt::format("Grid dimension X ({})", llvm_cuda_grid_dim_x))->ignore_case();
     benchmark_opt->add_option("--block-dim-x",
                                 llvm_cuda_block_dim_x,
-                                "Block dimension X ({})"_format(llvm_cuda_block_dim_x))->ignore_case();
+                                fmt::format("Block dimension X ({})", llvm_cuda_block_dim_x))->ignore_case();
 #endif
-=======
-        optimize_ionvar_copies_codegen,
-        fmt::format("Optimize copies of ion variables ({})", optimize_ionvar_copies_codegen))->ignore_case();
-
->>>>>>> 0a399804
     // clang-format on
 
     CLI11_PARSE(app, argc, argv);
@@ -400,13 +302,7 @@
         /// create file path for nmodl file
         auto filepath = [cfg, modfile](const std::string& suffix, const std::string& ext) {
             static int count = 0;
-<<<<<<< HEAD
-            return "{}/{}.{}.{}.{}"_format(
-                cfg.scratch_dir, modfile, std::to_string(count++), suffix, ext);
-=======
-            return fmt::format(
-                "{}/{}.{}.{}.mod", scratch_dir, modfile, std::to_string(count++), suffix);
->>>>>>> 0a399804
+            return fmt::format("{}/{}.{}.{}.{}", cfg.scratch_dir, modfile, std::to_string(count++), suffix, ext);
         };
 
         /// nmodl_driver object creates lexer and parser, just call parser method
@@ -415,85 +311,8 @@
         /// parse mod file and construct ast
         const auto& ast = nmodl_driver.parse_file(file);
 
-<<<<<<< HEAD
         auto cg_driver = CodegenDriver(cfg);
         auto success = cg_driver.prepare_mod(ast, modfile);
-=======
-        /// whether to update existing symbol table or create new
-        /// one whenever we run symtab visitor.
-        bool update_symtab = false;
-
-        /// just visit the ast
-        AstVisitor().visit_program(*ast);
-
-        /// Check some rules that ast should follow
-        {
-            logger->info("Running semantic analysis visitor");
-            if (SemanticAnalysisVisitor().check(*ast)) {
-                return 1;
-            }
-        }
-
-        /// construct symbol table
-        {
-            logger->info("Running symtab visitor");
-            SymtabVisitor(update_symtab).visit_program(*ast);
-        }
-
-        /// use cnexp instead of after_cvode solve method
-        {
-            logger->info("Running CVode to cnexp visitor");
-            AfterCVodeToCnexpVisitor().visit_program(*ast);
-            ast_to_nmodl(*ast, filepath("after_cvode_to_cnexp"));
-        }
-
-        /// Rename variables that match ISPC compiler double constants
-        if (ispc_backend) {
-            logger->info("Running ISPC variables rename visitor");
-            IspcRenameVisitor(ast).visit_program(*ast);
-            SymtabVisitor(update_symtab).visit_program(*ast);
-            ast_to_nmodl(*ast, filepath("ispc_double_rename"));
-        }
-
-        /// GLOBAL to RANGE rename visitor
-        if (nmodl_global_to_range) {
-            // make sure to run perf visitor because code generator
-            // looks for read/write counts const/non-const declaration
-            PerfVisitor().visit_program(*ast);
-            // make sure to run the GlobalToRange visitor after all the
-            // reinitializations of Symtab
-            logger->info("Running GlobalToRange visitor");
-            GlobalToRangeVisitor(*ast).visit_program(*ast);
-            SymtabVisitor(update_symtab).visit_program(*ast);
-            ast_to_nmodl(*ast, filepath("global_to_range"));
-        }
-
-        /// LOCAL to ASSIGNED visitor
-        if (nmodl_local_to_range) {
-            logger->info("Running LOCAL to ASSIGNED visitor");
-            PerfVisitor().visit_program(*ast);
-            LocalToAssignedVisitor().visit_program(*ast);
-            SymtabVisitor(update_symtab).visit_program(*ast);
-            ast_to_nmodl(*ast, filepath("local_to_assigned"));
-        }
-
-        {
-            // Compatibility Checking
-            logger->info("Running code compatibility checker");
-            // run perfvisitor to update read/write counts
-            PerfVisitor().visit_program(*ast);
-
-            // If we want to just check compatibility we return the result
-            if (only_check_compatibility) {
-                return CodegenCompatibilityVisitor().find_unhandled_ast_nodes(*ast);
-            }
-
-            // If there is an incompatible construct and code generation is not forced exit NMODL
-            if (CodegenCompatibilityVisitor().find_unhandled_ast_nodes(*ast) && !force_codegen) {
-                return 1;
-            }
-        }
->>>>>>> 0a399804
 
         if (show_symtab) {
             logger->info("Printing symbol table");
@@ -501,79 +320,8 @@
             symtab->print(std::cout);
         }
 
-<<<<<<< HEAD
         if (cfg.only_check_compatibility) {
             return !success;
-=======
-        ast_to_nmodl(*ast, filepath("ast"));
-
-        if (json_ast) {
-            auto file = scratch_dir + "/" + modfile + ".ast.json";
-            logger->info("Writing AST into {}", file);
-            JSONVisitor(file).write(*ast);
-        }
-
-        if (verbatim_rename) {
-            logger->info("Running verbatim rename visitor");
-            VerbatimVarRenameVisitor().visit_program(*ast);
-            ast_to_nmodl(*ast, filepath("verbatim_rename"));
-        }
-
-        if (nmodl_const_folding) {
-            logger->info("Running nmodl constant folding visitor");
-            ConstantFolderVisitor().visit_program(*ast);
-            ast_to_nmodl(*ast, filepath("constfold"));
-        }
-
-        if (nmodl_unroll) {
-            logger->info("Running nmodl loop unroll visitor");
-            LoopUnrollVisitor().visit_program(*ast);
-            ConstantFolderVisitor().visit_program(*ast);
-            ast_to_nmodl(*ast, filepath("unroll"));
-            SymtabVisitor(update_symtab).visit_program(*ast);
-        }
-
-        /// note that we can not symtab visitor in update mode as we
-        /// replace kinetic block with derivative block of same name
-        /// in global scope
-        {
-            logger->info("Running KINETIC block visitor");
-            auto kineticBlockVisitor = KineticBlockVisitor();
-            kineticBlockVisitor.visit_program(*ast);
-            SymtabVisitor(update_symtab).visit_program(*ast);
-            const auto filename = filepath("kinetic");
-            ast_to_nmodl(*ast, filename);
-            if (nmodl_ast && kineticBlockVisitor.get_conserve_statement_count()) {
-                logger->warn(
-                    fmt::format("{} presents non-standard CONSERVE statements in DERIVATIVE "
-                                "blocks. Use it only for debugging/developing",
-                                filename));
-            }
-        }
-
-        {
-            logger->info("Running STEADYSTATE visitor");
-            SteadystateVisitor().visit_program(*ast);
-            SymtabVisitor(update_symtab).visit_program(*ast);
-            ast_to_nmodl(*ast, filepath("steadystate"));
-        }
-
-        /// Parsing units fron "nrnunits.lib" and mod files
-        {
-            logger->info("Parsing Units");
-            UnitsVisitor(units_dir).visit_program(*ast);
-        }
-
-        /// once we start modifying (especially removing) older constructs
-        /// from ast then we should run symtab visitor in update mode so
-        /// that old symbols (e.g. prime variables) are not lost
-        update_symtab = true;
-
-        if (nmodl_inline) {
-            logger->info("Running nmodl inline visitor");
-            InlineVisitor().visit_program(*ast);
-            ast_to_nmodl(*ast, filepath("inline"));
->>>>>>> 0a399804
         }
         if (!success && !cfg.force_codegen) {
             return 1;
