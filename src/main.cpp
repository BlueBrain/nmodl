/*************************************************************************
 * Copyright (C) 2018-2019 Blue Brain Project
 *
 * This file is part of NMODL distributed under the terms of the GNU
 * Lesser General Public License. See top-level LICENSE file for details.
 *************************************************************************/

#include <string>
#include <vector>

#include <CLI/CLI.hpp>

#include "ast/program.hpp"
#include "codegen/codegen_acc_visitor.hpp"
#include "codegen/codegen_c_visitor.hpp"
#include "codegen/codegen_compatibility_visitor.hpp"
#include "codegen/codegen_cuda_visitor.hpp"
#include "codegen/codegen_ispc_visitor.hpp"
#include "codegen/codegen_omp_visitor.hpp"

#ifdef NMODL_LLVM_BACKEND
#include "codegen/llvm/codegen_llvm_visitor.hpp"
#include "test/benchmark/llvm_benchmark.hpp"
#endif

#include "config/config.h"
#include "parser/nmodl_driver.hpp"
#include "pybind/pyembed.hpp"
#include "utils/common_utils.hpp"
#include "utils/logger.hpp"
#include "visitors/after_cvode_to_cnexp_visitor.hpp"
#include "visitors/ast_visitor.hpp"
#include "visitors/constant_folder_visitor.hpp"
#include "visitors/global_var_visitor.hpp"
#include "visitors/indexedname_visitor.hpp"
#include "visitors/inline_visitor.hpp"
#include "visitors/ispc_rename_visitor.hpp"
#include "visitors/json_visitor.hpp"
#include "visitors/kinetic_block_visitor.hpp"
#include "visitors/local_to_assigned_visitor.hpp"
#include "visitors/local_var_rename_visitor.hpp"
#include "visitors/localize_visitor.hpp"
#include "visitors/loop_unroll_visitor.hpp"
#include "visitors/neuron_solve_visitor.hpp"
#include "visitors/nmodl_visitor.hpp"
#include "visitors/perf_visitor.hpp"
#include "visitors/semantic_analysis_visitor.hpp"
#include "visitors/solve_block_visitor.hpp"
#include "visitors/steadystate_visitor.hpp"
#include "visitors/sympy_conductance_visitor.hpp"
#include "visitors/sympy_solver_visitor.hpp"
#include "visitors/symtab_visitor.hpp"
#include "visitors/units_visitor.hpp"
#include "visitors/verbatim_var_rename_visitor.hpp"
#include "visitors/verbatim_visitor.hpp"

/**
 * \dir
 * \brief Main NMODL code generation program
 */

using namespace fmt::literals;
using namespace nmodl;
using namespace codegen;
using namespace visitor;
using nmodl::parser::NmodlDriver;

int main(int argc, const char* argv[]) {
    CLI::App app{
        "NMODL : Source-to-Source Code Generation Framework [{}]"_format(Version::to_string())};

    /// list of mod files to process
    std::vector<std::string> mod_files;

    /// true if debug logger statements should be shown
    std::string verbose("info");

    /// true if serial c code to be generated
    bool c_backend(true);

    /// true if c code with openmp to be generated
    bool omp_backend(false);

    /// true if ispc code to be generated
    bool ispc_backend(false);

    /// true if c code with openacc to be generated
    bool oacc_backend(false);

    /// true if cuda code to be generated
    bool cuda_backend(false);

    /// true if llvm code to be generated
    bool llvm_backend(false);

    /// true if sympy should be used for solving ODEs analytically
    bool sympy_analytic(false);

    /// true if Pade approximation to be used
    bool sympy_pade(false);

    /// true if CSE (temp variables) to be used
    bool sympy_cse(false);

    /// true if conductance keyword can be added to breakpoint
    bool sympy_conductance(false);

    /// true if inlining at nmodl level to be done
    bool nmodl_inline(false);

    /// true if unroll at nmodl level to be done
    bool nmodl_unroll(false);

    /// true if perform constant folding at nmodl level to be done
    bool nmodl_const_folding(false);

    /// true if range variables to be converted to local
    bool nmodl_localize(false);

    /// true if global variables to be converted to range
    bool nmodl_global_to_range(false);

    /// true if top level local variables to be converted to range
    bool nmodl_local_to_range(false);

    /// true if localize variables even if verbatim block is used
    bool localize_verbatim(false);

    /// true if local variables to be renamed
    bool local_rename(true);

    /// true if inline even if verbatim block exist
    bool verbatim_inline(false);

    /// true if verbatim blocks
    bool verbatim_rename(true);

    /// true if code generation is forced to happen even if there
    /// is any incompatibility
    bool force_codegen(false);

    /// true if we want to only check compatibility without generating code
    bool only_check_compatibility(false);

    /// true if ion variable copies should be avoided
    bool optimize_ionvar_copies_codegen(false);

    /// directory where code will be generated
    std::string output_dir(".");

    /// directory where intermediate file will be generated
    std::string scratch_dir("tmp");

    /// directory where units lib file is located
    std::string units_dir(NrnUnitsLib::get_path());

    /// true if ast should be converted to json
    bool json_ast(false);

    /// true if ast should be converted to nmodl
    bool nmodl_ast(false);

    /// true if performance stats should be converted to json
    bool json_perfstat(false);

    /// true if symbol table should be printed
    bool show_symtab(false);

    /// floating point data type
    std::string data_type("double");

#ifdef NMODL_LLVM_BACKEND
    /// generate llvm IR
    bool llvm_ir(false);

    /// use single precision floating-point types
    bool llvm_float_type(false);

    /// optimisation level for IR generation
    int llvm_opt_level_ir = 0;

    /// math library name
    std::string llvm_math_library("none");

    /// disable debug information generation for the IR
    bool llvm_no_debug(false);

    /// fast math flags for LLVM backend
    std::vector<std::string> llvm_fast_math_flags;

    /// traget CPU platform name
    std::string llvm_cpu_name = "default";

    /// traget GPU platform name
    std::string llvm_gpu_name = "default";

    /// GPU target architecture
    std::string llvm_gpu_target_architecture = "sm_70";

    /// llvm vector width if generating code for CPUs
    int llvm_vector_width = 1;

    /// X dimension of grid in blocks for GPU execution
    int llvm_cuda_grid_dim_x = 1;

    /// X dimension of block in threads for GPU execution
    int llvm_cuda_block_dim_x = 1;

    /// run llvm benchmark
    bool llvm_benchmark(false);

    /// optimisation level for machine code generation
    int llvm_opt_level_codegen = 0;

    /// list of shared libraries to link against in JIT
    std::vector<std::string> shared_lib_paths;

    /// the size of the instance struct for the benchmark
    int instance_size = 10000;

    /// the number of repeated experiments for the benchmarking
    int num_experiments = 100;

    /// benchmark external kernel with JIT
    bool external_kernel;
#endif

    app.get_formatter()->column_width(40);
    app.set_help_all_flag("-H,--help-all", "Print this help message including all sub-commands");

    app.add_option("--verbose", verbose, "Verbosity of logger output", true)
        ->ignore_case()
        ->check(CLI::IsMember({"trace", "debug", "info", "warning", "error", "critical", "off"}));

    app.add_option("file", mod_files, "One or more MOD files to process")
        ->ignore_case()
        ->required()
        ->check(CLI::ExistingFile);

    app.add_option("-o,--output", output_dir, "Directory for backend code output", true)
        ->ignore_case();
    app.add_option("--scratch", scratch_dir, "Directory for intermediate code output", true)
        ->ignore_case();
    app.add_option("--units", units_dir, "Directory of units lib file", true)->ignore_case();

    auto host_opt = app.add_subcommand("host", "HOST/CPU code backends")->ignore_case();
    host_opt->add_flag("--c", c_backend, "C/C++ backend ({})"_format(c_backend))->ignore_case();
    host_opt->add_flag("--omp", omp_backend, "C/C++ backend with OpenMP ({})"_format(omp_backend))
        ->ignore_case();
    host_opt->add_flag("--ispc", ispc_backend, "C/C++ backend with ISPC ({})"_format(ispc_backend))
        ->ignore_case();

    auto acc_opt = app.add_subcommand("acc", "Accelerator code backends")->ignore_case();
    acc_opt
        ->add_flag("--oacc", oacc_backend, "C/C++ backend with OpenACC ({})"_format(oacc_backend))
        ->ignore_case();
    acc_opt->add_flag("--cuda", cuda_backend, "C/C++ backend with CUDA ({})"_format(cuda_backend))
        ->ignore_case();

    // clang-format off
    auto sympy_opt = app.add_subcommand("sympy", "SymPy based analysis and optimizations")->ignore_case();
    sympy_opt->add_flag("--analytic",
        sympy_analytic,
        "Solve ODEs using SymPy analytic integration ({})"_format(sympy_analytic))->ignore_case();
    sympy_opt->add_flag("--pade",
        sympy_pade,
        "Pade approximation in SymPy analytic integration ({})"_format(sympy_pade))->ignore_case();
    sympy_opt->add_flag("--cse",
        sympy_cse,
        "CSE (Common Subexpression Elimination) in SymPy analytic integration ({})"_format(sympy_cse))->ignore_case();
    sympy_opt->add_flag("--conductance",
        sympy_conductance,
        "Add CONDUCTANCE keyword in BREAKPOINT ({})"_format(sympy_conductance))->ignore_case();

    auto passes_opt = app.add_subcommand("passes", "Analyse/Optimization passes")->ignore_case();
    passes_opt->add_flag("--inline",
        nmodl_inline,
        "Perform inlining at NMODL level ({})"_format(nmodl_inline))->ignore_case();
    passes_opt->add_flag("--unroll",
        nmodl_unroll,
        "Perform loop unroll at NMODL level ({})"_format(nmodl_unroll))->ignore_case();
    passes_opt->add_flag("--const-folding",
        nmodl_const_folding,
        "Perform constant folding at NMODL level ({})"_format(nmodl_const_folding))->ignore_case();
    passes_opt->add_flag("--localize",
        nmodl_localize,
        "Convert RANGE variables to LOCAL ({})"_format(nmodl_localize))->ignore_case();
    passes_opt->add_flag("--global-to-range",
         nmodl_global_to_range,
         "Convert GLOBAL variables to RANGE ({})"_format(nmodl_global_to_range))->ignore_case();
    passes_opt->add_flag("--local-to-range",
         nmodl_local_to_range,
         "Convert top level LOCAL variables to RANGE ({})"_format(nmodl_local_to_range))->ignore_case();
    passes_opt->add_flag("--localize-verbatim",
        localize_verbatim,
        "Convert RANGE variables to LOCAL even if verbatim block exist ({})"_format(localize_verbatim))->ignore_case();
    passes_opt->add_flag("--local-rename",
        local_rename,
        "Rename LOCAL variable if variable of same name exist in global scope ({})"_format(local_rename))->ignore_case();
    passes_opt->add_flag("--verbatim-inline",
        verbatim_inline,
        "Inline even if verbatim block exist ({})"_format(verbatim_inline))->ignore_case();
    passes_opt->add_flag("--verbatim-rename",
        verbatim_rename,
        "Rename variables in verbatim block ({})"_format(verbatim_rename))->ignore_case();
    passes_opt->add_flag("--json-ast",
        json_ast,
        "Write AST to JSON file ({})"_format(json_ast))->ignore_case();
    passes_opt->add_flag("--nmodl-ast",
        nmodl_ast,
        "Write AST to NMODL file ({})"_format(nmodl_ast))->ignore_case();
    passes_opt->add_flag("--json-perf",
        json_perfstat,
        "Write performance statistics to JSON file ({})"_format(json_perfstat))->ignore_case();
    passes_opt->add_flag("--show-symtab",
        show_symtab,
        "Write symbol table to stdout ({})"_format(show_symtab))->ignore_case();

    auto codegen_opt = app.add_subcommand("codegen", "Code generation options")->ignore_case();
    codegen_opt->add_option("--datatype",
        data_type,
        "Data type for floating point variables",
        true)->ignore_case()->check(CLI::IsMember({"float", "double"}));
    codegen_opt->add_flag("--force",
        force_codegen,
        "Force code generation even if there is any incompatibility");
    codegen_opt->add_flag("--only-check-compatibility",
                          only_check_compatibility,
                          "Check compatibility and return without generating code");
    codegen_opt->add_flag("--opt-ionvar-copy",
        optimize_ionvar_copies_codegen,
        "Optimize copies of ion variables ({})"_format(optimize_ionvar_copies_codegen))->ignore_case();

#ifdef NMODL_LLVM_BACKEND

    // LLVM IR code generation options.
    auto llvm_opt = app.add_subcommand("llvm", "LLVM code generation option")->ignore_case();
    auto llvm_ir_opt = llvm_opt->add_flag("--ir",
        llvm_ir,
        "Generate LLVM IR ({})"_format(llvm_ir))->ignore_case();
    llvm_ir_opt->required(true);
    llvm_opt->add_flag("--no-debug",
        llvm_no_debug,
        "Disable debug information ({})"_format(llvm_no_debug))->ignore_case();
    llvm_opt->add_option("--opt-level-ir",
        llvm_opt_level_ir,
        "LLVM IR optimisation level (O{})"_format(llvm_opt_level_ir))->ignore_case()->check(CLI::IsMember({"0", "1", "2", "3"}));
    llvm_opt->add_flag("--single-precision",
        llvm_float_type,
        "Use single precision floating-point types ({})"_format(llvm_float_type))->ignore_case();
    llvm_opt->add_option("--fmf",
        llvm_fast_math_flags,
        "Fast math flags for floating-point optimizations (none)")->check(CLI::IsMember({"afn", "arcp", "contract", "ninf", "nnan", "nsz", "reassoc", "fast"}));

    // Platform options for LLVM code generation.
    auto cpu_opt = app.add_subcommand("cpu", "LLVM CPU option")->ignore_case();
    cpu_opt->needs(llvm_opt);
    cpu_opt->add_option("--name",
        llvm_cpu_name,
        "Name of CPU platform to use")->ignore_case();
    auto simd_math_library_opt = cpu_opt->add_option("--math-library",
        llvm_math_library,
        "Math library for SIMD code generation ({})"_format(llvm_math_library));
    simd_math_library_opt->check(CLI::IsMember({"Accelerate", "libmvec", "libsystem_m", "MASSV", "SLEEF", "SVML", "none"}));
    cpu_opt->add_option("--vector-width",
        llvm_vector_width,
        "Explicit vectorization width for IR generation ({})"_format(llvm_vector_width))->ignore_case();

    auto gpu_opt = app.add_subcommand("gpu", "LLVM GPU option")->ignore_case();
    gpu_opt->needs(llvm_opt);
    auto gpu_target_name = gpu_opt->add_option("--name",
        llvm_gpu_name,
        "Name of GPU platform to use")->ignore_case();
    gpu_target_name->check(CLI::IsMember({"nvptx", "nvptx64"}));
    gpu_opt->add_option("--target-arch",
        llvm_gpu_target_architecture,
        "Name of target architecture to use")->ignore_case();
    auto gpu_math_library_opt = gpu_opt->add_option("--math-library",
        llvm_math_library,
        "Math library for GPU code generation ({})"_format(llvm_math_library));
    gpu_math_library_opt->check(CLI::IsMember({"libdevice"}));

    // Allow only one platform at a time.
    cpu_opt->excludes(gpu_opt);
    gpu_opt->excludes(cpu_opt);

    // LLVM IR benchmark options.
    auto benchmark_opt = app.add_subcommand("benchmark", "LLVM benchmark option")->ignore_case();
    benchmark_opt->needs(llvm_opt);
    benchmark_opt->add_flag("--run",
                            llvm_benchmark,
                            "Run LLVM benchmark ({})"_format(llvm_benchmark))->ignore_case();
    benchmark_opt->add_option("--opt-level-codegen",
                              llvm_opt_level_codegen,
                              "Machine code optimisation level (O{})"_format(llvm_opt_level_codegen))->ignore_case()->check(CLI::IsMember({"0", "1", "2", "3"}));
    benchmark_opt->add_option("--libs", shared_lib_paths, "Shared libraries to link IR against")
            ->ignore_case()
            ->check(CLI::ExistingFile);
    benchmark_opt->add_option("--instance-size",
                       instance_size,
                       "Instance struct size ({})"_format(instance_size))->ignore_case();
    benchmark_opt->add_option("--repeat",
                              num_experiments,
                              "Number of experiments for benchmarking ({})"_format(num_experiments))->ignore_case();
<<<<<<< HEAD
    benchmark_opt->add_flag("--external",
                              external_kernel,
                              "Benchmark external kernel ({})"_format(external_kernel))->ignore_case();
=======
    benchmark_opt->add_option("--grid-dim-x",
                              llvm_cuda_grid_dim_x,
                              "Grid dimension X ({})"_format(llvm_cuda_grid_dim_x))->ignore_case();
    benchmark_opt->add_option("--block-dim-x",
                                llvm_cuda_block_dim_x,
                                "Block dimension X ({})"_format(llvm_cuda_block_dim_x))->ignore_case();
>>>>>>> 84304ab2
#endif
    // clang-format on

    CLI11_PARSE(app, argc, argv);

    // if any of the other backends is used we force the C backend to be off.
    if (omp_backend || ispc_backend) {
        c_backend = false;
    }

    utils::make_path(output_dir);
    utils::make_path(scratch_dir);

    if (sympy_opt) {
        nmodl::pybind_wrappers::EmbeddedPythonLoader::get_instance()
            .api()
            ->initialize_interpreter();
    }

    logger->set_level(spdlog::level::from_str(verbose));

    /// write ast to nmodl
    const auto ast_to_nmodl = [nmodl_ast](ast::Program& ast, const std::string& filepath) {
        if (nmodl_ast) {
            NmodlPrintVisitor(filepath).visit_program(ast);
            logger->info("AST to NMODL transformation written to {}", filepath);
        }
    };

    /// write ast to nmodl
    const auto ast_to_json = [json_ast](ast::Program& ast, const std::string& filepath) {
        if (json_ast) {
            JSONVisitor(filepath).write(ast);
            logger->info("AST to JSON transformation written to {}", filepath);
        }
    };

    for (const auto& file: mod_files) {
        logger->info("Processing {}", file);

        const auto modfile = utils::remove_extension(utils::base_name(file));

        /// create file path for nmodl file
        auto filepath = [scratch_dir, modfile](const std::string& suffix, const std::string& ext) {
            static int count = 0;
            return "{}/{}.{}.{}.{}"_format(
                scratch_dir, modfile, std::to_string(count++), suffix, ext);
        };

        /// driver object creates lexer and parser, just call parser method
        NmodlDriver driver;

        /// parse mod file and construct ast
        const auto& ast = driver.parse_file(file);

        /// whether to update existing symbol table or create new
        /// one whenever we run symtab visitor.
        bool update_symtab = false;

        /// just visit the ast
        AstVisitor().visit_program(*ast);

        /// Check some rules that ast should follow
        {
            logger->info("Running semantic analysis visitor");
            if (SemanticAnalysisVisitor().check(*ast)) {
                return 1;
            }
        }

        /// construct symbol table
        {
            logger->info("Running symtab visitor");
            SymtabVisitor(update_symtab).visit_program(*ast);
        }

        /// use cnexp instead of after_cvode solve method
        {
            logger->info("Running CVode to cnexp visitor");
            AfterCVodeToCnexpVisitor().visit_program(*ast);
            ast_to_nmodl(*ast, filepath("after_cvode_to_cnexp", "mod"));
        }

        /// Rename variables that match ISPC compiler double constants
        if (ispc_backend) {
            logger->info("Running ISPC variables rename visitor");
            IspcRenameVisitor(ast).visit_program(*ast);
            SymtabVisitor(update_symtab).visit_program(*ast);
            ast_to_nmodl(*ast, filepath("ispc_double_rename", "mod"));
        }

        /// GLOBAL to RANGE rename visitor
        if (nmodl_global_to_range) {
            // make sure to run perf visitor because code generator
            // looks for read/write counts const/non-const declaration
            PerfVisitor().visit_program(*ast);
            // make sure to run the GlobalToRange visitor after all the
            // reinitializations of Symtab
            logger->info("Running GlobalToRange visitor");
            GlobalToRangeVisitor(*ast).visit_program(*ast);
            SymtabVisitor(update_symtab).visit_program(*ast);
            ast_to_nmodl(*ast, filepath("global_to_range", "mod"));
        }

        /// LOCAL to ASSIGNED visitor
        if (nmodl_local_to_range) {
            logger->info("Running LOCAL to ASSIGNED visitor");
            PerfVisitor().visit_program(*ast);
            LocalToAssignedVisitor().visit_program(*ast);
            SymtabVisitor(update_symtab).visit_program(*ast);
            ast_to_nmodl(*ast, filepath("local_to_assigned", "mod"));
        }

        {
            // Compatibility Checking
            logger->info("Running code compatibility checker");
            // run perfvisitor to update read/write counts
            PerfVisitor().visit_program(*ast);

            // If we want to just check compatibility we return the result
            if (only_check_compatibility) {
                return CodegenCompatibilityVisitor().find_unhandled_ast_nodes(*ast);
            }

            // If there is an incompatible construct and code generation is not forced exit NMODL
            if (CodegenCompatibilityVisitor().find_unhandled_ast_nodes(*ast) && !force_codegen) {
                return 1;
            }
        }

        if (show_symtab) {
            logger->info("Printing symbol table");
            auto symtab = ast->get_model_symbol_table();
            symtab->print(std::cout);
        }

        ast_to_nmodl(*ast, filepath("ast", "mod"));
        ast_to_json(*ast, filepath("ast", "json"));

        if (verbatim_rename) {
            logger->info("Running verbatim rename visitor");
            VerbatimVarRenameVisitor().visit_program(*ast);
            ast_to_nmodl(*ast, filepath("verbatim_rename", "mod"));
        }

        if (nmodl_const_folding) {
            logger->info("Running nmodl constant folding visitor");
            ConstantFolderVisitor().visit_program(*ast);
            ast_to_nmodl(*ast, filepath("constfold", "mod"));
        }

        if (nmodl_unroll) {
            logger->info("Running nmodl loop unroll visitor");
            LoopUnrollVisitor().visit_program(*ast);
            ConstantFolderVisitor().visit_program(*ast);
            ast_to_nmodl(*ast, filepath("unroll", "mod"));
            SymtabVisitor(update_symtab).visit_program(*ast);
        }

        /// note that we can not symtab visitor in update mode as we
        /// replace kinetic block with derivative block of same name
        /// in global scope
        {
            logger->info("Running KINETIC block visitor");
            auto kineticBlockVisitor = KineticBlockVisitor();
            kineticBlockVisitor.visit_program(*ast);
            SymtabVisitor(update_symtab).visit_program(*ast);
            const auto filename = filepath("kinetic", "mod");
            ast_to_nmodl(*ast, filename);
            if (nmodl_ast && kineticBlockVisitor.get_conserve_statement_count()) {
                logger->warn(
                    "{} presents non-standard CONSERVE statements in DERIVATIVE blocks. Use it only for debugging/developing"_format(
                        filename));
            }
        }

        {
            logger->info("Running STEADYSTATE visitor");
            SteadystateVisitor().visit_program(*ast);
            SymtabVisitor(update_symtab).visit_program(*ast);
            ast_to_nmodl(*ast, filepath("steadystate", "mod"));
        }

        /// Parsing units fron "nrnunits.lib" and mod files
        {
            logger->info("Parsing Units");
            UnitsVisitor(units_dir).visit_program(*ast);
        }

        /// once we start modifying (especially removing) older constructs
        /// from ast then we should run symtab visitor in update mode so
        /// that old symbols (e.g. prime variables) are not lost
        update_symtab = true;

        if (nmodl_inline) {
            logger->info("Running nmodl inline visitor");
            InlineVisitor().visit_program(*ast);
            ast_to_nmodl(*ast, filepath("inline", "mod"));
        }

        if (local_rename) {
            logger->info("Running local variable rename visitor");
            LocalVarRenameVisitor().visit_program(*ast);
            SymtabVisitor(update_symtab).visit_program(*ast);
            ast_to_nmodl(*ast, filepath("local_rename", "mod"));
        }

        if (nmodl_localize) {
            // localize pass must follow rename pass to avoid conflict
            logger->info("Running localize visitor");
            LocalizeVisitor(localize_verbatim).visit_program(*ast);
            LocalVarRenameVisitor().visit_program(*ast);
            SymtabVisitor(update_symtab).visit_program(*ast);
            ast_to_nmodl(*ast, filepath("localize", "mod"));
        }

        if (sympy_conductance) {
            logger->info("Running sympy conductance visitor");
            SympyConductanceVisitor().visit_program(*ast);
            SymtabVisitor(update_symtab).visit_program(*ast);
            ast_to_nmodl(*ast, filepath("sympy_conductance", "mod"));
        }

        if (sympy_analytic || sparse_solver_exists(*ast)) {
            if (!sympy_analytic) {
                logger->info(
                    "Automatically enable sympy_analytic because it exists solver of type sparse");
            }
            logger->info("Running sympy solve visitor");
            SympySolverVisitor(sympy_pade, sympy_cse).visit_program(*ast);
            SymtabVisitor(update_symtab).visit_program(*ast);
            ast_to_nmodl(*ast, filepath("sympy_solve", "mod"));
        }

        {
            logger->info("Running cnexp visitor");
            NeuronSolveVisitor().visit_program(*ast);
            ast_to_nmodl(*ast, filepath("cnexp", "mod"));
        }

        {
            SolveBlockVisitor().visit_program(*ast);
            SymtabVisitor(update_symtab).visit_program(*ast);
            ast_to_nmodl(*ast, filepath("solveblock", "mod"));
        }

        if (json_perfstat) {
            auto file = scratch_dir + "/" + modfile + ".perf.json";
            logger->info("Writing performance statistics to {}", file);
            PerfVisitor(file).visit_program(*ast);
        }

        {
            // make sure to run perf visitor because code generator
            // looks for read/write counts const/non-const declaration
            PerfVisitor().visit_program(*ast);
        }

        {
            if (ispc_backend) {
                logger->info("Running ISPC backend code generator");
                CodegenIspcVisitor visitor(modfile,
                                           output_dir,
                                           data_type,
                                           optimize_ionvar_copies_codegen);
                visitor.visit_program(*ast);
            }

            else if (oacc_backend) {
                logger->info("Running OpenACC backend code generator");
                CodegenAccVisitor visitor(modfile,
                                          output_dir,
                                          data_type,
                                          optimize_ionvar_copies_codegen);
                visitor.visit_program(*ast);
            }

            else if (omp_backend) {
                logger->info("Running OpenMP backend code generator");
                CodegenOmpVisitor visitor(modfile,
                                          output_dir,
                                          data_type,
                                          optimize_ionvar_copies_codegen);
                visitor.visit_program(*ast);
            }

            else if (c_backend) {
                logger->info("Running C backend code generator");
                CodegenCVisitor visitor(modfile,
                                        output_dir,
                                        data_type,
                                        optimize_ionvar_copies_codegen);
                visitor.visit_program(*ast);
            }

            if (cuda_backend) {
                logger->info("Running CUDA backend code generator");
                CodegenCudaVisitor visitor(modfile,
                                           output_dir,
                                           data_type,
                                           optimize_ionvar_copies_codegen);
                visitor.visit_program(*ast);
            }

#ifdef NMODL_LLVM_BACKEND
            if (llvm_ir || llvm_benchmark) {
                // If benchmarking, we want to optimize the IR with target
                // information and not in LLVM visitor.
                int llvm_opt_level = llvm_benchmark ? 0 : llvm_opt_level_ir;

                // Create platform abstraction.
                PlatformID pid = llvm_gpu_name == "default" ? PlatformID::CPU : PlatformID::GPU;
                const std::string name = llvm_gpu_name == "default" ? llvm_cpu_name : llvm_gpu_name;
                Platform platform(pid,
                                  name,
                                  llvm_gpu_target_architecture,
                                  llvm_math_library,
                                  llvm_float_type,
                                  llvm_vector_width);

                // GPU code generation doesn't support debug information at the moment so disable it
                // in case it's enabled
                if (!llvm_no_debug && platform.is_gpu()) {
                    logger->warn("Disabling addition of debug symbols in GPU code.");
                    llvm_no_debug = true;
                }

<<<<<<< HEAD
                logger->info("Running LLVM benchmark");
                benchmark::LLVMBenchmark benchmark(
                    visitor, modfile, output_dir, shared_lib_paths,
                    num_experiments, instance_size, llvm_cpu_name,
                    llvm_opt_level_ir, llvm_opt_level_codegen, external_kernel);
                benchmark.run(ast);
              }
=======
                logger->info("Running LLVM backend code generator");
                CodegenLLVMVisitor visitor(modfile,
                                           output_dir,
                                           platform,
                                           llvm_opt_level,
                                           !llvm_no_debug,
                                           llvm_fast_math_flags);
                visitor.visit_program(*ast);
                ast_to_nmodl(*ast, filepath("llvm", "mod"));
                ast_to_json(*ast, filepath("llvm", "json"));

                if (llvm_benchmark) {
                    logger->info("Running LLVM benchmark");
                    if (platform.is_gpu() && !platform.is_CUDA_gpu()) {
                        throw std::runtime_error(
                            "Benchmarking is only supported on CUDA GPUs at the moment");
                    }
#ifndef NMODL_LLVM_CUDA_BACKEND
                    if (platform.is_CUDA_gpu()) {
                        throw std::runtime_error(
                            "GPU benchmarking is not supported if NMODL is not built with CUDA "
                            "backend enabled.");
                    }
#endif
                    const GPUExecutionParameters gpu_execution_parameters{llvm_cuda_grid_dim_x,
                                                                          llvm_cuda_block_dim_x};
                    benchmark::LLVMBenchmark benchmark(visitor,
                                                       modfile,
                                                       output_dir,
                                                       shared_lib_paths,
                                                       num_experiments,
                                                       instance_size,
                                                       platform,
                                                       llvm_opt_level_ir,
                                                       llvm_opt_level_codegen,
                                                       gpu_execution_parameters);
                    benchmark.run(ast);
                }
>>>>>>> 84304ab2
            }
#endif
        }
    }

    if (sympy_opt) {
        nmodl::pybind_wrappers::EmbeddedPythonLoader::get_instance().api()->finalize_interpreter();
    }
}<|MERGE_RESOLUTION|>--- conflicted
+++ resolved
@@ -402,18 +402,15 @@
     benchmark_opt->add_option("--repeat",
                               num_experiments,
                               "Number of experiments for benchmarking ({})"_format(num_experiments))->ignore_case();
-<<<<<<< HEAD
     benchmark_opt->add_flag("--external",
                               external_kernel,
                               "Benchmark external kernel ({})"_format(external_kernel))->ignore_case();
-=======
     benchmark_opt->add_option("--grid-dim-x",
                               llvm_cuda_grid_dim_x,
                               "Grid dimension X ({})"_format(llvm_cuda_grid_dim_x))->ignore_case();
     benchmark_opt->add_option("--block-dim-x",
                                 llvm_cuda_block_dim_x,
                                 "Block dimension X ({})"_format(llvm_cuda_block_dim_x))->ignore_case();
->>>>>>> 84304ab2
 #endif
     // clang-format on
 
@@ -741,15 +738,6 @@
                     llvm_no_debug = true;
                 }
 
-<<<<<<< HEAD
-                logger->info("Running LLVM benchmark");
-                benchmark::LLVMBenchmark benchmark(
-                    visitor, modfile, output_dir, shared_lib_paths,
-                    num_experiments, instance_size, llvm_cpu_name,
-                    llvm_opt_level_ir, llvm_opt_level_codegen, external_kernel);
-                benchmark.run(ast);
-              }
-=======
                 logger->info("Running LLVM backend code generator");
                 CodegenLLVMVisitor visitor(modfile,
                                            output_dir,
@@ -785,10 +773,10 @@
                                                        platform,
                                                        llvm_opt_level_ir,
                                                        llvm_opt_level_codegen,
+                                                       external_kernel,
                                                        gpu_execution_parameters);
                     benchmark.run(ast);
                 }
->>>>>>> 84304ab2
             }
 #endif
         }
