--- conflicted
+++ resolved
@@ -176,16 +176,6 @@
     /// use single precision floating-point types
     bool llvm_float_type(false);
 
-<<<<<<< HEAD
-    /// llvm vector width
-    int llvm_vec_width = 1;
-
-    /// vector library name
-    std::string vector_library("none");
-
-    /// disable debug information generation for the IR
-    bool disable_debug_information(false);
-=======
     /// optimisation level for IR generation
     int llvm_opt_level_ir = 0;
 
@@ -194,21 +184,10 @@
 
     /// disable debug information generation for the IR
     bool llvm_no_debug(false);
->>>>>>> 7524375b
 
     /// fast math flags for LLVM backend
     std::vector<std::string> llvm_fast_math_flags;
 
-<<<<<<< HEAD
-    /// run llvm benchmark
-    bool run_llvm_benchmark(false);
-
-    /// do not assume that instance struct fields do not alias
-    bool llvm_assume_alias(false);
-
-    /// optimisation level for IR generation
-    int llvm_opt_level_ir = 0;
-=======
     /// traget CPU platform name
     std::string llvm_cpu_name = "default";
 
@@ -220,7 +199,6 @@
 
     /// run llvm benchmark
     bool llvm_benchmark(false);
->>>>>>> 7524375b
 
     /// optimisation level for machine code generation
     int llvm_opt_level_codegen = 0;
@@ -233,15 +211,9 @@
 
     /// the number of repeated experiments for the benchmarking
     int num_experiments = 100;
-<<<<<<< HEAD
-
-    /// specify the cpu for LLVM IR to target
-    std::string cpu = "default";
 
     /// benchmark external kernel with JIT
     bool external_kernel;
-=======
->>>>>>> 7524375b
 #endif
 
     app.get_formatter()->column_width(40);
@@ -354,38 +326,6 @@
 
     // LLVM IR code generation options.
     auto llvm_opt = app.add_subcommand("llvm", "LLVM code generation option")->ignore_case();
-<<<<<<< HEAD
-    llvm_opt->add_flag("--ir",
-        llvm_ir,
-        "Generate LLVM IR ({})"_format(llvm_ir))->ignore_case();
-    llvm_opt->add_flag("--disable-debug-info",
-                       disable_debug_information,
-                       "Disable debug information ({})"_format(disable_debug_information))->ignore_case();
-    llvm_opt->add_option("--opt-level-ir",
-                              llvm_opt_level_ir,
-                              "LLVM IR optimisation level (O{})"_format(llvm_opt_level_ir))->ignore_case()->check(CLI::IsMember({"0", "1", "2", "3"}));
-    llvm_opt->add_flag("--single-precision",
-                       llvm_float_type,
-                       "Use single precision floating-point types ({})"_format(llvm_float_type))->ignore_case();
-    llvm_opt->add_flag("--assume-may-alias",
-                       llvm_assume_alias,
-                       "Assume instance struct fields may alias ({})"_format(llvm_assume_alias))->ignore_case();
-    llvm_opt->add_option("--vector-width",
-        llvm_vec_width,
-        "LLVM explicit vectorisation width ({})"_format(llvm_vec_width))->ignore_case();
-    llvm_opt->add_option("--veclib",
-                         vector_library,
-                         "Vector library for maths functions ({})"_format(vector_library))->check(CLI::IsMember({"Accelerate", "libsystem_m", "libmvec", "MASSV", "SLEEF", "SVML", "none"}));
-    llvm_opt->add_option("--fmf",
-                         llvm_fast_math_flags,
-                         "Fast math flags for floating-point optimizations (none)")->check(CLI::IsMember({"afn", "arcp", "contract", "ninf", "nnan", "nsz", "reassoc", "fast"}));
-
-    // LLVM IR benchmark options.
-    auto benchmark_opt = app.add_subcommand("benchmark", "LLVM benchmark option")->ignore_case();
-    benchmark_opt->add_flag("--run",
-                            run_llvm_benchmark,
-                            "Run LLVM benchmark ({})"_format(run_llvm_benchmark))->ignore_case();
-=======
     auto llvm_ir_opt = llvm_opt->add_flag("--ir",
         llvm_ir,
         "Generate LLVM IR ({})"_format(llvm_ir))->ignore_case();
@@ -440,7 +380,6 @@
     benchmark_opt->add_flag("--run",
                             llvm_benchmark,
                             "Run LLVM benchmark ({})"_format(llvm_benchmark))->ignore_case();
->>>>>>> 7524375b
     benchmark_opt->add_option("--opt-level-codegen",
                               llvm_opt_level_codegen,
                               "Machine code optimisation level (O{})"_format(llvm_opt_level_codegen))->ignore_case()->check(CLI::IsMember({"0", "1", "2", "3"}));
@@ -453,15 +392,9 @@
     benchmark_opt->add_option("--repeat",
                               num_experiments,
                               "Number of experiments for benchmarking ({})"_format(num_experiments))->ignore_case();
-<<<<<<< HEAD
-    benchmark_opt->add_option("--cpu",
-                       cpu,
-                       "Target's backend ({})"_format(cpu))->ignore_case();
     benchmark_opt->add_flag("--external",
                               external_kernel,
                               "Benchmark external kernel ({})"_format(external_kernel))->ignore_case();
-=======
->>>>>>> 7524375b
 #endif
     // clang-format on
 
@@ -767,41 +700,6 @@
             }
 
 #ifdef NMODL_LLVM_BACKEND
-<<<<<<< HEAD
-            if (llvm_ir || run_llvm_benchmark) {
-                // If benchmarking, we want to optimize the IR with target information and not in
-                // LLVM visitor.
-                int llvm_opt_level = run_llvm_benchmark ? 0 : llvm_opt_level_ir;
-
-                logger->info("Running LLVM backend code generator");
-                CodegenLLVMVisitor visitor(modfile,
-                                           output_dir,
-                                           llvm_opt_level,
-                                           llvm_float_type,
-                                           llvm_vec_width,
-                                           vector_library,
-                                           !disable_debug_information,
-                                           llvm_fast_math_flags,
-                                           llvm_assume_alias);
-                visitor.visit_program(*ast);
-                ast_to_nmodl(*ast, filepath("llvm", "mod"));
-                ast_to_json(*ast, filepath("llvm", "json"));
-
-                if (run_llvm_benchmark) {
-                    logger->info("Running LLVM benchmark");
-                    benchmark::LLVMBenchmark benchmark(visitor,
-                                                       modfile,
-                                                       output_dir,
-                                                       shared_lib_paths,
-                                                       num_experiments,
-                                                       instance_size,
-                                                       cpu,
-                                                       llvm_opt_level_ir,
-                                                       llvm_opt_level_codegen,
-                                                       external_kernel);
-                    benchmark.run(ast);
-                }
-=======
             if (llvm_ir || llvm_benchmark) {
               // If benchmarking, we want to optimize the IR with target
               // information and not in LLVM visitor.
@@ -834,10 +732,9 @@
                 benchmark::LLVMBenchmark benchmark(
                     visitor, modfile, output_dir, shared_lib_paths,
                     num_experiments, instance_size, llvm_cpu_name,
-                    llvm_opt_level_ir, llvm_opt_level_codegen);
+                    llvm_opt_level_ir, llvm_opt_level_codegen, external_kernel);
                 benchmark.run(ast);
               }
->>>>>>> 7524375b
             }
 #endif
         }
