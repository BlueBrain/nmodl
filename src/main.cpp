--- conflicted
+++ resolved
@@ -731,7 +731,6 @@
 
 #ifdef NMODL_LLVM_BACKEND
             if (llvm_ir || llvm_benchmark) {
-<<<<<<< HEAD
                 // If benchmarking, we want to optimize the IR with target
                 // information and not in LLVM visitor.
                 int llvm_opt_level = llvm_benchmark ? 0 : llvm_opt_level_ir;
@@ -740,34 +739,6 @@
                 PlatformID pid = llvm_gpu_name == "default" ? PlatformID::CPU : PlatformID::GPU;
                 const std::string name = llvm_gpu_name == "default" ? llvm_cpu_name : llvm_gpu_name;
                 Platform platform(pid, name, llvm_math_library, llvm_float_type, llvm_vector_width);
-=======
-              // If benchmarking, we want to optimize the IR with target
-              // information and not in LLVM visitor.
-              int llvm_opt_level = llvm_benchmark ? 0 : llvm_opt_level_ir;
-
-              // Create platform abstraction.
-              PlatformID pid = llvm_gpu_name == "default" ? PlatformID::CPU
-                                                          : PlatformID::GPU;
-              const std::string name =
-                  llvm_gpu_name == "default" ? llvm_cpu_name : llvm_gpu_name;
-              Platform platform(pid, name, llvm_cpu_name, llvm_math_library, llvm_float_type,
-                                llvm_vector_width);
-
-              logger->info("Running LLVM backend code generator");
-              CodegenLLVMVisitor visitor(modfile, output_dir, platform,
-                                         llvm_opt_level, !llvm_no_debug,
-                                         llvm_fast_math_flags);
-              visitor.visit_program(*ast);
-              ast_to_nmodl(*ast, filepath("llvm", "mod"));
-              ast_to_json(*ast, filepath("llvm", "json"));
-
-              if (llvm_benchmark) {
-                // \todo integrate Platform class here
-                if (llvm_gpu_name != "default") {
-                  logger->warn("GPU benchmarking is not supported, targeting "
-                               "CPU instead");
-                }
->>>>>>> a2ef4a69
 
                 logger->info("Running LLVM backend code generator");
                 CodegenLLVMVisitor visitor(modfile,
